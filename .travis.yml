--- conflicted
+++ resolved
@@ -35,13 +35,12 @@
       $BUILD_COMMAND;
     fi
 
-<<<<<<< HEAD
 # Code coverage is currently only implemented for GCC builds, so OSX is currently excluded from reporting
 after_success:
   - if [[ "$TRAVIS_OS_NAME" == "linux" ]]; then
       docker exec -e CI="true" -e TRAVIS="$TRAVIS" -e TRAVIS_PULL_REQUEST_SHA="$TRAVIS_PULL_REQUEST_SHA" -e TRAVIS_COMMIT="$TRAVIS_COMMIT" -e TRAVIS_JOB_NUMBER="$TRAVIS_JOB_NUMBER" -e TRAVIS_PULL_REQUEST="$TRAVIS_PULL_REQUEST" -e TRAVIS_JOB_ID="$TRAVIS_JOB_ID" -e TRAVIS_REPO_SLUG="$TRAVIS_REPO_SLUG" -e TRAVIS_OS_NAME="$TRAVIS_OS_NAME" -e TRAVIS_TAG="$TRAVIS_TAG" -e TRAVIS_BRANCH="$TRAVIS_BRANCH" -t ci /bin/sh -c "./scripts/ci_report_coverage.sh";
     fi
-=======
+
 jobs:
   include:
   - stage: deploy
@@ -53,4 +52,4 @@
     cache: # left blank
     script:
     - $BUILD_COMMAND
->>>>>>> f2ec8c34
+    after_success: # left blank