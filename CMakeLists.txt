cmake_minimum_required(VERSION 3.19)

set(CMAKE_CXX_STANDARD 20)
set(CMAKE_CXX_STANDARD_REQUIRED ON)
set(CMAKE_CXX_FLAGS "${CMAKE_CXX_FLAGS} -std=c++20")

find_program(CCACHE_PROGRAM ccache)
if (CCACHE_PROGRAM)
    message(STATUS "Found ccache")
    set_property(GLOBAL PROPERTY RULE_LAUNCH_COMPILE "${CCACHE_PROGRAM}")
endif ()

project(Zilliqa)

# detect operating system
message(STATUS "We are on a ${CMAKE_SYSTEM_NAME} system")

# Workaround: there's a bug related to protobuf 3.9.1 on vcpkg when compiled with
#             x64-osx-dynamic (see https://github.com/microsoft/vcpkg/issues/8421).
#             This is a simple workaround against this issue.
if (APPLE)
    file(CREATE_LINK
        ${CMAKE_BINARY_DIR}/vcpkg_installed/${VCPKG_TARGET_TRIPLET}/lib
        ${CMAKE_BINARY_DIR}/vcpkg_installed/${VCPKG_TARGET_TRIPLET}/tools/lib
        SYMBOLIC)
endif ()

list(APPEND CMAKE_MODULE_PATH "${CMAKE_SOURCE_DIR}/cmake")
#
# check dependencies
#
find_package(Libevent REQUIRED)
find_package(jsoncpp REQUIRED)
find_package(mongocxx REQUIRED)
find_package(bsoncxx REQUIRED)
find_package(websocketpp REQUIRED)
find_package(leveldb REQUIRED)
find_package(g3log REQUIRED)
find_package(g3sinks REQUIRED)
#TODO: upgrade to OpenSSL 1.1.1a
find_package(OpenSSL REQUIRED)

# Temporary workarounds for Python3:
#
# 1. Make sure PATH points to the python3 in the vcpkg tools sub-directory; otherwise on some systems find_package 
#    will fail (e.g. if libpython3-dev is installed on Ubuntu 20.04).
# 2. For some reason it only finds debug library upon a second call to  find_package. Otherwise, the release
#    library will be used and if it's a debug build linkage could fail.
set(PREV_PATH $ENV{PATH})
set(ENV{PATH} "${CMAKE_BINARY_DIR}/vcpkg_installed/${VCPKG_TARGET_TRIPLET}/tools/python3:$ENV{PATH}")
find_package(Python3 COMPONENTS Development REQUIRED)
find_package(Python3 COMPONENTS Development REQUIRED)
set(ENV{PATH} "${PREV_PATH}")

include(FindProtobuf)
set(protobuf_MODULE_COMPATIBLE TRUE)
find_package(Protobuf REQUIRED)

set(THREADS_PREFER_PTHREAD_FLAG ON)
find_package(Threads REQUIRED)

find_package(Boost COMPONENTS filesystem system unit_test_framework program_options REQUIRED)

find_package(Schnorr REQUIRED)
find_package(CryptoUtils REQUIRED)

include_directories(${SCHNORR_INCLUDE_DIR}/include)
include_directories(${OPENSSL_INCLUDE_DIR})

<<<<<<< HEAD
if (OPENCL_MINE)
=======
if (COMMIT_ID)
   message(STATUS "Commit ID included")
   add_definitions(-DCOMMIT_ID=${COMMIT_ID})
endif()

if(OPENCL_MINE)
>>>>>>> 2c305e48
    message(STATUS "OpenCL enabled")
    find_package(OpenCL REQUIRED)
    add_definitions(-DOPENCL_MINE)
endif ()

# VC related test scenario
# For DS Block Consensus
if (VC_TEST_DS_SUSPEND_1)
    message(STATUS "VC 1 test enabled")
    add_definitions(-DVC_TEST_DS_SUSPEND_1)
endif ()

if (VC_TEST_DS_SUSPEND_3)
    message(STATUS "VC 2 test enabled")
    add_definitions(-DVC_TEST_DS_SUSPEND_3)
endif ()

if (GOVVC_TEST_DS_SUSPEND_3)
    message(STATUS "GOVVC 2 test enabled")
    add_definitions(-DGOVVC_TEST_DS_SUSPEND_3)
endif ()

# For Final Block Consensus
if (VC_TEST_FB_SUSPEND_1)
    message(STATUS "VC 3 test enabled")
    add_definitions(-DVC_TEST_FB_SUSPEND_1)
endif ()

if (VC_TEST_FB_SUSPEND_3)
    message(STATUS "VC 4 test enabled")
    add_definitions(-DVC_TEST_FB_SUSPEND_3)
endif ()

# For View change Block Consensus
if (VC_TEST_VC_SUSPEND_1)
    message(STATUS "VC 5 test enabled")
    add_definitions(-DVC_TEST_VC_SUSPEND_1)
endif ()

if (VC_TEST_VC_SUSPEND_3)
    message(STATUS "VC 6 test enabled")
    add_definitions(-DVC_TEST_VC_SUSPEND_3)
endif ()

if (VC_TEST_VC_PRECHECK_1)
    message(STATUS "VC 7 test enabled")
    add_definitions(-DVC_TEST_VC_PRECHECK_1)
endif ()

if (VC_TEST_VC_PRECHECK_2)
    message(STATUS "VC 8 test enabled")
    add_definitions(-DVC_TEST_VC_PRECHECK_2)
endif ()

if (VC_TEST_FB_SUSPEND_RESPONSE)
    message(STATUS "VC 9 test enabled")
    add_definitions(-DVC_TEST_FB_SUSPEND_RESPONSE)
endif ()

# For Merging DSMB into FINALBLOCK
if (DM_TEST_DM_LESSTXN_ONE)
    message(STATUS "DM 1 test enabled")
    add_definitions(-DDM_TEST_DM_LESSTXN_ONE)
endif ()

if (DM_TEST_DM_LESSTXN_ALL)
    message(STATUS "DM 2 test enabled")
    add_definitions(-DDM_TEST_DM_LESSTXN_ALL)
endif ()

if (DM_TEST_DM_LESSMB_ONE)
    message(STATUS "DM 3 test enabled")
    add_definitions(-DDM_TEST_DM_LESSMB_ONE)
endif ()

if (DM_TEST_DM_LESSMB_ALL)
    message(STATUS "DM 4 test enabled")
    add_definitions(-DDM_TEST_DM_LESSMB_ALL)
endif ()

if (DM_TEST_DM_BAD_ANNOUNCE)
    message(STATUS "DM 5 test enabled")
    add_definitions(-DDM_TEST_DM_BAD_ANNOUNCE)
endif ()

if (DM_TEST_DM_BAD_MB_ANNOUNCE)
    message(STATUS "DM 6 test enabled")
    add_definitions(-DDM_TEST_DM_BAD_MB_ANNOUNCE)
endif ()

if (DM_TEST_DM_MORETXN_LEADER)
    message(STATUS "DM 7 test enabled")
    add_definitions(-DDM_TEST_DM_MORETXN_LEADER)
endif ()

if (DM_TEST_DM_MORETXN_HALF)
    message(STATUS "DM 8 test enabled")
    add_definitions(-DDM_TEST_DM_MORETXN_HALF)
endif ()

if (DM_TEST_DM_MOREMB_HALF)
    message(STATUS "DM 9 test enabled")
    add_definitions(-DDM_TEST_DM_MOREMB_HALF)
endif ()

if (SJ_TEST_SJ_TXNBLKS_PROCESS_SLOW)
    message(STATUS "SJ 1 test enabled")
    add_definitions(-DSJ_TEST_SJ_TXNBLKS_PROCESS_SLOW)
endif ()

if (SJ_TEST_SJ_MISSING_MBTXNS)
    message(STATUS "SJ 2 test enabled")
    add_definitions(-DSJ_TEST_SJ_MISSING_MBTXNS)
endif ()

include_directories(${PROTOBUF_INCLUDE_DIR})
include_directories(${CMAKE_SOURCE_DIR}/src/depends/cryptoutils/include/)
include_directories(${G3LOG_INCLUDE_DIR})

# export compile commands
set(CMAKE_EXPORT_COMPILE_COMMANDS ON)

# customize the flags for RELWITHDEBINFO
set(CMAKE_CXX_FLAGS_RELWITHDEBINFO "-O2 -ggdb -DNDEBUG")

set(CMAKE_CXX_STANDARD 20)
set(CMAKE_CXX_STANDARD_REQUIRED ON)
set(CMAKE_CXX_EXTENSIONS OFF)

# pack related variables
set(CPACK_GENERATOR "DEB")
set(CPACK_PACKAGE_VERSION $ENV{ZIL_VER})
set(CPACK_PACKAGE_NAME $ENV{ZIL_PACK_NAME})
set(CPACK_DEBIAN_PACKAGE_NAME "zilliqa")
set(CPACK_DEBIAN_PACKAGE_ARCHITECTURE "amd64")
set(CPACK_DEBIAN_PACKAGE_DEPENDS "libboost-system-dev, libboost-filesystem-dev, libboost-test-dev, libssl-dev, libleveldb-dev, libjsoncpp-dev, libsnappy-dev, cmake, libmicrohttpd-dev, libjsonrpccpp-dev, build-essential, pkg-config, libevent-dev, libminiupnpc-dev, libprotobuf-dev, protobuf-compiler, libboost-program-options-dev")
set(CPACK_PACKAGE_CONTACT "maintainers@zilliqa.com")
set(CPACK_DEBIAN_PACKAGE_MAINTAINER "Members of maintainers@zilliqa.com")

# compiler and linker options

add_compile_options(-Wall)
add_compile_options(-Werror)
add_compile_options(-pedantic)
add_compile_options(-Wextra)

if (CMAKE_CXX_COMPILER_ID MATCHES "GNU|Clang|AppleClang")
    add_compile_options(-Wno-error=deprecated-declarations)
    add_compile_options(-Wno-unused-parameter)
endif ()

if (THREAD_SANITIZER AND ADDRESS_SANITIZER)
    message(FATAL_ERROR "Cannot use ThreadSanitizer (THREAD_SANITIZER=ON) and AddressSanitizer (ADDRESS_SANITIZER=ON) at the same time")
endif ()

if (THREAD_SANITIZER)
    add_compile_options(-fsanitize=thread)
    link_libraries(-fsanitize=thread)
    message(STATUS "THREAD SANITIZER enabled")
endif ()

if (ADDRESS_SANITIZER)
    add_compile_options(-fsanitize=address)
    add_compile_options(-fno-omit-frame-pointer)
    link_libraries(-fsanitize=address)
    message(STATUS "ADDRESS SANITIZER enabled")
endif ()

if (UNDEF_BEHAVIOR_SANITIZER)
    add_compile_options(-fsanitize=undefined)
    link_libraries(-fsanitize=undefined)
    message(STATUS "UNDEFINED BEHAVIOR SANITIZER enabled")
endif ()

if (LIBFUZZER_SANITIZER)
    include(CodeCoverage)
    link_libraries(--coverage)
    link_libraries(-lgcov)
    add_compile_options(-fsanitize=fuzzer,address,undefined)
    add_compile_options(-fno-omit-frame-pointer)
    link_libraries(-fsanitize=fuzzer,address,undefined)
    message(STATUS "Libfuzzer with address and undefined behavior sanitizer enabled")
endif ()

# FIXME: This following
#
#        add_custom_target(ctest COMMAND ${CMAKE_CTEST_COMMAND})
#
#        needs to be fixed. The same chunk of CMake code (as below: 
#        if (ENABLE_COVERAGE AND CMAKE_COMPILER_IS_GNUCXX) ....
#        exists here, in cryptoutils & Schnorr.
#
#        Once fixed, the following if-case for allowing duplciate targets
#        (which isn't supported in Xcode) can be removed.
if (NOT ${CMAKE_GENERATOR} STREQUAL "Xcode")
    set_property(GLOBAL PROPERTY ALLOW_DUPLICATE_CUSTOM_TARGETS 1)
endif ()
if (ENABLE_COVERAGE AND CMAKE_COMPILER_IS_GNUCXX)
    if (NOT TESTS)
        message(FATAL_ERROR "TESTS is not ON")
    endif ()
    include(CodeCoverage)
    add_compile_options(--coverage)
    link_libraries(--coverage)
    add_custom_target(ctest COMMAND ${CMAKE_CTEST_COMMAND})
    # TODO: remove the hardcoded number in -j option
    setup_target_for_coverage(${PROJECT_NAME}_coverage ctest coverage "--output-on-failure;--timeout;100")
endif ()

# using internal jsonrpc variant
include_directories(BEFORE ${CMAKE_SOURCE_DIR}/src/depends)

add_subdirectory(src)
add_subdirectory(daemon)

if (TESTS)
    enable_testing()
    add_subdirectory(tests)
endif ()

# installation

set_target_properties(connectivity buildTxBlockHashesToNums genaccounts genkeypair genTxnBodiesFromS3
    getpub getaddr gentxn signmultisig verifymultisig getnetworkhistory
    getrewardhistory isolatedServer sendcmd validateDB zilliqa zilliqad
    PROPERTIES RUNTIME_OUTPUT_DIRECTORY ${CMAKE_BINARY_DIR}/bin)

set_target_properties(Common Trie NAT
    PROPERTIES LIBRARY_OUTPUT_DIRECTORY ${CMAKE_BINARY_DIR}/lib)

if (OPENCL_MINE)
    set_target_properties(ethash-cl PROPERTIES LIBRARY_OUTPUT_DIRECTORY ${CMAKE_BINARY_DIR}/lib)
endif ()

install(
    DIRECTORY ${CMAKE_BINARY_DIR}/bin ${CMAKE_BINARY_DIR}/lib
    DESTINATION ${CMAKE_INSTALL_PREFIX}
    USE_SOURCE_PERMISSIONS
)

# add clang-format and clang-tidy targets lastly
if (LLVM_EXTRA_TOOLS)
    include(LLVMExtraTools)
else ()
    message(STATUS "LLVM extra tools NOT found (for clang format/tidy)")
endif ()

include(CPack)<|MERGE_RESOLUTION|>--- conflicted
+++ resolved
@@ -67,16 +67,12 @@
 include_directories(${SCHNORR_INCLUDE_DIR}/include)
 include_directories(${OPENSSL_INCLUDE_DIR})
 
-<<<<<<< HEAD
-if (OPENCL_MINE)
-=======
 if (COMMIT_ID)
    message(STATUS "Commit ID included")
    add_definitions(-DCOMMIT_ID=${COMMIT_ID})
 endif()
 
 if(OPENCL_MINE)
->>>>>>> 2c305e48
     message(STATUS "OpenCL enabled")
     find_package(OpenCL REQUIRED)
     add_definitions(-DOPENCL_MINE)
