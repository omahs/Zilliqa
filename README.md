# Zilliqa (codename _Durian_)

[![Build Status](https://travis-ci.com/Zilliqa/Zilliqa.svg?branch=master)](https://travis-ci.com/Zilliqa/Zilliqa)
[![codecov](https://codecov.io/gh/Zilliqa/Zilliqa/branch/master/graph/badge.svg)](https://codecov.io/gh/Zilliqa/Zilliqa)
[![Gitter chat](http://img.shields.io/badge/chat-on%20gitter-077a8f.svg)](https://gitter.im/Zilliqa/)

<p align="center">
  <img src="https://github.com/Zilliqa/Zilliqa/blob/master/img/zilliqa-logo-color.png" width="200" height="200">
</p>

## Overview

Zilliqa is a new blockchain platform capable of processing thousands of transactions per second with sharding built into it. With sharding, Zilliqa has the potential to match throughput benchmarks set by traditional payment methods (such as _VISA_ and _MasterCard_). More importantly, Zilliqa’s transaction throughput increases (roughly) linearly with its network size.

## _Mao Shan Wang_ public testnet

* [Block Explorer](https://explorer.zilliqa.com/)
* [API](https://api.zilliqa.com/)
* [Wallet](https://wallet.zilliqa.com/)
  
## _Mao Shan Wang_ small-scale testnet for developers

* [Block Explorer](https://explorer-scilla.zilliqa.com)
* [API](https://api-scilla.zilliqa.com/)

## Available features

The current release has the following features implemented:

* Single Ethash Proof of Work (PoW) for joining the network
* Network sharding
* Transaction sharding
* Directory Service Committee with Multiple-In, Multiple-Out (MIMO)
* pBFT Consensus for DS block (with sharding structure), Shard microblock, DS microblock, and Final block 
* [EC-Schnorr signature](https://en.wikipedia.org/wiki/Schnorr_signature)
* Data layer and accounts store
* Lookup nodes to allow new nodes to join and dispatch transactions to correct shards
* Persistent storage for transactions and state
* [Merkle Patricia tree](https://github.com/ethereum/wiki/wiki/Patricia-Tree)
* Transaction verification and receipt
* View change mechanism
* [Smart contract implementation](https://scilla.readthedocs.io)
* [GPU (OpenCL and CUDA) support](https://github.com/Zilliqa/Zilliqa/wiki/Mining) for PoW
* State delta forwarding
* Gossip protocol for network message broadcasting
* Protocol upgrade mechanism
* Node recovery mechanism
* Gas rewards and pricer
* Coinbase rewards

In the coming months, we plan to have the following features:

* Mining curve structure
* Further unit and integration tests
* Enhancement of existing features
* More operating system support
* And much more ...

## Minimum system requirements

To run Zilliqa, we recommend the following minimum system requirements:

* x64 _Linux_ operating system such as _Ubuntu_
* Intel i5 processor or later
* 2 GB RAM or higher

> Note: Presently, we are in active development on Ubuntu 16.04. We also support macOS.
> Support for building on other Debian-based distributions are pending.

## Dependencies

* Ubuntu 16.04:

    ```bash
    sudo apt-get update
    sudo apt-get install git libboost-system-dev libboost-filesystem-dev libboost-test-dev \
        libssl-dev libleveldb-dev libjsoncpp-dev libsnappy-dev cmake libmicrohttpd-dev \
        libjsonrpccpp-dev build-essential pkg-config libevent-dev libminiupnpc-dev \
<<<<<<< HEAD
        libprotobuf-dev protobuf-compiler libcurl4-openssl-dev libboost-program-options-dev
=======
        libprotobuf-dev protobuf-compiler libcurl4-openssl-dev libssl-dev
>>>>>>> 1a440392
    ```

* macOS:

    ```bash
    brew install boost pkg-config jsoncpp leveldb libjson-rpc-cpp libevent miniupnpc protobuf
    ```

## Running Zilliqa locally

1. Build Zilliqa from the source.  

    ```
    ./build.sh
    ```

2. Run the local testnet script in `build` directory

    ```
   cd build && ./tests/Node/pre_run.sh && ./tests/Node/test_node_lookup.sh && ./tests/Node/test_node_simple.sh
    ```

3. Logs of each node can be found at `./local_run`

4. To terminate Zilliqa,   
    ```
    pkill zilliqa
    ``` 

## Joining the _Mao Shan Wang_ public testnet

Please visit the [Mining wiki](https://github.com/Zilliqa/Zilliqa/wiki/Mining) to find out more.


## Further enquiries

* General question: [Slack](https://invite.zilliqa.com/)
* Development discussion: [Gitter](https://gitter.im/Zilliqa/)
* Bug report: [Github Issues](https://github.com/Zilliqa/zilliqa/issues)
* Security contact: `security` :globe_with_meridians: `zilliqa.com`

## Licence

You can view our [licence here](https://github.com/Zilliqa/zilliqa/blob/master/LICENSE).
<|MERGE_RESOLUTION|>--- conflicted
+++ resolved
@@ -1,4 +1,5 @@
-# Zilliqa (codename _Durian_)
+#
+Zilliqa (codename _Durian_)
 
 [![Build Status](https://travis-ci.com/Zilliqa/Zilliqa.svg?branch=master)](https://travis-ci.com/Zilliqa/Zilliqa)
 [![codecov](https://codecov.io/gh/Zilliqa/Zilliqa/branch/master/graph/badge.svg)](https://codecov.io/gh/Zilliqa/Zilliqa)
@@ -76,11 +77,8 @@
     sudo apt-get install git libboost-system-dev libboost-filesystem-dev libboost-test-dev \
         libssl-dev libleveldb-dev libjsoncpp-dev libsnappy-dev cmake libmicrohttpd-dev \
         libjsonrpccpp-dev build-essential pkg-config libevent-dev libminiupnpc-dev \
-<<<<<<< HEAD
-        libprotobuf-dev protobuf-compiler libcurl4-openssl-dev libboost-program-options-dev
-=======
-        libprotobuf-dev protobuf-compiler libcurl4-openssl-dev libssl-dev
->>>>>>> 1a440392
+        libprotobuf-dev protobuf-compiler libcurl4-openssl-dev libboost-program-options-dev \
+        libssl-dev
     ```
 
 * macOS:
