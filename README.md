--- conflicted
+++ resolved
@@ -76,11 +76,7 @@
     sudo apt-get install git libboost-system-dev libboost-filesystem-dev libboost-test-dev \
         libssl-dev libleveldb-dev libjsoncpp-dev libsnappy-dev cmake libmicrohttpd-dev \
         libjsonrpccpp-dev build-essential pkg-config libevent-dev libminiupnpc-dev \
-<<<<<<< HEAD
         libprotobuf-dev protobuf-compiler libcurl4-openssl-dev libboost-program-options-dev
-=======
-        libprotobuf-dev protobuf-compiler libcurl4-openssl-dev libssl-dev
->>>>>>> e628faca
     ```
 
 * macOS:
