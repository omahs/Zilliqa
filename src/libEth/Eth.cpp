/*
 * Copyright (C) 2022 Zilliqa
 *
 * This program is free software: you can redistribute it and/or modify
 * it under the terms of the GNU General Public License as published by
 * the Free Software Foundation, either version 3 of the License, or
 * (at your option) any later version.
 *
 * This program is distributed in the hope that it will be useful,
 * but WITHOUT ANY WARRANTY; without even the implied warranty of
 * MERCHANTABILITY or FITNESS FOR A PARTICULAR PURPOSE.  See the
 * GNU General Public License for more details.
 *
 * You should have received a copy of the GNU General Public License
 * along with this program.  If not, see <https://www.gnu.org/licenses/>.
 */

#include "Eth.h"
#include "common/Constants.h"
#include "depends/common/RLP.h"
#include "json/value.h"
#include "jsonrpccpp/server.h"
#include "libData/AccountData/Transaction.h"
#include "libServer/Server.h"
#include "libUtils/DataConversion.h"
#include "libUtils/SafeMath.h"

using namespace jsonrpc;

<<<<<<< HEAD
Json::Value populateReceiptHelper(
    std::string const &txnhash, bool success, const std::string &from,
    const std::string &to, const std::string &gasUsed,
    const std::string &blockHash, const std::string &blockNumber,
    const Json::Value &contractAddress, const Json::Value &logs) {
=======
namespace Eth {

Json::Value populateReceiptHelper(std::string const &txnhash, bool success,
                                  const std::string &from,
                                  const std::string &to,
                                  const std::string &gasUsed,
                                  const std::string &blockHash,
                                  const std::string &blockNumber,
                                  const Json::Value &contractAddress) {
>>>>>>> 1af44f32
  Json::Value ret;

  ret["transactionHash"] = txnhash;
  ret["blockHash"] = blockHash;
  ret["blockNumber"] = blockNumber;
  ret["contractAddress"] = contractAddress;
  ret["cumulativeGasUsed"] = gasUsed.empty() ? "0x0" : gasUsed;
  ret["from"] = from;
  ret["gasUsed"] = gasUsed.empty() ? "0x0" : gasUsed;
  ret["logs"] = logs;
  ret["logsBloom"] =
      "0x0000000000000000000000000000000000000000000000000000000000000000000000"
      "000000000000000000000000000000000000000000000000000000000000000000000000"
      "000000000000000000000000000000000000000000000000000000000000000000000000"
      "000000000000000000000000000000000000000000000000000000000000000000000000"
      "000000000000000000000000000000000000000000000000000000000000000000000000"
      "000000000000000000000000000000000000000000000000000000000000000000000000"
      "000000000000000000000000000000000000000000000000000000000000000000000000"
      "0000000000";
  ret["root"] =
      "0x0000000000000000000000000000000000000000000000000000000000001010";
  ret["status"] = success ? "0x1" : "0x0";
  ret["to"] = to;
  ret["transactionIndex"] = "0x0";

  return ret;
}

// Given a RLP message, parse out the fields and return a EthFields object
EthFields parseRawTxFields(std::string const &message) {
  EthFields ret;

  bytes asBytes;
  DataConversion::HexStrToUint8Vec(message, asBytes);

  dev::RLP rlpStream1(asBytes,
                      dev::RLP::FailIfTooBig | dev::RLP::FailIfTooSmall);

  if (rlpStream1.isNull()) {
    LOG_GENERAL(WARNING, "Failed to parse RLP stream in raw TX! " << message);
    return {};
  }

  int i = 0;
  // todo: checks on size of rlp stream etc.

  ret.version = DataConversion::Pack(CHAIN_ID, 2);

  // RLP TX contains: nonce, gasPrice, gasLimit, to, value, data, v,r,s
  for (auto it = rlpStream1.begin(); it != rlpStream1.end();) {
    auto byteIt = (*it).operator bytes();

    switch (i) {
      case 0:
        ret.nonce = uint32_t(*it);
        break;
      case 1:
        ret.gasPrice = uint128_t(*it);
        break;
      case 2:
        ret.gasLimit = uint64_t(*it);
        break;
      case 3:
        ret.toAddr = byteIt;
        break;
      case 4:
        ret.amount = uint128_t(*it);
        break;
      case 5:
        ret.code = byteIt;
        break;
      case 6:  // V - only needed for pub sig recovery
        break;
      case 7:  // R
      {
        bytes b = dev::toBigEndian(dev::u256(*it));
        ret.signature.insert(ret.signature.end(), b.begin(), b.end());
      } break;
      case 8:  // S
      {
        bytes b = dev::toBigEndian(dev::u256(*it));
        ret.signature.insert(ret.signature.end(), b.begin(), b.end());
      } break;
      default:
        LOG_GENERAL(WARNING, "too many fields received in rlp!");
    }

    i++;
    it++;
  }

  return ret;
}

bool ValidateEthTxn(const Transaction &tx, const Address &fromAddr,
                    const Account *sender, const uint128_t &gasPrice) {
  if (DataConversion::UnpackA(tx.GetVersion()) != CHAIN_ID) {
    throw JsonRpcException(ServerBase::RPC_VERIFY_REJECTED,
                           "CHAIN_ID incorrect");
  }

  if (!tx.VersionCorrect()) {
    throw JsonRpcException(
        ServerBase::RPC_VERIFY_REJECTED,
        "Transaction version incorrect! Expected:" +
            std::to_string(TRANSACTION_VERSION) + " Actual:" +
            std::to_string(DataConversion::UnpackB(tx.GetVersion())));
  }

  if (tx.GetCode().size() > MAX_EVM_CONTRACT_SIZE_BYTES) {
    throw JsonRpcException(ServerBase::RPC_VERIFY_REJECTED,
                           "Code size is too large");
  }

  const uint256_t allowableGasPrice =
      uint256_t{gasPrice} * EVM_ZIL_SCALING_FACTOR;
  if (tx.GetGasPrice() < allowableGasPrice) {
    throw JsonRpcException(ServerBase::RPC_VERIFY_REJECTED,
                           "GasPrice " +
                               tx.GetGasPrice().convert_to<std::string>() +
                               " lower than minimum allowable " +
                               allowableGasPrice.convert_to<std::string>());
  }

  if (tx.GetGasLimit() < MIN_ETH_GAS) {
    throw JsonRpcException(ServerBase::RPC_VERIFY_REJECTED,
                           "GasLimit " + std::to_string(tx.GetGasLimit()) +
                               " lower than minimum allowable " +
                               std::to_string(MIN_ETH_GAS));
  }

  if (!Validator::VerifyTransaction(tx)) {
    throw JsonRpcException(ServerBase::RPC_VERIFY_REJECTED,
                           "Unable to verify transaction");
  }

  if (IsNullAddress(fromAddr)) {
    throw JsonRpcException(ServerBase::RPC_INVALID_ADDRESS_OR_KEY,
                           "Invalid address for issuing transactions");
  }

  if (sender == nullptr) {
    throw JsonRpcException(ServerBase::RPC_INVALID_ADDRESS_OR_KEY,
                           "The sender of the txn doesn't exist");
  }

  if (sender->GetNonce() >= tx.GetNonce()) {
    throw JsonRpcException(ServerBase::RPC_INVALID_PARAMETER,
                           "Nonce (" + std::to_string(tx.GetNonce()) +
                               ") lower than current (" +
                               std::to_string(sender->GetNonce()) + ")");
  }

  // Check if transaction amount is valid
  uint256_t gasDeposit = 0;
  if (!SafeMath<uint256_t>::mul(tx.GetGasLimit(), tx.GetGasPrice(),
                                gasDeposit)) {
    throw JsonRpcException(ServerBase::RPC_INVALID_PARAMETER,
                           "tx.GetGasLimit() * tx.GetGasPrice() overflow!");
  }

  uint256_t debt = 0;
  if (!SafeMath<uint256_t>::add(gasDeposit, tx.GetAmount(), debt)) {
    throw JsonRpcException(
        ServerBase::RPC_INVALID_PARAMETER,
        "tx.GetGasLimit() * tx.GetGasPrice() + tx.GetAmount() overflow!");
  }

  const uint256_t accountBalance =
      uint256_t{sender->GetBalance()} * EVM_ZIL_SCALING_FACTOR;
  if (accountBalance < debt) {
    throw JsonRpcException(ServerBase::RPC_INVALID_PARAMETER,
                           "Insufficient funds in source account!");
  }

  return true;
}

}  // namespace Eth<|MERGE_RESOLUTION|>--- conflicted
+++ resolved
@@ -27,23 +27,13 @@
 
 using namespace jsonrpc;
 
-<<<<<<< HEAD
+namespace Eth {
+
 Json::Value populateReceiptHelper(
     std::string const &txnhash, bool success, const std::string &from,
     const std::string &to, const std::string &gasUsed,
     const std::string &blockHash, const std::string &blockNumber,
     const Json::Value &contractAddress, const Json::Value &logs) {
-=======
-namespace Eth {
-
-Json::Value populateReceiptHelper(std::string const &txnhash, bool success,
-                                  const std::string &from,
-                                  const std::string &to,
-                                  const std::string &gasUsed,
-                                  const std::string &blockHash,
-                                  const std::string &blockNumber,
-                                  const Json::Value &contractAddress) {
->>>>>>> 1af44f32
   Json::Value ret;
 
   ret["transactionHash"] = txnhash;
