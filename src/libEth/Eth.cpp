--- conflicted
+++ resolved
@@ -160,25 +160,12 @@
                            "Code size is too large");
   }
 
-<<<<<<< HEAD
-  // At this point tx gas parameters have already been normalized to be within
-  // core ballpark
-  const auto gasConv = GasConv::CreateFromCore(gasPrice, tx.GetGasLimit());
-
-  if (tx.GetGasPrice() < gasConv.GasPriceInCore()) {
-    throw JsonRpcException(
-        ServerBase::RPC_VERIFY_REJECTED,
-        "GasPrice " + tx.GetGasPrice().convert_to<std::string>() +
-            " lower than minimum allowable " +
-            gasConv.GasPriceInCore().convert_to<std::string>());
-=======
   if (tx.GetGasPriceWei() < gasPriceWei) {
     throw JsonRpcException(ServerBase::RPC_VERIFY_REJECTED,
                            "GasPrice " +
                                tx.GetGasPriceWei().convert_to<std::string>() +
                                " lower than minimum allowable " +
                                gasPriceWei.convert_to<std::string>());
->>>>>>> ab1a667b
   }
 
   if (gasConv.GasLimitInEthApi() < MIN_ETH_GAS) {
@@ -210,17 +197,10 @@
                                std::to_string(sender->GetNonce()) + ")");
   }
 
-<<<<<<< HEAD
-  // Check if transaction amount is valid (tx.value is still in wei)
-  uint256_t gasDeposit = 0;
-  if (!SafeMath<uint256_t>::mul(gasConv.GasLimitInEthApi(),
-                                gasConv.GasPriceInEthApi(), gasDeposit)) {
-=======
   // Check if transaction amount is valid
   uint256_t gasDepositWei = 0;
   if (!SafeMath<uint256_t>::mul(tx.GetGasLimit(), tx.GetGasPriceWei(),
                                 gasDepositWei)) {
->>>>>>> ab1a667b
     throw JsonRpcException(ServerBase::RPC_INVALID_PARAMETER,
                            "tx.GetGasLimit() * tx.GetGasPrice() overflow!");
   }
