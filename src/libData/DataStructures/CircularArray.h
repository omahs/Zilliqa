--- conflicted
+++ resolved
@@ -29,13 +29,9 @@
     std::vector<T> m_array;
 
     int m_capacity;
-<<<<<<< HEAD
-    uint64_t m_size;
-=======
 
     /// return the actual size of how many blocks being stored in the array
-    boost::multiprecision::uint256_t m_size;
->>>>>>> c7944c71
+    uint64_t m_size;
 
     /// return the index of the latest block inserted
     int m_index;
