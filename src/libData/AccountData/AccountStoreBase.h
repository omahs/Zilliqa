--- conflicted
+++ resolved
@@ -52,12 +52,8 @@
 
     virtual Account* GetAccount(const Address& address);
 
-<<<<<<< HEAD
-    bool UpdateAccounts(const Transaction& transaction, uint256_t& gasUsed);
-=======
     bool UpdateAccounts(const Transaction& transaction,
-                        TransactionReceipt& receipt);
->>>>>>> 5394d2d0
+                        TransactionReceipt& receipt, uint256_t& gasUsed);
 
     /// Verifies existence of Account in the list.
     bool IsAccountExist(const Address& address);
