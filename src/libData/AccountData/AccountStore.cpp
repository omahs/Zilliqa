/*
 * Copyright (C) 2019 Zilliqa
 *
 * This program is free software: you can redistribute it and/or modify
 * it under the terms of the GNU General Public License as published by
 * the Free Software Foundation, either version 3 of the License, or
 * (at your option) any later version.
 *
 * This program is distributed in the hope that it will be useful,
 * but WITHOUT ANY WARRANTY; without even the implied warranty of
 * MERCHANTABILITY or FITNESS FOR A PARTICULAR PURPOSE.  See the
 * GNU General Public License for more details.
 *
 * You should have received a copy of the GNU General Public License
 * along with this program.  If not, see <https://www.gnu.org/licenses/>.
 */

#include <leveldb/db.h>
#include <regex>

#include "AccountStore.h"
#include "EvmClient.h"
#include "ScillaClient.h"

#include "libCrypto/Sha2.h"
#include "libMessage/Messenger.h"
#include "libPersistence/BlockStorage.h"
#include "libPersistence/ContractStorage.h"
#pragma GCC diagnostic push
#pragma GCC diagnostic ignored "-Wunused-parameter"
#include "libPersistence/ScillaMessage.pb.h"
#pragma GCC diagnostic pop
#include "EvmClient.h"
#include "libServer/ScillaIPCServer.h"
#include "libUtils/EvmUtils.h"
#include "libUtils/ScillaUtils.h"
#include "libUtils/SysCommand.h"

using namespace std;
using namespace dev;
using namespace boost::multiprecision;
using namespace Contract;

AccountStore::AccountStore() : m_externalWriters{0} {
  m_accountStoreTemp = make_unique<AccountStoreTemp>(*this);
  bool ipcScillaInit = false;

  if ((ENABLE_SC && ENABLE_EVM) || ISOLATED_SERVER) {
    /// Scilla IPC Server
    /// clear path
    boost::filesystem::remove_all(SCILLA_IPC_SOCKET_PATH);
    m_scillaIPCServerConnector =
        make_unique<jsonrpc::UnixDomainSocketServer>(SCILLA_IPC_SOCKET_PATH);
    m_scillaIPCServerConnector->SetWaitTime(
        SCILLA_SERVER_LOOP_WAIT_MICROSECONDS);
    m_scillaIPCServer =
        make_shared<ScillaIPCServer>(*m_scillaIPCServerConnector);

    if (!LOOKUP_NODE_MODE || ISOLATED_SERVER) {
      ScillaClient::GetInstance().Init();
      ipcScillaInit = true;
    }

    if (m_scillaIPCServer == nullptr) {
      LOG_GENERAL(WARNING, "m_scillaIPCServer NULL");
    } else {
      m_accountStoreTemp->SetScillaIPCServer(m_scillaIPCServer);
      if (m_scillaIPCServer->StartListening()) {
        LOG_GENERAL(INFO, "Scilla IPC Server started successfully");
      } else {
        LOG_GENERAL(WARNING, "Scilla IPC Server couldn't start");
      }
    }
  }
  // EVM required to run on Lookup nodes too for view calls
  if (ENABLE_EVM) {
    // TODO lookup nodes may also need it
    if (not ipcScillaInit /*&& !LOOKUP_NODE_MODE*/) {
      ScillaClient::GetInstance().Init();
    }
    EvmClient::GetInstance().Init();
  }
}

AccountStore::~AccountStore() {
  // boost::filesystem::remove_all("./state");
  if (m_scillaIPCServer != nullptr) {
    m_scillaIPCServer->StopListening();
  }
}

void AccountStore::Init() {
  LOG_MARKER();

  InitSoft();

  lock_guard<mutex> g(m_mutexDB);

  ContractStorage::GetContractStorage().Reset();
  m_db.ResetDB();
}

void AccountStore::InitSoft() {
  unique_lock<shared_timed_mutex> g(m_mutexPrimary);

  AccountStoreTrie<unordered_map<Address, Account>>::Init();

  m_externalWriters = 0;

  InitRevertibles();

  InitTemp();
}

bool AccountStore::RefreshDB() {
  bool ret = true;
  {
    lock_guard<mutex> g(m_mutexDB);
    ret = ret && m_db.RefreshDB();
  }
  return ret;
}

void AccountStore::InitTemp() {
  lock_guard<mutex> g(m_mutexDelta);

  m_accountStoreTemp->Init();
  m_stateDeltaSerialized.clear();

  ContractStorage::GetContractStorage().InitTempState();
}

void AccountStore::InitRevertibles() {
  lock_guard<mutex> g(m_mutexRevertibles);

  m_addressToAccountRevChanged.clear();
  m_addressToAccountRevCreated.clear();

  ContractStorage::GetContractStorage().InitRevertibles();
}

AccountStore& AccountStore::GetInstance() {
  static AccountStore accountstore;
  return accountstore;
}

bool AccountStore::Serialize(zbytes& src, unsigned int offset) const {
  LOG_MARKER();
  shared_lock<shared_timed_mutex> lock(m_mutexPrimary);
  return AccountStoreTrie<std::unordered_map<Address, Account>>::Serialize(
      src, offset);
}

bool AccountStore::Deserialize(const zbytes& src, unsigned int offset) {
  LOG_MARKER();

  this->Init();

  unique_lock<shared_timed_mutex> g(m_mutexPrimary);

  if (!Messenger::GetAccountStore(src, offset, *this)) {
    LOG_GENERAL(WARNING, "Messenger::GetAccountStore failed.");
    return false;
  }

  m_prevRoot = GetStateRootHash();

  return true;
}

bool AccountStore::Deserialize(const string& src, unsigned int offset) {
  LOG_MARKER();

  this->Init();

  unique_lock<shared_timed_mutex> g(m_mutexPrimary);

  if (!Messenger::GetAccountStore(src, offset, *this)) {
    LOG_GENERAL(WARNING, "Messenger::GetAccountStore failed.");
    return false;
  }

  return true;
}

bool AccountStore::SerializeDelta() {
  LOG_MARKER();

  unique_lock<mutex> g(m_mutexDelta, defer_lock);
  shared_lock<shared_timed_mutex> g2(m_mutexPrimary, defer_lock);
  lock(g, g2);

  m_stateDeltaSerialized.clear();

  if (!Messenger::SetAccountStoreDelta(m_stateDeltaSerialized, 0,
                                       *m_accountStoreTemp, *this)) {
    LOG_GENERAL(WARNING, "Messenger::SetAccountStoreDelta failed.");
    return false;
  }

  return true;
}

void AccountStore::GetSerializedDelta(zbytes& dst) {
  lock_guard<mutex> g(m_mutexDelta);

  dst.clear();

  copy(m_stateDeltaSerialized.begin(), m_stateDeltaSerialized.end(),
       back_inserter(dst));
}

bool AccountStore::DeserializeDelta(const zbytes& src, unsigned int offset,
                                    bool revertible) {
  if (LOOKUP_NODE_MODE) {
    std::lock_guard<std::mutex> g(m_mutexTrie);
    if (m_prevRoot != dev::h256()) {
      try {
        m_state.setRoot(m_prevRoot);
      } catch (...) {
        LOG_GENERAL(WARNING, "setRoot for " << m_prevRoot.hex() << " failed");
        return false;
      }
    }
  }

  if (revertible) {
    unique_lock<shared_timed_mutex> g(m_mutexPrimary, defer_lock);
    unique_lock<mutex> g2(m_mutexRevertibles, defer_lock);
    lock(g, g2);

    if (!Messenger::GetAccountStoreDelta(src, offset, *this, revertible,
                                         false)) {
      LOG_GENERAL(WARNING, "Messenger::GetAccountStoreDelta failed.");
      return false;
    }
  } else {
    if (LOOKUP_NODE_MODE) {
      IncrementPrimaryWriteAccessCount();
    }
    unique_lock<shared_timed_mutex> g(m_mutexPrimary);
    if (LOOKUP_NODE_MODE) {
      DecrementPrimaryWriteAccessCount();
    }

    if (!Messenger::GetAccountStoreDelta(src, offset, *this, revertible,
                                         false)) {
      LOG_GENERAL(WARNING, "Messenger::GetAccountStoreDelta failed.");
      return false;
    }
  }

  m_prevRoot = GetStateRootHash();

  return true;
}

bool AccountStore::DeserializeDeltaTemp(const zbytes& src,
                                        unsigned int offset) {
  lock_guard<mutex> g(m_mutexDelta);
  return m_accountStoreTemp->DeserializeDelta(src, offset);
}

bool AccountStore::MoveRootToDisk(const dev::h256& root) {
  // convert h256 to bytes
  if (!BlockStorage::GetBlockStorage().PutStateRoot(root.asBytes())) {
    LOG_GENERAL(INFO, "FAIL: Put state root failed " << root.hex());
    return false;
  }
  return true;
}

bool AccountStore::MoveUpdatesToDisk(uint64_t dsBlockNum) {
  LOG_MARKER();

  unique_lock<shared_timed_mutex> g(m_mutexPrimary, defer_lock);
  unique_lock<mutex> g2(m_mutexDB, defer_lock);
  lock(g, g2);

  unordered_map<string, string> code_batch;
  unordered_map<string, string> initdata_batch;

  for (const auto& i : *m_addressToAccount) {
    if (i.second.isContract()) {
      if (ContractStorage::GetContractStorage()
              .GetContractCode(i.first)
              .empty()) {
        code_batch.insert({i.first.hex(), DataConversion::CharArrayToString(
                                              i.second.GetCode())});
      }

      if (ContractStorage::GetContractStorage().GetInitData(i.first).empty()) {
        initdata_batch.insert({i.first.hex(), DataConversion::CharArrayToString(
                                                  i.second.GetInitData())});
      }
    }
  }

  if (!ContractStorage::GetContractStorage().PutContractCodeBatch(code_batch)) {
    LOG_GENERAL(WARNING, "PutContractCodeBatch failed");
    return false;
  }

  if (!ContractStorage::GetContractStorage().PutInitDataBatch(initdata_batch)) {
    LOG_GENERAL(WARNING, "PutInitDataBatch failed");
    return false;
  }

  bool ret = true;

  if (ret) {
    if (!ContractStorage::GetContractStorage().CommitStateDB(dsBlockNum)) {
      LOG_GENERAL(WARNING,
                  "CommitTempStateDB failed. need to revert the changes on "
                  "ContractCode");
      ret = false;
    }
  }

  if (!ret) {
    for (const auto& it : code_batch) {
      if (!ContractStorage::GetContractStorage().DeleteContractCode(
              h160(it.first))) {
        LOG_GENERAL(WARNING, "Failed to delete contract code for " << it.first);
      }
    }
  }

  try {
    lock_guard<mutex> g(m_mutexTrie);
    if (!m_state.db()->commit(dsBlockNum)) {
      LOG_GENERAL(WARNING, "LevelDB commit failed");
    }

    if (!MoveRootToDisk(m_state.root())) {
      LOG_GENERAL(WARNING, "MoveRootToDisk failed " << m_state.root().hex());
      return false;
    }
  } catch (const boost::exception& e) {
    LOG_GENERAL(WARNING, "Error with AccountStore::MoveUpdatesToDisk(). "
                             << boost::diagnostic_information(e));
    return false;
  }

  m_addressToAccount->clear();

  return true;
}

void AccountStore::PurgeUnnecessary() {
  m_state.db()->DetachedExecutePurge();
  ContractStorage::GetContractStorage().PurgeUnnecessary();
}

void AccountStore::SetPurgeStopSignal() {
  m_state.db()->SetStopSignal();
  ContractStorage::GetContractStorage().SetPurgeStopSignal();
}

bool AccountStore::IsPurgeRunning() {
  return (m_state.db()->IsPurgeRunning() ||
          ContractStorage::GetContractStorage().IsPurgeRunning());
}

bool AccountStore::UpdateStateTrieFromTempStateDB() {
  LOG_MARKER();

  leveldb::Iterator* iter = nullptr;

  while (iter == nullptr || iter->Valid()) {
    vector<StateSharedPtr> states;
    if (!BlockStorage::GetBlockStorage().GetTempStateInBatch(iter, states)) {
      LOG_GENERAL(WARNING, "GetTempStateInBatch failed");
      delete iter;
      return false;
    }
    for (const auto& state : states) {
      UpdateStateTrie(state->first, state->second);
    }
  }

  delete iter;

  if (!BlockStorage::GetBlockStorage().ResetDB(BlockStorage::TEMP_STATE)) {
    LOG_GENERAL(WARNING, "BlockStorage::ResetDB (TEMP_STATE) failed");
    return false;
  }
  return true;
}

void AccountStore::DiscardUnsavedUpdates() {
  LOG_MARKER();

  unique_lock<shared_timed_mutex> g(m_mutexPrimary, defer_lock);
  unique_lock<mutex> g2(m_mutexDB, defer_lock);
  lock(g, g2);

  try {
    {
      lock_guard<mutex> g(m_mutexTrie);
      m_state.db()->rollback();
      if (m_prevRoot != dev::h256()) {
        try {
          m_state.setRoot(m_prevRoot);
        } catch (...) {
          LOG_GENERAL(WARNING, "setRoot for " << m_prevRoot.hex() << " failed");
          return;
        }
      }
    }
    m_addressToAccount->clear();
  } catch (const boost::exception& e) {
    LOG_GENERAL(WARNING, "Error with AccountStore::DiscardUnsavedUpdates. "
                             << boost::diagnostic_information(e));
  }
}

bool AccountStore::RetrieveFromDisk() {
  InitSoft();

  unique_lock<shared_timed_mutex> g(m_mutexPrimary, defer_lock);
  unique_lock<mutex> g2(m_mutexDB, defer_lock);
  lock(g, g2);

  zbytes rootBytes;
  if (!BlockStorage::GetBlockStorage().GetStateRoot(rootBytes)) {
    // To support backward compatibilty - lookup with new binary trying to
    // recover from old database
    if (BlockStorage::GetBlockStorage().GetMetadata(STATEROOT, rootBytes)) {
      if (!BlockStorage::GetBlockStorage().PutStateRoot(rootBytes)) {
        LOG_GENERAL(WARNING,
                    "BlockStorage::PutStateRoot failed "
                        << DataConversion::CharArrayToString(rootBytes));
        return false;
      }
    } else {
      LOG_GENERAL(WARNING, "Failed to retrieve StateRoot from disk");
      return false;
    }
  }

  try {
    dev::h256 root(rootBytes);
    LOG_GENERAL(INFO, "StateRootHash:" << root.hex());
    lock_guard<mutex> g(m_mutexTrie);
    if (root != dev::h256()) {
      try {
        m_state.setRoot(root);
        m_prevRoot = m_state.root();
      } catch (...) {
        LOG_GENERAL(WARNING, "setRoot for " << m_prevRoot.hex() << " failed");
        return false;
      }
    }
  } catch (const boost::exception& e) {
    LOG_GENERAL(WARNING, "Error with AccountStore::RetrieveFromDisk. "
                             << boost::diagnostic_information(e));
    return false;
  }
  return true;
}

bool AccountStore::RetrieveFromDiskOld() {
  // Only For migration
  InitSoft();

  unique_lock<shared_timed_mutex> g(m_mutexPrimary, defer_lock);
  unique_lock<mutex> g2(m_mutexDB, defer_lock);
  lock(g, g2);

  zbytes rootBytes;
  if (!BlockStorage::GetBlockStorage().GetStateRoot(rootBytes)) {
    // To support backward compatibilty - lookup with new binary trying to
    // recover from old database
    if (BlockStorage::GetBlockStorage().GetMetadata(STATEROOT, rootBytes)) {
      if (!BlockStorage::GetBlockStorage().PutStateRoot(rootBytes)) {
        LOG_GENERAL(WARNING,
                    "BlockStorage::PutStateRoot failed "
                        << DataConversion::CharArrayToString(rootBytes));
        return false;
      }
    } else {
      LOG_GENERAL(WARNING, "Failed to retrieve StateRoot from disk");
      return false;
    }
  }

  try {
    h256 root(rootBytes);
    LOG_GENERAL(INFO, "StateRootHash:" << root.hex());
    lock_guard<mutex> g(m_mutexTrie);
    m_state.setRoot(root);
  } catch (const boost::exception& e) {
    LOG_GENERAL(WARNING, "Error with AccountStore::RetrieveFromDisk. "
                             << boost::diagnostic_information(e));
    return false;
  }
  return true;
}

Account* AccountStore::GetAccountTemp(const Address& address) {
  return m_accountStoreTemp->GetAccount(address);
}

Account* AccountStore::GetAccountTempAtomic(const Address& address) {
  return m_accountStoreTemp->GetAccountAtomic(address);
}

bool AccountStore::UpdateAccountsTemp(const uint64_t& blockNum,
                                      const unsigned int& numShards,
                                      const bool& isDS,
                                      const Transaction& transaction,
                                      TransactionReceipt& receipt,
                                      TxnStatus& error_code) {
  unique_lock<shared_timed_mutex> g(m_mutexPrimary, defer_lock);
  unique_lock<mutex> g2(m_mutexDelta, defer_lock);
  lock(g, g2);

  bool isEvm{false};

  if (Transaction::GetTransactionType(transaction) ==
      Transaction::CONTRACT_CREATION) {
    isEvm = EvmUtils::isEvm(transaction.GetCode());
  } else if (Transaction::GetTransactionType(transaction) ==
             Transaction::CONTRACT_CALL) {
    Account* contractAccount = this->GetAccountTemp(transaction.GetToAddr());
    if (contractAccount != nullptr) {
      isEvm = EvmUtils::isEvm(contractAccount->GetCode());
    }
  }
  if (ENABLE_EVM == false && isEvm) {
    LOG_GENERAL(WARNING,
                "EVM is disabled so not processing this EVM transaction ");
    return false;
  }
  if (isEvm) {
    return m_accountStoreTemp->UpdateAccountsEvm(
        blockNum, numShards, isDS, transaction, receipt, error_code);
  } else {
    return m_accountStoreTemp->UpdateAccounts(blockNum, numShards, isDS,
                                              transaction, receipt, error_code);
  }
}

bool AccountStore::UpdateCoinbaseTemp(const Address& rewardee,
                                      const Address& genesisAddress,
                                      const uint128_t& amount) {
  lock_guard<mutex> g(m_mutexDelta);

  if (m_accountStoreTemp->GetAccount(rewardee) == nullptr) {
    m_accountStoreTemp->AddAccount(rewardee, {0, 0});
  }
  return m_accountStoreTemp->TransferBalance(genesisAddress, rewardee, amount);
  // Should the nonce increase ??
}

uint128_t AccountStore::GetNonceTemp(const Address& address) {
  lock_guard<mutex> g(m_mutexDelta);

  if (m_accountStoreTemp->GetAddressToAccount()->find(address) !=
      m_accountStoreTemp->GetAddressToAccount()->end()) {
    return m_accountStoreTemp->GetNonce(address);
  } else {
    return this->GetNonce(address);
  }
}

StateHash AccountStore::GetStateDeltaHash() {
  lock_guard<mutex> g(m_mutexDelta);

  bool isEmpty = true;

  for (unsigned char i : m_stateDeltaSerialized) {
    if (i != 0) {
      isEmpty = false;
      break;
    }
  }

  if (isEmpty) {
    return StateHash();
  }

  SHA2<HashType::HASH_VARIANT_256> sha2;
  sha2.Update(m_stateDeltaSerialized);
  return StateHash(sha2.Finalize());
}

void AccountStore::CommitTemp() {
  if (!DeserializeDelta(m_stateDeltaSerialized, 0)) {
    LOG_GENERAL(WARNING, "DeserializeDelta failed.");
  }
}

void AccountStore::CommitTempRevertible() {
  LOG_MARKER();

  InitRevertibles();

  if (!DeserializeDelta(m_stateDeltaSerialized, 0, true)) {
    LOG_GENERAL(WARNING, "DeserializeDelta failed.");
  }
}

bool AccountStore::RevertCommitTemp() {
  LOG_MARKER();

  unique_lock<shared_timed_mutex> g(m_mutexPrimary);
  // Revert changed
  for (auto const& entry : m_addressToAccountRevChanged) {
    (*m_addressToAccount)[entry.first] = entry.second;
    UpdateStateTrie(entry.first, entry.second);
  }
  for (auto const& entry : m_addressToAccountRevCreated) {
    RemoveAccount(entry.first);
    RemoveFromTrie(entry.first);
  }

  ContractStorage::GetContractStorage().RevertContractStates();

  return true;
}

<<<<<<< HEAD
void AccountStore::NotifyTimeoutTemp() { m_accountStoreTemp->NotifyTimeout(); }

void canonicalizeStateValue(Json::Value& Value) {
  if (Value.isObject()) {
    // This is an ADT.
    auto& Args = Value["arguments"];
    for (auto& Arg : Args) {
      canonicalizeStateValue(Arg);
    }
  } else if (Value.isArray() && Value.size() > 0) {
    // This could be a Map or a List.
    auto& FirstEl = *Value.begin();
    if (FirstEl.isObject() && FirstEl.isMember("key")) {
      // This is a map. Sort the keys.
      std::vector<Json::Value> ValueArr(Value.begin(), Value.end());
      auto KeyCmp = [](const Json::Value& A, const Json::Value& B) -> bool {
        std::less<std::string> StrCmp;
        return StrCmp(A["key"].asString(), B["key"].asString());
      };
      std::sort(ValueArr.begin(), ValueArr.end(), KeyCmp);
      Value = Json::arrayValue;
      for (auto& E : ValueArr) {
        canonicalizeStateValue(E["val"]);
        Value.append(E);
      }
    } else {
      for (auto& E : Value) {
        canonicalizeStateValue(E);
      }
    }
  }
}

Json::Value canonicalizeStateVariables(const Json::Value& J) {
  auto StateVarCmp = [](const Json::Value& A, const Json::Value& B) -> bool {
    std::less<std::string> StrCmp;
    return StrCmp(A["vname"].asString(), B["vname"].asString());
  };

  std::vector<Json::Value> AArr(J.begin(), J.end());
  std::sort(AArr.begin(), AArr.end(), StateVarCmp);

  Json::Value Ret = Json::arrayValue;
  for (auto& E : AArr) {
    canonicalizeStateValue(E["value"]);
    Ret.append(E);
  }

  return Ret;
}

Json::Value removeParensInStrings(const Json::Value& J) {
  Json::Value RetJ;
  if (J.isArray()) {
    for (const auto& K : J) {
      RetJ.append(removeParensInStrings(K));
    }
  } else if (J.isObject()) {
    for (Json::Value::const_iterator K = J.begin(); K != J.end(); K++) {
      RetJ[K.name()] = removeParensInStrings(*K);
    }
  } else if (J.isString()) {
    std::string JJ = J.asString();
    JJ.erase(
        std::remove_if(JJ.begin(), JJ.end(),
                       [](const char& c) { return (c == '(' || c == ')'); }),
        JJ.end());
    std::transform(JJ.begin(), JJ.end(), JJ.begin(),
                   [](const char& c) { return std::toupper(c); });
    RetJ = JJ;
  } else {
    RetJ = J;
  }
  return RetJ;
}

Json::Value removeHexAddrAndDotInStrings(const Json::Value& J) {
  static const std::regex e("\\b0X[0-9A-F]{40}\\.");
  Json::Value RetJ;
  if (J.isArray()) {
    for (const auto& K : J) {
      RetJ.append(removeHexAddrAndDotInStrings(K));
    }
  } else if (J.isObject()) {
    for (Json::Value::const_iterator K = J.begin(); K != J.end(); K++) {
      RetJ[K.name()] = removeHexAddrAndDotInStrings(*K);
    }
  } else if (J.isString()) {
    RetJ = std::regex_replace(J.asString(), e, "");
  } else {
    RetJ = J;
  }
  return RetJ;
}

bool compareScillaInitJSONs(const Json::Value& Expected,
                            const Json::Value& Got) {
  if (!Expected.isArray() || !Got.isArray() || Expected.size() != Got.size()) {
    return false;
  }

  auto ExpectedSorted =
      removeParensInStrings(canonicalizeStateVariables(Expected));
  auto GotSorted = removeParensInStrings(canonicalizeStateVariables(Got));
  for (Json::Value::ArrayIndex I = 0; I < ExpectedSorted.size(); I++) {
    const auto& ESV = ExpectedSorted[I];
    const auto& OSV = GotSorted[I];
    if (ESV != OSV) {
      return false;
    }
  }

  return true;
}

bool compareStateJSONs(const Json::Value& Before, const Json::Value& After) {
  const Json::Value Before1 =
      removeHexAddrAndDotInStrings(removeParensInStrings(Before));
  const Json::Value After1 =
      removeHexAddrAndDotInStrings(removeParensInStrings(After));

  if (Before1 != After1) {
    LOG_GENERAL(INFO, "State before migration: "
                          << Before1 << "\nState after migration: " << After1);
    return false;
  }

  return true;
}

bool AccountStore::MigrateContractStates(
    bool ignoreCheckerFailure, bool disambiguation,
    const string& contract_address_output_filename,
    const string& normal_address_output_filename,
    const uint64_t& updateDiskFrequency) {
  LOG_MARKER();

  std::ofstream os_1;
  std::ofstream os_2;
  (void)disambiguation;
  if (!contract_address_output_filename.empty()) {
    os_1.open(contract_address_output_filename);
  }
  if (!normal_address_output_filename.empty()) {
    os_2.open(normal_address_output_filename);
  }

  unsigned int numContractUnchangedStates = 0;
  unsigned int numContractChangedStates = 0;
  unsigned int numContractNullFixedStates = 0;

  unsigned int count = 0;
  for (const auto& i : m_state) {
    Address address(i.first);

    LOG_GENERAL(INFO, "Address: " << address.hex());
    Account account;
    if (!account.DeserializeBase(bytes(i.second.begin(), i.second.end()), 0)) {
      LOG_GENERAL(WARNING, "Account::DeserializeBase failed");
      return false;
    }

    if (account.isContract()) {
      account.SetAddress(address);
      if (!contract_address_output_filename.empty()) {
        os_1 << address.hex() << endl;
      }
    } else {
      this->AddAccount(address, account, true);
      if (!normal_address_output_filename.empty()) {
        os_2 << address.hex() << endl;
      }
      continue;
    }

    count++;
    // adding new metadata
    std::map<std::string, bytes> t_metadata;
    bool is_library;
    uint32_t scilla_version;
    std::vector<Address> extlibs;
    if (!account.GetContractAuxiliaries(is_library, scilla_version, extlibs)) {
      LOG_GENERAL(WARNING, "GetScillaVersion failed");
      return false;
    }

    if (DISABLE_SCILLA_LIB && is_library) {
      LOG_GENERAL(WARNING, "ScillaLib disabled");
      return false;
    }

    std::map<Address, std::pair<std::string, std::string>> extlibs_exports;
    if (!PopulateExtlibsExports(scilla_version, extlibs, extlibs_exports)) {
      LOG_GENERAL(WARNING, "PopulateExtLibsExports failed");
      return false;
    }

    if (!ExportCreateContractFiles(account, is_library, scilla_version,
                                   extlibs_exports)) {
      LOG_GENERAL(WARNING, "ExportCreateContractFiles failed");
      return false;
    }

    account.SetStorageRoot(dev::h256());
    // invoke scilla checker
    // prepare IPC with current blockchain info provider.
    m_scillaIPCServer->setBCInfoProvider(
        {getCurBlockNum(), getCurDSBlockNum(), address});

    std::string checkerPrint;

    bool ret_checker = true;
    TransactionReceipt receipt;
    uint64_t gasRem = UINT64_MAX;

    InvokeInterpreter(CHECKER, checkerPrint, scilla_version, is_library, gasRem,
                      std::numeric_limits<uint128_t>::max(), ret_checker,
                      receipt);

    if (!ret_checker) {
      LOG_GENERAL(WARNING, "InvokeScillaChecker failed");
      return false;
    }

    // adding scilla_version metadata
    t_metadata.emplace(
        Contract::ContractStorage::GetContractStorage().GenerateStorageKey(
            address, SCILLA_VERSION_INDICATOR, {}),
        DataConversion::StringToCharArray(std::to_string(scilla_version)));

    // adding depth and type metadata
    if (!ParseContractCheckerOutput(address, checkerPrint, receipt, t_metadata,
                                    gasRem)) {
      LOG_GENERAL(WARNING, "ParseContractCheckerOutput failed");
      if (ignoreCheckerFailure) {
        continue;
      }
      return false;
    }

    Json::Value stateBeforeMigration, stateAfterMigration;
    Contract::ContractStorage::GetContractStorage().FetchStateJsonForContract(
        stateBeforeMigration, address, "", {}, true);

    std::map<std::string, bytes> types;
    Contract::ContractStorage::GetContractStorage().FetchStateDataForContract(
        types, address, TYPE_INDICATOR, {}, true);
    for (auto const& type : types) {
      vector<string> fragments;
      boost::split(fragments, type.first,
                   [](char c) { return c == SCILLA_INDEX_SEPARATOR; });
      if (fragments.size() < 3) {
        LOG_GENERAL(WARNING,
                    "Error fetching (field_name, type): " << address.hex());
      } else {
        LOG_GENERAL(INFO,
                    "field=" << fragments[2] << " type="
                             << DataConversion::CharArrayToString(type.second));
      }
    }

    // fetch all states from temp storage
    std::map<std::string, bytes> states;
    Contract::ContractStorage::GetContractStorage().FetchStateDataForContract(
        states, address, "", {}, true);

    // put all states (overwrite) back into persistent storage
    dev::h256 rootHash;
    Contract::ContractStorage::GetContractStorage()
        .UpdateStateDatasAndToDeletes(address, account.GetStorageRoot(), states,
                                      {}, rootHash, false, false);

    // update storage root hash for this account
    account.SetStorageRoot(rootHash);

    this->AddAccount(address, account, true);

    Contract::ContractStorage::GetContractStorage().FetchStateJsonForContract(
        stateAfterMigration, address, "", {}, true);

    if ((stateBeforeMigration == Json::Value::null) &&
        (stateAfterMigration != Json::Value::null)) {
      numContractNullFixedStates++;
    } else if (!compareStateJSONs(stateBeforeMigration, stateAfterMigration)) {
      LOG_GENERAL(INFO, "States changed for " << address.hex());
      numContractChangedStates++;
    } else {
      numContractUnchangedStates++;
    }

    if (count % updateDiskFrequency == 0) {
      if (!UpdateStateTrieAll()) {
        LOG_GENERAL(WARNING, "UpdateStateTrieAll failed");
        return false;
      }

      /// repopulate trie and discard old persistence
      if (!MoveUpdatesToDisk()) {
        LOG_GENERAL(WARNING, "MoveUpdatesToDisk() failed");
        return false;
      }
    }
  }

  if (!contract_address_output_filename.empty()) {
    os_1.close();
  }
  if (!normal_address_output_filename.empty()) {
    os_2.close();
  }

  if (!UpdateStateTrieAll()) {
    LOG_GENERAL(WARNING, "UpdateStateTrieAll failed");
    return false;
  }

  /// repopulate trie and discard old persistence
  if (!MoveUpdatesToDisk()) {
    LOG_GENERAL(WARNING, "MoveUpdatesToDisk() failed");
    return false;
  }

  LOG_GENERAL(INFO, "Num contracts with states initialized = "
                        << numContractNullFixedStates);
  LOG_GENERAL(
      INFO, "Num contracts with states changed = " << numContractChangedStates);
  LOG_GENERAL(INFO, "Num contracts with states unchanged = "
                        << numContractUnchangedStates);
  return true;
}

const Account* AccountStore::GetFirstAccountState() {
  return AccountStoreTrie<
      std::unordered_map<Address, Account>>::GetFirstAccountState();
}

const Account* AccountStore::GetLatestAccountState() {
  return AccountStoreTrie<
      std::unordered_map<Address, Account>>::GetLatestAccountState();
}
=======
void AccountStore::NotifyTimeoutTemp() { m_accountStoreTemp->NotifyTimeout(); }
>>>>>>> b266a63c
<|MERGE_RESOLUTION|>--- conflicted
+++ resolved
@@ -621,338 +621,7 @@
   return true;
 }
 
-<<<<<<< HEAD
 void AccountStore::NotifyTimeoutTemp() { m_accountStoreTemp->NotifyTimeout(); }
-
-void canonicalizeStateValue(Json::Value& Value) {
-  if (Value.isObject()) {
-    // This is an ADT.
-    auto& Args = Value["arguments"];
-    for (auto& Arg : Args) {
-      canonicalizeStateValue(Arg);
-    }
-  } else if (Value.isArray() && Value.size() > 0) {
-    // This could be a Map or a List.
-    auto& FirstEl = *Value.begin();
-    if (FirstEl.isObject() && FirstEl.isMember("key")) {
-      // This is a map. Sort the keys.
-      std::vector<Json::Value> ValueArr(Value.begin(), Value.end());
-      auto KeyCmp = [](const Json::Value& A, const Json::Value& B) -> bool {
-        std::less<std::string> StrCmp;
-        return StrCmp(A["key"].asString(), B["key"].asString());
-      };
-      std::sort(ValueArr.begin(), ValueArr.end(), KeyCmp);
-      Value = Json::arrayValue;
-      for (auto& E : ValueArr) {
-        canonicalizeStateValue(E["val"]);
-        Value.append(E);
-      }
-    } else {
-      for (auto& E : Value) {
-        canonicalizeStateValue(E);
-      }
-    }
-  }
-}
-
-Json::Value canonicalizeStateVariables(const Json::Value& J) {
-  auto StateVarCmp = [](const Json::Value& A, const Json::Value& B) -> bool {
-    std::less<std::string> StrCmp;
-    return StrCmp(A["vname"].asString(), B["vname"].asString());
-  };
-
-  std::vector<Json::Value> AArr(J.begin(), J.end());
-  std::sort(AArr.begin(), AArr.end(), StateVarCmp);
-
-  Json::Value Ret = Json::arrayValue;
-  for (auto& E : AArr) {
-    canonicalizeStateValue(E["value"]);
-    Ret.append(E);
-  }
-
-  return Ret;
-}
-
-Json::Value removeParensInStrings(const Json::Value& J) {
-  Json::Value RetJ;
-  if (J.isArray()) {
-    for (const auto& K : J) {
-      RetJ.append(removeParensInStrings(K));
-    }
-  } else if (J.isObject()) {
-    for (Json::Value::const_iterator K = J.begin(); K != J.end(); K++) {
-      RetJ[K.name()] = removeParensInStrings(*K);
-    }
-  } else if (J.isString()) {
-    std::string JJ = J.asString();
-    JJ.erase(
-        std::remove_if(JJ.begin(), JJ.end(),
-                       [](const char& c) { return (c == '(' || c == ')'); }),
-        JJ.end());
-    std::transform(JJ.begin(), JJ.end(), JJ.begin(),
-                   [](const char& c) { return std::toupper(c); });
-    RetJ = JJ;
-  } else {
-    RetJ = J;
-  }
-  return RetJ;
-}
-
-Json::Value removeHexAddrAndDotInStrings(const Json::Value& J) {
-  static const std::regex e("\\b0X[0-9A-F]{40}\\.");
-  Json::Value RetJ;
-  if (J.isArray()) {
-    for (const auto& K : J) {
-      RetJ.append(removeHexAddrAndDotInStrings(K));
-    }
-  } else if (J.isObject()) {
-    for (Json::Value::const_iterator K = J.begin(); K != J.end(); K++) {
-      RetJ[K.name()] = removeHexAddrAndDotInStrings(*K);
-    }
-  } else if (J.isString()) {
-    RetJ = std::regex_replace(J.asString(), e, "");
-  } else {
-    RetJ = J;
-  }
-  return RetJ;
-}
-
-bool compareScillaInitJSONs(const Json::Value& Expected,
-                            const Json::Value& Got) {
-  if (!Expected.isArray() || !Got.isArray() || Expected.size() != Got.size()) {
-    return false;
-  }
-
-  auto ExpectedSorted =
-      removeParensInStrings(canonicalizeStateVariables(Expected));
-  auto GotSorted = removeParensInStrings(canonicalizeStateVariables(Got));
-  for (Json::Value::ArrayIndex I = 0; I < ExpectedSorted.size(); I++) {
-    const auto& ESV = ExpectedSorted[I];
-    const auto& OSV = GotSorted[I];
-    if (ESV != OSV) {
-      return false;
-    }
-  }
-
-  return true;
-}
-
-bool compareStateJSONs(const Json::Value& Before, const Json::Value& After) {
-  const Json::Value Before1 =
-      removeHexAddrAndDotInStrings(removeParensInStrings(Before));
-  const Json::Value After1 =
-      removeHexAddrAndDotInStrings(removeParensInStrings(After));
-
-  if (Before1 != After1) {
-    LOG_GENERAL(INFO, "State before migration: "
-                          << Before1 << "\nState after migration: " << After1);
-    return false;
-  }
-
-  return true;
-}
-
-bool AccountStore::MigrateContractStates(
-    bool ignoreCheckerFailure, bool disambiguation,
-    const string& contract_address_output_filename,
-    const string& normal_address_output_filename,
-    const uint64_t& updateDiskFrequency) {
-  LOG_MARKER();
-
-  std::ofstream os_1;
-  std::ofstream os_2;
-  (void)disambiguation;
-  if (!contract_address_output_filename.empty()) {
-    os_1.open(contract_address_output_filename);
-  }
-  if (!normal_address_output_filename.empty()) {
-    os_2.open(normal_address_output_filename);
-  }
-
-  unsigned int numContractUnchangedStates = 0;
-  unsigned int numContractChangedStates = 0;
-  unsigned int numContractNullFixedStates = 0;
-
-  unsigned int count = 0;
-  for (const auto& i : m_state) {
-    Address address(i.first);
-
-    LOG_GENERAL(INFO, "Address: " << address.hex());
-    Account account;
-    if (!account.DeserializeBase(bytes(i.second.begin(), i.second.end()), 0)) {
-      LOG_GENERAL(WARNING, "Account::DeserializeBase failed");
-      return false;
-    }
-
-    if (account.isContract()) {
-      account.SetAddress(address);
-      if (!contract_address_output_filename.empty()) {
-        os_1 << address.hex() << endl;
-      }
-    } else {
-      this->AddAccount(address, account, true);
-      if (!normal_address_output_filename.empty()) {
-        os_2 << address.hex() << endl;
-      }
-      continue;
-    }
-
-    count++;
-    // adding new metadata
-    std::map<std::string, bytes> t_metadata;
-    bool is_library;
-    uint32_t scilla_version;
-    std::vector<Address> extlibs;
-    if (!account.GetContractAuxiliaries(is_library, scilla_version, extlibs)) {
-      LOG_GENERAL(WARNING, "GetScillaVersion failed");
-      return false;
-    }
-
-    if (DISABLE_SCILLA_LIB && is_library) {
-      LOG_GENERAL(WARNING, "ScillaLib disabled");
-      return false;
-    }
-
-    std::map<Address, std::pair<std::string, std::string>> extlibs_exports;
-    if (!PopulateExtlibsExports(scilla_version, extlibs, extlibs_exports)) {
-      LOG_GENERAL(WARNING, "PopulateExtLibsExports failed");
-      return false;
-    }
-
-    if (!ExportCreateContractFiles(account, is_library, scilla_version,
-                                   extlibs_exports)) {
-      LOG_GENERAL(WARNING, "ExportCreateContractFiles failed");
-      return false;
-    }
-
-    account.SetStorageRoot(dev::h256());
-    // invoke scilla checker
-    // prepare IPC with current blockchain info provider.
-    m_scillaIPCServer->setBCInfoProvider(
-        {getCurBlockNum(), getCurDSBlockNum(), address});
-
-    std::string checkerPrint;
-
-    bool ret_checker = true;
-    TransactionReceipt receipt;
-    uint64_t gasRem = UINT64_MAX;
-
-    InvokeInterpreter(CHECKER, checkerPrint, scilla_version, is_library, gasRem,
-                      std::numeric_limits<uint128_t>::max(), ret_checker,
-                      receipt);
-
-    if (!ret_checker) {
-      LOG_GENERAL(WARNING, "InvokeScillaChecker failed");
-      return false;
-    }
-
-    // adding scilla_version metadata
-    t_metadata.emplace(
-        Contract::ContractStorage::GetContractStorage().GenerateStorageKey(
-            address, SCILLA_VERSION_INDICATOR, {}),
-        DataConversion::StringToCharArray(std::to_string(scilla_version)));
-
-    // adding depth and type metadata
-    if (!ParseContractCheckerOutput(address, checkerPrint, receipt, t_metadata,
-                                    gasRem)) {
-      LOG_GENERAL(WARNING, "ParseContractCheckerOutput failed");
-      if (ignoreCheckerFailure) {
-        continue;
-      }
-      return false;
-    }
-
-    Json::Value stateBeforeMigration, stateAfterMigration;
-    Contract::ContractStorage::GetContractStorage().FetchStateJsonForContract(
-        stateBeforeMigration, address, "", {}, true);
-
-    std::map<std::string, bytes> types;
-    Contract::ContractStorage::GetContractStorage().FetchStateDataForContract(
-        types, address, TYPE_INDICATOR, {}, true);
-    for (auto const& type : types) {
-      vector<string> fragments;
-      boost::split(fragments, type.first,
-                   [](char c) { return c == SCILLA_INDEX_SEPARATOR; });
-      if (fragments.size() < 3) {
-        LOG_GENERAL(WARNING,
-                    "Error fetching (field_name, type): " << address.hex());
-      } else {
-        LOG_GENERAL(INFO,
-                    "field=" << fragments[2] << " type="
-                             << DataConversion::CharArrayToString(type.second));
-      }
-    }
-
-    // fetch all states from temp storage
-    std::map<std::string, bytes> states;
-    Contract::ContractStorage::GetContractStorage().FetchStateDataForContract(
-        states, address, "", {}, true);
-
-    // put all states (overwrite) back into persistent storage
-    dev::h256 rootHash;
-    Contract::ContractStorage::GetContractStorage()
-        .UpdateStateDatasAndToDeletes(address, account.GetStorageRoot(), states,
-                                      {}, rootHash, false, false);
-
-    // update storage root hash for this account
-    account.SetStorageRoot(rootHash);
-
-    this->AddAccount(address, account, true);
-
-    Contract::ContractStorage::GetContractStorage().FetchStateJsonForContract(
-        stateAfterMigration, address, "", {}, true);
-
-    if ((stateBeforeMigration == Json::Value::null) &&
-        (stateAfterMigration != Json::Value::null)) {
-      numContractNullFixedStates++;
-    } else if (!compareStateJSONs(stateBeforeMigration, stateAfterMigration)) {
-      LOG_GENERAL(INFO, "States changed for " << address.hex());
-      numContractChangedStates++;
-    } else {
-      numContractUnchangedStates++;
-    }
-
-    if (count % updateDiskFrequency == 0) {
-      if (!UpdateStateTrieAll()) {
-        LOG_GENERAL(WARNING, "UpdateStateTrieAll failed");
-        return false;
-      }
-
-      /// repopulate trie and discard old persistence
-      if (!MoveUpdatesToDisk()) {
-        LOG_GENERAL(WARNING, "MoveUpdatesToDisk() failed");
-        return false;
-      }
-    }
-  }
-
-  if (!contract_address_output_filename.empty()) {
-    os_1.close();
-  }
-  if (!normal_address_output_filename.empty()) {
-    os_2.close();
-  }
-
-  if (!UpdateStateTrieAll()) {
-    LOG_GENERAL(WARNING, "UpdateStateTrieAll failed");
-    return false;
-  }
-
-  /// repopulate trie and discard old persistence
-  if (!MoveUpdatesToDisk()) {
-    LOG_GENERAL(WARNING, "MoveUpdatesToDisk() failed");
-    return false;
-  }
-
-  LOG_GENERAL(INFO, "Num contracts with states initialized = "
-                        << numContractNullFixedStates);
-  LOG_GENERAL(
-      INFO, "Num contracts with states changed = " << numContractChangedStates);
-  LOG_GENERAL(INFO, "Num contracts with states unchanged = "
-                        << numContractUnchangedStates);
-  return true;
-}
-
 const Account* AccountStore::GetFirstAccountState() {
   return AccountStoreTrie<
       std::unordered_map<Address, Account>>::GetFirstAccountState();
@@ -961,7 +630,4 @@
 const Account* AccountStore::GetLatestAccountState() {
   return AccountStoreTrie<
       std::unordered_map<Address, Account>>::GetLatestAccountState();
-}
-=======
-void AccountStore::NotifyTimeoutTemp() { m_accountStoreTemp->NotifyTimeout(); }
->>>>>>> b266a63c
+}