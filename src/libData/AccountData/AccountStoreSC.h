/*
 * Copyright (C) 2019 Zilliqa
 *
 * This program is free software: you can redistribute it and/or modify
 * it under the terms of the GNU General Public License as published by
 * the Free Software Foundation, either version 3 of the License, or
 * (at your option) any later version.
 *
 * This program is distributed in the hope that it will be useful,
 * but WITHOUT ANY WARRANTY; without even the implied warranty of
 * MERCHANTABILITY or FITNESS FOR A PARTICULAR PURPOSE.  See the
 * GNU General Public License for more details.
 *
 * You should have received a copy of the GNU General Public License
 * along with this program.  If not, see <https://www.gnu.org/licenses/>.
 */

#ifndef ZILLIQA_SRC_LIBDATA_ACCOUNTDATA_ACCOUNTSTORESC_H_
#define ZILLIQA_SRC_LIBDATA_ACCOUNTDATA_ACCOUNTSTORESC_H_

#include <json/json.h>
#include <atomic>
#include <condition_variable>
#include <functional>
#include <mutex>

#include <libServer/ScillaIPCServer.h>
#include "AccountStoreBase.h"
#include "InvokeType.h"
#include "libUtils/DetachedFunction.h"
#include "libUtils/EvmCallParameters.h"

template <class MAP>
class AccountStoreSC;
class ScillaIPCServer;

namespace evmproj {
struct ApplyInstructions;
struct CallResponse;
}  // namespace evmproj

template <class MAP>
class AccountStoreAtomic
    : public AccountStoreBase<std::unordered_map<Address, Account>> {
  AccountStoreSC<MAP>& m_parent;

 public:
  AccountStoreAtomic(AccountStoreSC<MAP>& parent);

  Account* GetAccount(const Address& address) override;

  const std::shared_ptr<std::unordered_map<Address, Account>>&
  GetAddressToAccount();
};

template <class MAP>
class AccountStoreSC : public AccountStoreBase<MAP> {
  /// the amount transfers happened within the current txn will only commit when
  /// the txn is successful
  std::unique_ptr<AccountStoreAtomic<MAP>> m_accountStoreAtomic;

  /// mutex to block major accounts changes
  std::mutex m_mutexUpdateAccounts;

  /// the blocknum while executing each txn
  uint64_t m_curBlockNum{0};

  /// the DS blocknum
  uint64_t m_curDSBlockNum{0};

  /// the current contract address for each hop of invoking
  Address m_curContractAddr;

  /// the current sender address for each hop of invoking
  Address m_curSenderAddr;

  /// the address of transaction sender
  Address m_originAddr;

  /// the transfer amount while executing each txn
  uint128_t m_curAmount{0};

  /// the gas limit while executing each txn
  uint64_t m_curGasLimit{0};

  /// the gas price while executing each txn
  uint128_t m_curGasPrice{0};

  /// the gas price while executing each txn will be used in calculating the
  /// shard allocation of sender/recipient during chain call
  unsigned int m_curNumShards{0};

  /// whether is processed by ds node while executing each txn
  bool m_curIsDS{false};

  /// the interpreter path for each hop of invoking
  std::string m_root_w_version;

  /// the depth of chain call while executing the current txn
  unsigned int m_curEdges{0};

  /// for contract execution timeout
  std::mutex m_MutexCVCallContract;
  std::condition_variable m_CallContractConditionVariable;
  std::atomic<bool> m_txnProcessTimeout;

  /// Scilla IPC server
  std::shared_ptr<ScillaIPCServer> m_scillaIPCServer;

  /// A set of contract account address pending for storageroot updating
  std::set<Address> m_storageRootUpdateBuffer;

  /// A set of contract account address pending for storageroot updating
  /// for each transaction, will be added to the non-atomic one once
  /// the transaction succeeded
  std::set<Address> m_storageRootUpdateBufferAtomic;

  std::vector<Address> m_newLibrariesCreated;

  /// Contract Deployment
  /// verify the return from scilla_runner for deployment is valid
  bool ParseCreateContract(uint64_t& gasRemained,
                           const std::string& runnerPrint,
                           TransactionReceipt& receipt, bool is_library);
  /// convert the interpreter output into parsable json object for deployment
  bool ParseCreateContractOutput(Json::Value& jsonOutput,
                                 const std::string& runnerPrint,
                                 TransactionReceipt& receipt);
  /// parse the output from interpreter for deployment
  bool ParseCreateContractJsonOutput(const Json::Value& _json,
                                     uint64_t& gasRemained,
                                     TransactionReceipt& receipt,
                                     bool is_library);

  /// Contract Calling
  /// verify the return from scilla_runner for calling is valid
  bool ParseCallContract(uint64_t& gasRemained, const std::string& runnerPrint,
                         TransactionReceipt& receipt, uint32_t tree_depth,
                         uint32_t scilla_version);
  /// convert the interpreter output into parsable json object for calling
  bool ParseCallContractOutput(Json::Value& jsonOutput,
                               const std::string& runnerPrint,
                               TransactionReceipt& receipt);
  /// parse the output from interpreter for calling and update states
  bool ParseCallContractJsonOutput(const Json::Value& _json,
                                   uint64_t& gasRemained,
                                   TransactionReceipt& receipt,
                                   uint32_t tree_depth,
                                   uint32_t pre_scilla_version);

  /// export files that ExportCreateContractFiles and ExportContractFiles
  /// both needs
  void ExportCommonFiles(
      std::ofstream& os, const Account& contract,
      const std::map<Address, std::pair<std::string, std::string>>&
          extlibs_exports);

  /// generate the files for initdata, contract state, blocknum for interpreter
  /// to call contract
  bool ExportContractFiles(
      Account& contract, uint32_t scilla_version,
      const std::map<Address, std::pair<std::string, std::string>>&
          extlibs_exports);
  /// generate the files for message from txn for interpreter to call contract
  bool ExportCallContractFiles(
      Account& contract, const Transaction& transaction,
      uint32_t scilla_version,
      const std::map<Address, std::pair<std::string, std::string>>&
          extlibs_exports);
  /// generate the files for message from previous contract output for
  /// interpreter to call another contract
  bool ExportCallContractFiles(
      Account& contract, const Json::Value& contractData,
      uint32_t scilla_version,
      const std::map<Address, std::pair<std::string, std::string>>&
          extlibs_exports);
  void EvmCallRunner(const INVOKE_TYPE invoke_type,
                     const EvmCallParameters& params, const uint32_t version,
                     bool& ret, TransactionReceipt& receipt,
                     evmproj::CallResponse& evmReturnValues);

  /// Amount Transfer
  /// add amount transfer to the m_accountStoreAtomic
  bool TransferBalanceAtomic(const Address& from, const Address& to,
                             const uint128_t& delta);
  /// commit the existing transfers in m_accountStoreAtomic to update the
  /// balance of accounts
  void CommitAtomics();
  /// discard the existing transfers in m_accountStoreAtomic
  void DiscardAtomics();

 protected:
  AccountStoreSC();

  const uint64_t& getCurBlockNum() const { return m_curBlockNum; }

  const uint64_t& getCurDSBlockNum() const { return m_curDSBlockNum; }

  /// generate input files for interpreter to deploy contract
  bool ExportCreateContractFiles(
      const Account& contract, bool is_library, uint32_t scilla_version,
      const std::map<Address, std::pair<std::string, std::string>>&
          extlibs_export);

  /// invoke scilla interpreter
  void InvokeInterpreter(INVOKE_TYPE invoke_type,
                         std::string& interprinterPrint,
                         const uint32_t& version, bool is_library,
                         const uint64_t& available_gas,
                         const boost::multiprecision::uint128_t& balance,
                         bool& ret, TransactionReceipt& receipt);

  uint64_t InvokeEvmInterpreter(Account* contractAccount,
                                INVOKE_TYPE invoke_type,
                                const EvmCallParameters& params,
                                const uint32_t& version, bool& ret,
                                TransactionReceipt& receipt,
                                evmproj::CallResponse& evmReturnValues);

  /// verify the return from scilla_checker for deployment is valid
  /// expose in protected for using by data migration
  bool ParseContractCheckerOutput(const Address& addr,
                                  const std::string& checkerPrint,
                                  TransactionReceipt& receipt,
                                  std::map<std::string, bytes>& metadata,
                                  uint64_t& gasRemained,
                                  bool is_library = false);

  /// external interface for processing txn
  bool UpdateAccounts(const uint64_t& blockNum, const unsigned int& numShards,
                      const bool& isDS, const Transaction& transaction,
                      TransactionReceipt& receipt, TxnStatus& error_code);

  bool UpdateAccountsEvm(const uint64_t& blockNum,
                         const unsigned int& numShards, const bool& isDS,
                         const Transaction& transaction,
                         TransactionReceipt& receipt, TxnStatus& error_code);

  bool PopulateExtlibsExports(
      uint32_t scilla_version, const std::vector<Address>& extlibs,
      std::map<Address, std::pair<std::string, std::string>>& extlibs_exports);

 public:
  /// Initialize the class
  void Init() override;

  /// external interface for calling timeout for txn processing
  void NotifyTimeout();

  /// public interface to setup scilla ipc server
  void SetScillaIPCServer(std::shared_ptr<ScillaIPCServer> scillaIPCServer);

  /// public interface to invoke processing of the buffered storage root
  /// updating tasks
  void ProcessStorageRootUpdateBuffer();

  /// public interface to clean StorageRootUpdateBuffer
  void CleanStorageRootUpdateBuffer();

  /// Clean cache of newly created contracts in this epoch
  void CleanNewLibrariesCache();

  // Get value from atomic accountstore
  Account* GetAccountAtomic(const dev::h160& addr);

  // Adds an Account to the atomic AccountStore.
  bool AddAccountAtomic(const Address& address, const Account& account);

<<<<<<< HEAD
  bool ViewAccounts(const EvmCallParameters& params, bool& ret,
                    std::string& result);
=======
  bool ViewAccounts(const EvmCallParameters& params,
                    evmproj::CallResponse& response);
>>>>>>> 071e48cc
};

#endif  // ZILLIQA_SRC_LIBDATA_ACCOUNTDATA_ACCOUNTSTORESC_H_<|MERGE_RESOLUTION|>--- conflicted
+++ resolved
@@ -266,13 +266,8 @@
   // Adds an Account to the atomic AccountStore.
   bool AddAccountAtomic(const Address& address, const Account& account);
 
-<<<<<<< HEAD
-  bool ViewAccounts(const EvmCallParameters& params, bool& ret,
-                    std::string& result);
-=======
   bool ViewAccounts(const EvmCallParameters& params,
                     evmproj::CallResponse& response);
->>>>>>> 071e48cc
 };
 
 #endif  // ZILLIQA_SRC_LIBDATA_ACCOUNTDATA_ACCOUNTSTORESC_H_