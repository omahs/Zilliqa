--- conflicted
+++ resolved
@@ -238,35 +238,7 @@
                                        evmproj::CallResponse& response) {
   uint32_t evm_version{0};
 
-<<<<<<< HEAD
-
-  //std::lock_guard<std::mutex> g(m_mutexUpdateAccounts);
-
-  const Address contractAddr(params.m_contract);
-  const Address origin(params.m_caller);
-
-  //Account* account = this->GetAccountAtomic(contractAddr);
-
-  //account->SetStorageRoot(dev::h256());
-
-
-  auto sbcip = std::make_unique<ScillaBCInfo>(
-      getCurBlockNum(), getCurDSBlockNum(), origin, contractAddr,
-      dev::h256(), evm_version);
-
-  if (not sbcip){
-    LOG_GENERAL(INFO,"Failed to setup dbcinfo pointer");
-    return false;
-  }
-
-
-  // TODO : This causes a crash, Steve.
-  // m_scillaIPCServer->setBCInfoProvider(std::move(sbcip));
-
-  ret = EvmClient::GetInstance().CallRunner(
-=======
   return EvmClient::GetInstance().CallRunner(
->>>>>>> 477571b5
       evm_version, EvmUtils::GetEvmCallJson(params), response);
 }
 
