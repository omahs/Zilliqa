/*
 * Copyright (C) 2019 Zilliqa
 *
 * This program is free software: you can redistribute it and/or modify
 * it under the terms of the GNU General Public License as published by
 * the Free Software Foundation, either version 3 of the License, or
 * (at your option) any later version.
 *
 * This program is distributed in the hope that it will be useful,
 * but WITHOUT ANY WARRANTY; without even the implied warranty of
 * MERCHANTABILITY or FITNESS FOR A PARTICULAR PURPOSE.  See the
 * GNU General Public License for more details.
 *
 * You should have received a copy of the GNU General Public License
 * along with this program.  If not, see <https://www.gnu.org/licenses/>.
 */

#include <vector>
#include "AccountStoreSC.h"
#include "EvmClient.h"
#include "common/Constants.h"
#include "libPersistence/ContractStorage.h"
#include "libUtils/EvmCallParameters.h"
#include "libUtils/EvmJsonResponse.h"
#include "libUtils/EvmUtils.h"
#include "libUtils/GasConv.h"
#include "libUtils/SafeMath.h"

template <class MAP>
void AccountStoreSC<MAP>::EvmCallRunner(
    INVOKE_TYPE invoke_type, EvmCallParameters& params, const uint32_t& version,
    bool& ret, TransactionReceipt& receipt,
    evmproj::CallResponse& evmReturnValues) {
  auto call_already_finished{false};

  auto worker = [this, &params, &invoke_type, &ret, &version,
                 &call_already_finished, &evmReturnValues]() mutable -> void {
    if (invoke_type == RUNNER_CREATE || invoke_type == RUNNER_CALL) {
      ret = EvmClient::GetInstance().CallRunner(
          version, EvmUtils::GetEvmCallJson(params), evmReturnValues);
    }
    call_already_finished = true;
    cv_callContract.notify_all();
  };
  // Run the Lambda on a detached thread and then wait for it to complete.
  // means it cannot crash us if it dies.
  DetachedFunction(1, worker);
  // Wait for the worker to finish
  {
    std::chrono::duration<int, std::milli> ks(30000);  // 30 seconds
    std::unique_lock<std::mutex> lk(m_MutexCVCallContract);
    if (!call_already_finished) {
      if (LOG_SC) {
        LOG_GENERAL(WARNING, "Waiting on lock");
      }
      auto tv = cv_callContract.wait_for(lk, ks);
      if (tv == std::cv_status::no_timeout) {
        if (LOG_SC) {
          LOG_GENERAL(WARNING, "lock released normally");
        }
      } else {
        if (LOG_SC) {
          LOG_GENERAL(WARNING, "lock released due to timeout");
        }
        m_txnProcessTimeout = true;
      }
    } else {
      LOG_GENERAL(INFO, "Call functions already finished!");
    }
  }
  if (m_txnProcessTimeout) {
    if (LOG_SC) {
      LOG_GENERAL(WARNING, "Txn processing timeout!");
    }
    EvmClient::GetInstance().CheckClient(0, true);
    if (LOG_SC) {
      LOG_GENERAL(WARNING, "Txn Checked Client returned!");
    }
    receipt.AddError(EXECUTE_CMD_TIMEOUT);
    ret = false;
  }
}

template <class MAP>
uint64_t AccountStoreSC<MAP>::InvokeEvmInterpreter(
    Account* contractAccount, INVOKE_TYPE invoke_type,
    EvmCallParameters& params, const uint32_t& version, bool& ret,
    TransactionReceipt& receipt, evmproj::CallResponse& evmReturnValues) {
  EvmCallRunner(invoke_type, params, version, ret, receipt, evmReturnValues);

  if (not evmReturnValues.GetSuccess()) {
    LOG_GENERAL(WARNING, evmReturnValues.ExitReason());
  }

  // switch ret to reflect our overall success
  ret = evmReturnValues.GetSuccess() ? ret : false;

  if (!evmReturnValues.Logs().empty()) {
    Json::Value _json = Json::arrayValue;

    for (const auto& logJsonString : evmReturnValues.Logs()) {
      LOG_GENERAL(INFO, "Evm return value logs: " << logJsonString);

      try {
        Json::Value tmp;
        Json::Reader _reader;
        if (_reader.parse(logJsonString, tmp)) {
          _json.append(tmp);
        } else {
          LOG_GENERAL(WARNING, "Parsing json unsuccessful " << logJsonString);
        }
      } catch (std::exception& e) {
        LOG_GENERAL(WARNING, "Exception: " << e.what());
      }
    }
    receipt.AddJsonEntry(_json);
  }

  auto gas = evmReturnValues.Gas();

  std::map<std::string, bytes> states;
  std::vector<std::string> toDeletes;
  // parse the return values from the call to evm.
  for (const auto& it : evmReturnValues.m_apply) {
    if (it->OperationType() == "delete") {
      // be careful with this call needs further testing.
      // TODO: likely needs fixing, test case: remove an account and then revert
      // a transaction. this will likely remove the account anyways, despite the
      // revert.
      this->RemoveAccount(Address(it->Address()));
    } else {
      // Get the account that this apply instruction applies to
      Account* targetAccount = this->GetAccountAtomic(Address(it->Address()));
      if (targetAccount == nullptr) {
        if (!this->AddAccountAtomic(Address(it->Address()), {0, 0})) {
          LOG_GENERAL(WARNING, "AddAccount failed for address "
                                   << Address(it->Address()).hex());
          continue;
        }
        targetAccount = this->GetAccountAtomic(Address(it->Address()));
        if (targetAccount == nullptr) {
          LOG_GENERAL(WARNING, "failed to retrieve new account for address "
                                   << Address(it->Address()).hex());
          continue;
        }
      }

      if (it->OperationType() == "modify") {
        try {
          if (it->isResetStorage()) {
            states.clear();
            toDeletes.clear();

            Contract::ContractStorage::GetContractStorage()
                .FetchStateDataForContract(states, Address(it->Address()), "",
                                           {}, true);
            for (const auto& x : states) {
              toDeletes.emplace_back(x.first);
            }

            if (!targetAccount->UpdateStates(Address(it->Address()), {},
                                             toDeletes, true)) {
              LOG_GENERAL(
                  WARNING,
                  "Failed to update states hby setting indices for deletion "
                  "for "
                      << it->Address());
            }
          }
        } catch (std::exception& e) {
          // for now catch any generic exceptions and report them
          // will examine exact possibilities and catch specific exceptions.
          LOG_GENERAL(WARNING,
                      "Exception thrown trying to reset storage " << e.what());
        }

        // If Instructed to reset the Code do so and call SetImmutable to reset
        // the hash
        try {
          if (it->hasCode() && it->Code().size() > 0) {
            targetAccount->SetImmutable(
                DataConversion::StringToCharArray("EVM" + it->Code()), {});
          }
        } catch (std::exception& e) {
          // for now catch any generic exceptions and report them
          // will examine exact possibilities and catch specific exceptions.
          LOG_GENERAL(
              WARNING,
              "Exception thrown trying to update Contract code " << e.what());
        }

        // Actually Update the state for the contract
        try {
          for (const auto& sit : it->Storage()) {
            if (not Contract::ContractStorage::GetContractStorage()
                        .UpdateStateValue(
                            Address(it->Address()),
                            DataConversion::StringToCharArray(sit.Key()), 0,
                            DataConversion::StringToCharArray(sit.Value()),
                            0)) {
              LOG_GENERAL(WARNING,
                          "Exception thrown trying to update state in Contract "
                          "storage "
                              << it->Address());
            }
          }
        } catch (std::exception& e) {
          // for now catch any generic exceptions and report them
          // will examine exact possibilities and catch specific exceptions.
          LOG_GENERAL(WARNING,
                      "Exception thrown trying to update state on the contract "
                          << e.what());
        }

        try {
          if (it->hasBalance() && it->Balance().size()) {
            targetAccount->SetBalance(uint128_t(it->Balance()));
          }
        } catch (std::exception& e) {
          // for now catch any generic exceptions and report them
          // will examine exact possibilities and catch specific exceptions.
          LOG_GENERAL(
              WARNING,
              "Exception thrown trying to update balance on target Account "
                  << e.what());
        }

        try {
          if (it->hasNonce() && it->Nonce().size()) {
            targetAccount->SetNonce(std::stoull(it->Nonce(), nullptr, 0));
          }
        } catch (std::exception& e) {
          // for now catch any generic exceptions and report them
          // will examine exact possibilities and catch specific exceptions.
          LOG_GENERAL(WARNING,
                      "Exception thrown trying to set Nonce on target Account "
                          << e.what());
        }
        // Mark the Address as updated
        m_storageRootUpdateBufferAtomic.emplace(it->Address());
      }
    }
  }

  // send code to be executed
  if (invoke_type == RUNNER_CREATE) {
    contractAccount->SetImmutable(DataConversion::StringToCharArray(
                                      "EVM" + evmReturnValues.ReturnedBytes()),
                                  contractAccount->GetInitData());
  }
  return gas;
}

template <class MAP>
bool AccountStoreSC<MAP>::ViewAccounts(EvmCallParameters& params, bool& ret,
                                       std::string& result) {
  TransactionReceipt rcpt;
  uint32_t evm_version{0};
  evmproj::CallResponse response;
  EvmCallRunner(RUNNER_CALL, params, evm_version, ret, rcpt, response);
  result = response.m_return;
  if (LOG_SC) {
    LOG_GENERAL(INFO, "Called Evm, response:" << response);
  }

  return ret;
}

template <class MAP>
bool AccountStoreSC<MAP>::UpdateAccountsEvm(const uint64_t& blockNum,
                                            const unsigned int& numShards,
                                            const bool& isDS,
                                            const Transaction& transaction,
                                            TransactionReceipt& receipt,
                                            TxnStatus& error_code) {
  LOG_MARKER();

  if (LOG_SC) {
    LOG_GENERAL(INFO, "Process txn: " << transaction.GetTranID());
  }

  std::lock_guard<std::mutex> g(m_mutexUpdateAccounts);
  m_curIsDS = isDS;
  m_txnProcessTimeout = false;
  error_code = TxnStatus::NOT_PRESENT;
  const Address fromAddr = transaction.GetSenderAddr();

  uint64_t gasRemained = transaction.GetGasLimitRaw();

  // Get the amount of deposit for running this txn
<<<<<<< HEAD
  uint256_t gasDeposit;
  if (!SafeMath<uint256_t>::mul(transaction.GetGasLimit(),
                                transaction.GetGasPriceWei(), gasDeposit)) {
=======
  uint128_t gasDepositWei;
  if (!SafeMath<uint128_t>::mul(gasRemained, transaction.GetGasPriceWei(),
                                gasDepositWei)) {
>>>>>>> d4ffb5c5
    error_code = TxnStatus::MATH_ERROR;
    return false;
  }

  switch (Transaction::GetTransactionType(transaction)) {
    case Transaction::NON_CONTRACT: {
      LOG_GENERAL(WARNING, "Non Contracts are handled by Scilla processor");
      return false;
    }

    case Transaction::CONTRACT_CREATION: {
      LOG_GENERAL(INFO, "Create contract");
      Account* fromAccount = this->GetAccount(fromAddr);
      if (fromAccount == nullptr) {
        LOG_GENERAL(WARNING, "Sender has no balance, reject");
        error_code = TxnStatus::INVALID_FROM_ACCOUNT;
        return false;
      }

      // Check if gaslimit meets the minimum requirement for contract deployment
      if (transaction.GetGasLimitRaw() < MIN_ETH_GAS) {
        LOG_GENERAL(WARNING, "Gas limit " << transaction.GetGasLimitRaw()
                                          << " less than " << MIN_ETH_GAS);
        error_code = TxnStatus::INSUFFICIENT_GAS_LIMIT;
        return false;
      }

      // Check if the sender has enough balance to pay gasDeposit
<<<<<<< HEAD
      const uint256_t fromAccountBalance =
          uint256_t{fromAccount->GetBalance()} * EVM_ZIL_SCALING_FACTOR;
      if (fromAccountBalance < gasDeposit + transaction.GetAmountWei()) {
=======
      if (fromAccount->GetBalance() * EVM_ZIL_SCALING_FACTOR <
          gasDepositWei + transaction.GetAmountWei()) {
>>>>>>> d4ffb5c5
        LOG_GENERAL(WARNING,
                    "The account doesn't have enough gas to create a contract");
        error_code = TxnStatus::INSUFFICIENT_BALANCE;
        return false;
      }

      // generate address for new contract account
      Address contractAddress =
          Account::GetAddressForContract(fromAddr, fromAccount->GetNonce());
      // instantiate the object for contract account
      // ** Remember to call RemoveAccount if deployment failed halfway
      Account* contractAccount;
      // For the EVM, we create the temporary account in Atomics, so that we
      // can remove it easily if something doesn't work out.
      DiscardAtomics();  // We start by making sure our new state is clean.
      if (!this->AddAccountAtomic(contractAddress, {0, 0})) {
        LOG_GENERAL(WARNING, "AddAccount failed for contract address "
                                 << contractAddress.hex());
        error_code = TxnStatus::FAIL_CONTRACT_ACCOUNT_CREATION;
        return false;
      }
      contractAccount = this->GetAccountAtomic(contractAddress);
      if (contractAccount == nullptr) {
        LOG_GENERAL(WARNING, "contractAccount is null ptr");
        error_code = TxnStatus::FAIL_CONTRACT_ACCOUNT_CREATION;
        return false;
      }
      if (transaction.GetCode().empty()) {
        LOG_GENERAL(WARNING,
                    "Creating a contract with empty code is not feasible.");
        error_code = TxnStatus::FAIL_CONTRACT_ACCOUNT_CREATION;
        return false;
      }

      uint32_t scilla_version{0};
      uint32_t evm_version{0};

      try {
        // TODO verify this line is needed, suspect it is a scilla thing
        m_curBlockNum = blockNum;
<<<<<<< HEAD
        const uint128_t decreaseAmount =
            uint128_t{gasDeposit / EVM_ZIL_SCALING_FACTOR};
        if (!this->DecreaseBalance(fromAddr, decreaseAmount)) {
=======
        if (!this->DecreaseBalance(fromAddr,
                                   gasDepositWei / EVM_ZIL_SCALING_FACTOR)) {
>>>>>>> d4ffb5c5
          LOG_GENERAL(WARNING, "Evm Decrease Balance has failed");
          error_code = TxnStatus::FAIL_CONTRACT_INIT;
          return false;
        }
      } catch (const std::exception& e) {
        LOG_GENERAL(WARNING,
                    "Evm Exception caught in Decrease Balance " << e.what());
        error_code = TxnStatus::FAIL_CONTRACT_INIT;
        return false;
      }

      // prepare IPC with current blockchain info provider.
      auto sbcip = std::make_unique<ScillaBCInfo>(
          m_curBlockNum, m_curDSBlockNum, m_originAddr, contractAddress,
          contractAccount->GetStorageRoot(), scilla_version);

      m_scillaIPCServer->setBCInfoProvider(std::move(sbcip));

      std::map<std::string, bytes> t_metadata;
      t_metadata.emplace(
          Contract::ContractStorage::GetContractStorage().GenerateStorageKey(
              contractAddress, SCILLA_VERSION_INDICATOR, {}),
          DataConversion::StringToCharArray(std::to_string(scilla_version)));

      // *************************************************************************
      // Undergo a runner
      bool evm_call_run_succeeded{true};

      LOG_GENERAL(INFO, "Invoking EVM with Cumulative Gas "
                            << gasRemained << " alleged "
                            << transaction.GetAmountQa() << " limit "
                            << transaction.GetGasLimit());

      if (!TransferBalanceAtomic(fromAddr, contractAddress,
                                 transaction.GetAmountQa())) {
        error_code = TxnStatus::INSUFFICIENT_BALANCE;
        LOG_GENERAL(WARNING, "TransferBalance Atomic failed");
        return false;
      }

      EvmCallParameters params = {
          contractAddress.hex(),
          fromAddr.hex(),
          DataConversion::CharArrayToString(transaction.GetCode()),
          DataConversion::CharArrayToString(transaction.GetData()),
<<<<<<< HEAD
          transaction.GetGasLimitRaw(),
=======
          transaction.GetGasLimit(),
>>>>>>> d4ffb5c5
          transaction.GetAmountWei()};

      std::map<std::string, bytes> t_newmetadata;

      t_newmetadata.emplace(Contract::ContractStorage::GenerateStorageKey(
                                contractAddress, CONTRACT_ADDR_INDICATOR, {}),
                            contractAddress.asBytes());

      if (!contractAccount->UpdateStates(contractAddress, t_newmetadata, {},
                                         true)) {
        LOG_GENERAL(WARNING, "Account::UpdateStates failed");
        return false;
      }
      evmproj::CallResponse response;
      const auto gasRemained = InvokeEvmInterpreter(
          contractAccount, RUNNER_CREATE, params, evm_version,
          evm_call_run_succeeded, receipt, response);

      const auto gasRemainedCore = GasConv::GasLimitFromEthToCore(gasRemained);
      // *************************************************************************
      // Summary
<<<<<<< HEAD
      uint128_t gasRefund;
      if (!SafeMath<uint128_t>::mul(gasRemainedCore,
                                    transaction.GetGasPriceWei(), gasRefund)) {
=======
      boost::multiprecision::uint128_t gasRefundWei;
      if (!SafeMath<boost::multiprecision::uint128_t>::mul(
              gasRemained, transaction.GetGasPriceWei(), gasRefundWei)) {
>>>>>>> d4ffb5c5
        error_code = TxnStatus::MATH_ERROR;
        return false;
      }
      if (!this->IncreaseBalance(fromAddr,
<<<<<<< HEAD
                                 gasRefund / EVM_ZIL_SCALING_FACTOR)) {
=======
                                 gasRefundWei / EVM_ZIL_SCALING_FACTOR)) {
>>>>>>> d4ffb5c5
        LOG_GENERAL(FATAL, "IncreaseBalance failed for gasRefund");
      }
      if (evm_call_run_succeeded) {
        CommitAtomics();
      } else {
        DiscardAtomics();

        receipt.SetResult(false);
        receipt.AddError(RUNNER_FAILED);
        receipt.SetCumGas(transaction.GetGasLimit() - gasRemained);
        receipt.update();
        // TODO : confirm we increase nonce on failure
        if (!this->IncreaseNonce(fromAddr)) {
          error_code = TxnStatus::MATH_ERROR;
        }

        LOG_GENERAL(INFO,
                    "Executing contract Creation transaction finished "
                    "unsuccessfully");
        return false;
      }

      if (transaction.GetGasLimit() < gasRemainedCore) {
        LOG_GENERAL(WARNING, "Cumulative Gas calculated Underflow, gasLimit: "
                                 << transaction.GetGasLimit()
                                 << " gasRemained: " << gasRemained
                                 << ". Must be something wrong!");
        error_code = TxnStatus::INSUFFICIENT_GAS_LIMIT;
        return false;
      }

      /// calculate total gas in receipt
      receipt.SetCumGas(transaction.GetGasLimit() - gasRemainedCore);

      break;
    }

    case Transaction::CONTRACT_CALL: {
      // reset the storageroot update buffer atomic per transaction
      m_storageRootUpdateBufferAtomic.clear();

      m_originAddr = fromAddr;

      Account* fromAccount = this->GetAccount(fromAddr);
      if (fromAccount == nullptr) {
        LOG_GENERAL(WARNING, "Sender has no balance, reject");
        error_code = TxnStatus::INVALID_FROM_ACCOUNT;
        return false;
      }

      Account* contractAccount = this->GetAccount(transaction.GetToAddr());
      if (contractAccount == nullptr) {
        LOG_GENERAL(WARNING, "The target contract account doesn't exist");
        error_code = TxnStatus::INVALID_TO_ACCOUNT;
        return false;
      }

      LOG_GENERAL(INFO, "Call contract");

<<<<<<< HEAD
      const uint256_t fromAccountBalance =
          uint256_t{fromAccount->GetBalance()} * EVM_ZIL_SCALING_FACTOR;
      if (fromAccountBalance < gasDeposit + transaction.GetAmountWei()) {
=======
      if (fromAccount->GetBalance() * EVM_ZIL_SCALING_FACTOR <
          gasDepositWei + transaction.GetAmountWei()) {
>>>>>>> d4ffb5c5
        LOG_GENERAL(WARNING, "The account (balance: "
                                 << fromAccountBalance
                                 << ") "
                                    "has not enough balance to deposit the gas "
                                    "price to deposit ("
                                 << gasDepositWei
                                 << ") "
                                    "and transfer the amount ("
                                 << transaction.GetAmountWei()
                                 << ") in the txn, "
                                    "rejected");
        error_code = TxnStatus::INSUFFICIENT_BALANCE;
        return false;
      }

      m_curSenderAddr = fromAddr;
      m_curEdges = 0;

      if (contractAccount->GetCode().empty()) {
        LOG_GENERAL(
            WARNING,
            "Trying to call a smart contract that has no code will fail");
        error_code = TxnStatus::NOT_PRESENT;
        return false;
      }

      m_curBlockNum = blockNum;
      uint32_t scilla_version{0};
      uint32_t evm_version{0};

      DiscardAtomics();
<<<<<<< HEAD
      const uint128_t amountToDecrease =
          uint128_t{gasDeposit / EVM_ZIL_SCALING_FACTOR};
      if (!this->DecreaseBalance(fromAddr, amountToDecrease)) {
=======

      if (!this->DecreaseBalance(fromAddr,
                                 gasDepositWei / EVM_ZIL_SCALING_FACTOR)) {
>>>>>>> d4ffb5c5
        LOG_GENERAL(WARNING, "DecreaseBalance failed");
        error_code = TxnStatus::MATH_ERROR;
        return false;
      }

      m_curGasLimit = transaction.GetGasLimit();
      m_curGasPrice = transaction.GetGasPriceWei();
      m_curContractAddr = transaction.GetToAddr();
      m_curAmount = transaction.GetAmountQa();
      m_curNumShards = numShards;

      std::chrono::system_clock::time_point tpStart;
      if (ENABLE_CHECK_PERFORMANCE_LOG) {
        tpStart = r_timer_start();
      }

      // prepare IPC with current blockchain info provider.
      auto sbcip = std::make_unique<ScillaBCInfo>(
          m_curBlockNum, m_curDSBlockNum, m_originAddr, m_curContractAddr,
          contractAccount->GetStorageRoot(), scilla_version);

      m_scillaIPCServer->setBCInfoProvider(std::move(sbcip));

      Contract::ContractStorage::GetContractStorage().BufferCurrentState();

      std::string runnerPrint;
      bool evm_call_succeeded{true};

      if (!TransferBalanceAtomic(fromAddr, m_curContractAddr,
                                 transaction.GetAmountQa())) {
        error_code = TxnStatus::INSUFFICIENT_BALANCE;
        LOG_GENERAL(WARNING, "TransferBalance Atomic failed");
        return false;
      }

      EvmCallParameters params = {
          m_curContractAddr.hex(),
          fromAddr.hex(),
          DataConversion::CharArrayToString(contractAccount->GetCode()),
          DataConversion::CharArrayToString(transaction.GetData()),
<<<<<<< HEAD
          transaction.GetGasLimitRaw(),
=======
          transaction.GetGasLimit(),
>>>>>>> d4ffb5c5
          transaction.GetAmountWei()};

      LOG_GENERAL(WARNING, "contract address is " << params.m_contract
                                                  << " caller account is "
                                                  << params.m_caller);
      evmproj::CallResponse response;
      const uint64_t gasRemained = InvokeEvmInterpreter(
          contractAccount, RUNNER_CALL, params, evm_version, evm_call_succeeded,
          receipt, response);

      uint64_t gasRemainedCore = GasConv::GasLimitFromEthToCore(gasRemained);

      if (!evm_call_succeeded) {
        Contract::ContractStorage::GetContractStorage().RevertPrevState();
        DiscardAtomics();
        gasRemainedCore = std::min(transaction.GetGasLimit(), gasRemainedCore);
      } else {
        CommitAtomics();
      }
<<<<<<< HEAD
      uint128_t gasRefund;
      if (!SafeMath<uint128_t>::mul(gasRemainedCore,
                                    transaction.GetGasPriceWei(), gasRefund)) {
=======
      boost::multiprecision::uint128_t gasRefund;
      if (!SafeMath<boost::multiprecision::uint128_t>::mul(
              gasRemained, transaction.GetGasPriceWei(), gasRefund)) {
>>>>>>> d4ffb5c5
        error_code = TxnStatus::MATH_ERROR;
        return false;
      }

      if (!this->IncreaseBalance(fromAddr,
                                 gasRefund / EVM_ZIL_SCALING_FACTOR)) {
        LOG_GENERAL(WARNING, "IncreaseBalance failed for gasRefund");
      }

      if (transaction.GetGasLimit() < gasRemainedCore) {
        LOG_GENERAL(WARNING, "Cumulative Gas calculated Underflow, gasLimit: "
                                 << transaction.GetGasLimit()
                                 << " gasRemained: " << gasRemained
                                 << ". Must be something wrong!");
        error_code = TxnStatus::MATH_ERROR;
        return false;
      }

      receipt.SetCumGas(transaction.GetGasLimit() - gasRemainedCore);
      if (!evm_call_succeeded) {
        receipt.SetResult(false);
        receipt.CleanEntry();
        receipt.update();

        if (!this->IncreaseNonce(fromAddr)) {
          error_code = TxnStatus::MATH_ERROR;
          LOG_GENERAL(WARNING, "Increase Nonce failed on bad txn");
        }
        return false;
      }
    } break;

    default: {
      LOG_GENERAL(WARNING, "Txn is not typed correctly")
      error_code = TxnStatus::INCORRECT_TXN_TYPE;
      return false;
    }
    case Transaction::ERROR:
      // TODO
      // maybe we should treat this error properly we have just fallen through.
      break;
  }

  if (!this->IncreaseNonce(fromAddr)) {
    error_code = TxnStatus::MATH_ERROR;
    return false;
  }

  receipt.SetResult(true);
  receipt.update();

  // since txn succeeded, commit the atomic buffer. If no updates, it is a noop.
  m_storageRootUpdateBuffer.insert(m_storageRootUpdateBufferAtomic.begin(),
                                   m_storageRootUpdateBufferAtomic.end());

  if (LOG_SC) {
    LOG_GENERAL(INFO, "Executing contract transaction finished");
    LOG_GENERAL(INFO, "receipt: " << receipt.GetString());
  }

  return true;
}

template <class MAP>
bool AccountStoreSC<MAP>::AddAccountAtomic(const Address& address,
                                           const Account& account) {
  return m_accountStoreAtomic->AddAccount(address, account);
}

template class AccountStoreSC<std::map<Address, Account>>;
template class AccountStoreSC<std::unordered_map<Address, Account>>;<|MERGE_RESOLUTION|>--- conflicted
+++ resolved
@@ -288,15 +288,9 @@
   uint64_t gasRemained = transaction.GetGasLimitRaw();
 
   // Get the amount of deposit for running this txn
-<<<<<<< HEAD
   uint256_t gasDeposit;
   if (!SafeMath<uint256_t>::mul(transaction.GetGasLimit(),
                                 transaction.GetGasPriceWei(), gasDeposit)) {
-=======
-  uint128_t gasDepositWei;
-  if (!SafeMath<uint128_t>::mul(gasRemained, transaction.GetGasPriceWei(),
-                                gasDepositWei)) {
->>>>>>> d4ffb5c5
     error_code = TxnStatus::MATH_ERROR;
     return false;
   }
@@ -325,14 +319,9 @@
       }
 
       // Check if the sender has enough balance to pay gasDeposit
-<<<<<<< HEAD
       const uint256_t fromAccountBalance =
           uint256_t{fromAccount->GetBalance()} * EVM_ZIL_SCALING_FACTOR;
       if (fromAccountBalance < gasDeposit + transaction.GetAmountWei()) {
-=======
-      if (fromAccount->GetBalance() * EVM_ZIL_SCALING_FACTOR <
-          gasDepositWei + transaction.GetAmountWei()) {
->>>>>>> d4ffb5c5
         LOG_GENERAL(WARNING,
                     "The account doesn't have enough gas to create a contract");
         error_code = TxnStatus::INSUFFICIENT_BALANCE;
@@ -373,14 +362,9 @@
       try {
         // TODO verify this line is needed, suspect it is a scilla thing
         m_curBlockNum = blockNum;
-<<<<<<< HEAD
         const uint128_t decreaseAmount =
             uint128_t{gasDeposit / EVM_ZIL_SCALING_FACTOR};
         if (!this->DecreaseBalance(fromAddr, decreaseAmount)) {
-=======
-        if (!this->DecreaseBalance(fromAddr,
-                                   gasDepositWei / EVM_ZIL_SCALING_FACTOR)) {
->>>>>>> d4ffb5c5
           LOG_GENERAL(WARNING, "Evm Decrease Balance has failed");
           error_code = TxnStatus::FAIL_CONTRACT_INIT;
           return false;
@@ -426,11 +410,7 @@
           fromAddr.hex(),
           DataConversion::CharArrayToString(transaction.GetCode()),
           DataConversion::CharArrayToString(transaction.GetData()),
-<<<<<<< HEAD
           transaction.GetGasLimitRaw(),
-=======
-          transaction.GetGasLimit(),
->>>>>>> d4ffb5c5
           transaction.GetAmountWei()};
 
       std::map<std::string, bytes> t_newmetadata;
@@ -452,24 +432,14 @@
       const auto gasRemainedCore = GasConv::GasLimitFromEthToCore(gasRemained);
       // *************************************************************************
       // Summary
-<<<<<<< HEAD
       uint128_t gasRefund;
       if (!SafeMath<uint128_t>::mul(gasRemainedCore,
                                     transaction.GetGasPriceWei(), gasRefund)) {
-=======
-      boost::multiprecision::uint128_t gasRefundWei;
-      if (!SafeMath<boost::multiprecision::uint128_t>::mul(
-              gasRemained, transaction.GetGasPriceWei(), gasRefundWei)) {
->>>>>>> d4ffb5c5
         error_code = TxnStatus::MATH_ERROR;
         return false;
       }
       if (!this->IncreaseBalance(fromAddr,
-<<<<<<< HEAD
                                  gasRefund / EVM_ZIL_SCALING_FACTOR)) {
-=======
-                                 gasRefundWei / EVM_ZIL_SCALING_FACTOR)) {
->>>>>>> d4ffb5c5
         LOG_GENERAL(FATAL, "IncreaseBalance failed for gasRefund");
       }
       if (evm_call_run_succeeded) {
@@ -529,14 +499,9 @@
 
       LOG_GENERAL(INFO, "Call contract");
 
-<<<<<<< HEAD
       const uint256_t fromAccountBalance =
           uint256_t{fromAccount->GetBalance()} * EVM_ZIL_SCALING_FACTOR;
       if (fromAccountBalance < gasDeposit + transaction.GetAmountWei()) {
-=======
-      if (fromAccount->GetBalance() * EVM_ZIL_SCALING_FACTOR <
-          gasDepositWei + transaction.GetAmountWei()) {
->>>>>>> d4ffb5c5
         LOG_GENERAL(WARNING, "The account (balance: "
                                  << fromAccountBalance
                                  << ") "
@@ -545,7 +510,7 @@
                                  << gasDepositWei
                                  << ") "
                                     "and transfer the amount ("
-                                 << transaction.GetAmountWei()
+                                 << transaction.GetAmountWeiWei()
                                  << ") in the txn, "
                                     "rejected");
         error_code = TxnStatus::INSUFFICIENT_BALANCE;
@@ -568,24 +533,18 @@
       uint32_t evm_version{0};
 
       DiscardAtomics();
-<<<<<<< HEAD
       const uint128_t amountToDecrease =
           uint128_t{gasDeposit / EVM_ZIL_SCALING_FACTOR};
       if (!this->DecreaseBalance(fromAddr, amountToDecrease)) {
-=======
-
-      if (!this->DecreaseBalance(fromAddr,
-                                 gasDepositWei / EVM_ZIL_SCALING_FACTOR)) {
->>>>>>> d4ffb5c5
         LOG_GENERAL(WARNING, "DecreaseBalance failed");
         error_code = TxnStatus::MATH_ERROR;
         return false;
       }
 
       m_curGasLimit = transaction.GetGasLimit();
-      m_curGasPrice = transaction.GetGasPriceWei();
+      m_curGasPrice = transaction.GetGasPriceWeiWei();
       m_curContractAddr = transaction.GetToAddr();
-      m_curAmount = transaction.GetAmountQa();
+      m_curAmount = transaction.GetAmountQaQa();
       m_curNumShards = numShards;
 
       std::chrono::system_clock::time_point tpStart;
@@ -617,11 +576,7 @@
           fromAddr.hex(),
           DataConversion::CharArrayToString(contractAccount->GetCode()),
           DataConversion::CharArrayToString(transaction.GetData()),
-<<<<<<< HEAD
           transaction.GetGasLimitRaw(),
-=======
-          transaction.GetGasLimit(),
->>>>>>> d4ffb5c5
           transaction.GetAmountWei()};
 
       LOG_GENERAL(WARNING, "contract address is " << params.m_contract
@@ -641,21 +596,16 @@
       } else {
         CommitAtomics();
       }
-<<<<<<< HEAD
       uint128_t gasRefund;
       if (!SafeMath<uint128_t>::mul(gasRemainedCore,
                                     transaction.GetGasPriceWei(), gasRefund)) {
-=======
-      boost::multiprecision::uint128_t gasRefund;
-      if (!SafeMath<boost::multiprecision::uint128_t>::mul(
-              gasRemained, transaction.GetGasPriceWei(), gasRefund)) {
->>>>>>> d4ffb5c5
         error_code = TxnStatus::MATH_ERROR;
         return false;
       }
 
       if (!this->IncreaseBalance(fromAddr,
-                                 gasRefund / EVM_ZIL_SCALING_FACTOR)) {
+                                
+                                 gasRefund / EVM_ZIL_SCALING_FACTOR / EVM_ZIL_SCALING_FACTOR)) {
         LOG_GENERAL(WARNING, "IncreaseBalance failed for gasRefund");
       }
 
