/*
 * Copyright (C) 2019 Zilliqa
 *
 * This program is free software: you can redistribute it and/or modify
 * it under the terms of the GNU General Public License as published by
 * the Free Software Foundation, either version 3 of the License, or
 * (at your option) any later version.
 *
 * This program is distributed in the hope that it will be useful,
 * but WITHOUT ANY WARRANTY; without even the implied warranty of
 * MERCHANTABILITY or FITNESS FOR A PARTICULAR PURPOSE.  See the
 * GNU General Public License for more details.
 *
 * You should have received a copy of the GNU General Public License
 * along with this program.  If not, see <https://www.gnu.org/licenses/>.
 */

#include "Account.h"
#include "common/Messages.h"
#include "depends/common/CommonIO.h"
#include "depends/common/FixedHash.h"
#include "depends/common/RLP.h"
#include "libCrypto/Sha2.h"
#include "libMessage/Messenger.h"
#include "libPersistence/ContractStorage.h"
#include "libUtils/DataConversion.h"
#include "libUtils/JsonUtils.h"
#include "libUtils/Logger.h"
#include "libUtils/SafeMath.h"

using namespace std;
using namespace boost::multiprecision;
using namespace dev;

using namespace Contract;

Account::Account() {}

Account::Account(const bytes& src, unsigned int offset) {
  if (!Deserialize(src, offset)) {
    LOG_GENERAL(WARNING, "We failed to init Account.");
  }
}

Account::Account(const uint128_t& balance, const uint64_t& nonce)
    : m_balance(balance),
      m_nonce(nonce),
      m_storageRoot(h256()),
      m_codeHash(h256()) {}

bool Account::isContract() const { return m_codeHash != dev::h256(); }

void Account::InitStorage() {
  if (HASHMAP_CONTRACT_STATE_DB) {
    return;
  }

  // LOG_MARKER();
  m_storage = AccountTrieDB<dev::h256, OverlayDB>(
      &(ContractStorage::GetContractStorage().GetStateDB()));
  m_storage.init();
  if (m_storageRoot != h256()) {
    m_storage.setRoot(m_storageRoot);
    m_prevRoot = m_storageRoot;
  }
}

void Account::InitContract(const bytes& data, const Address& addr) {
  SetInitData(data);
  InitContract(addr);
}

void Account::InitContract(const Address& addr) {
  // LOG_MARKER();
  if (m_initData.empty()) {
    LOG_GENERAL(WARNING, "Init data for the contract is empty");
    m_initValJson = Json::arrayValue;
    return;
  }
  Json::CharReaderBuilder builder;
  unique_ptr<Json::CharReader> reader(builder.newCharReader());
  Json::Value root;
  string dataStr(m_initData.begin(), m_initData.end());
  string errors;
  if (!reader->parse(dataStr.c_str(), dataStr.c_str() + dataStr.size(), &root,
                     &errors)) {
    LOG_GENERAL(WARNING,
                "Failed to parse initialization contract json: " << errors);
    return;
  }
  m_initValJson = root;

  // Append createBlockNum
  {
    Json::Value createBlockNumObj;
    createBlockNumObj["vname"] = "_creation_block";
    createBlockNumObj["type"] = "BNum";
    createBlockNumObj["value"] = to_string(GetCreateBlockNum());
    m_initValJson.append(createBlockNumObj);
  }

<<<<<<< HEAD
  std::vector<StateEntry> state_entries; 
=======
  // Append _this_address
  {
    Json::Value createBlockNumObj;
    createBlockNumObj["vname"] = "_this_address";
    createBlockNumObj["type"] = "ByStr20";
    createBlockNumObj["value"] = "0x" + addr.hex();
    m_initValJson.append(createBlockNumObj);
  }
>>>>>>> 1e5262b5

  for (auto& v : root) {
    if (!v.isMember("vname") || !v.isMember("type") || !v.isMember("value")) {
      LOG_GENERAL(WARNING,
                  "This variable in initialization of contract is corrupted");
      continue;
    }
    string vname = v["vname"].asString();
    string type = v["type"].asString();

    Json::StreamWriterBuilder writeBuilder;
    std::unique_ptr<Json::StreamWriter> writer(writeBuilder.newStreamWriter());
    ostringstream oss;
    writer->write(v["value"], &oss);
    string value = oss.str();

    if (!HASHMAP_CONTRACT_STATE_DB) {
      SetStorage(vname, type, value, false);
    }
    state_entries.push_back(std::make_tuple(vname, false, type, value));
  }

  if (HASHMAP_CONTRACT_STATE_DB) {
    ContractStorage::GetContractStorage().PutContractState(state_entries)
  }
}

void Account::SetCreateBlockNum(const uint64_t& blockNum) {
  m_createBlockNum = blockNum;
}

const uint64_t& Account::GetCreateBlockNum() const { return m_createBlockNum; }

bool Account::Serialize(bytes& dst, unsigned int offset) const {
  if (!Messenger::SetAccount(dst, offset, *this)) {
    LOG_GENERAL(WARNING, "Messenger::SetAccount failed.");
    return false;
  }

  return true;
}

bool Account::Deserialize(const bytes& src, unsigned int offset) {
  LOG_MARKER();

  if (!Messenger::GetAccount(src, offset, *this)) {
    LOG_GENERAL(WARNING, "Messenger::GetAccount failed.");
    return false;
  }

  return true;
}

bool Account::IncreaseBalance(const uint128_t& delta) {
  return SafeMath<uint128_t>::add(m_balance, delta, m_balance);
}

bool Account::DecreaseBalance(const uint128_t& delta) {
  if (m_balance < delta) {
    return false;
  }

  return SafeMath<uint128_t>::sub(m_balance, delta, m_balance);
}

bool Account::ChangeBalance(const int256_t& delta) {
  return (delta >= 0) ? IncreaseBalance(uint128_t(delta))
                      : DecreaseBalance(uint128_t(-delta));
}

void Account::SetBalance(const uint128_t& balance) { m_balance = balance; }

const uint128_t& Account::GetBalance() const { return m_balance; }

bool Account::IncreaseNonce() {
  ++m_nonce;
  return true;
}

bool Account::IncreaseNonceBy(const uint64_t& nonceDelta) {
  m_nonce += nonceDelta;
  return true;
}

void Account::SetNonce(const uint64_t& nonce) { m_nonce = nonce; }

const uint64_t& Account::GetNonce() const { return m_nonce; }

void Account::SetStorageRoot(const h256& root) {
  if (!isContract()) {
    return;
  }
  m_storageRoot = root;

  if (m_storageRoot == h256()) {
    return;
  }

  m_storage.setRoot(m_storageRoot);
  m_prevRoot = m_storageRoot;
}

const dev::h256& Account::GetStorageRoot() const { return m_storageRoot; }

void Account::SetStorage(string k, string type, string v, bool is_mutable) {
  if (!isContract()) {
    return;
  }
  RLPStream rlpStream(4);
  rlpStream << k << (is_mutable ? "True" : "False") << type << v;

  m_storage.insert(Contract::GetKeyHash(k), rlpStream.out());

  m_storageRoot = m_storage.root();
}

void Account::SetStorage(const h256& k_hash, const string& rlpStr) {
  if (!isContract()) {
    LOG_GENERAL(WARNING, "Not contract account, why call Account::SetStorage!");
    return;
  }
  m_storage.insert(k_hash, rlpStr);
  m_storageRoot = m_storage.root();
}

vector<string> Account::GetStorage(const string& _k) const {
  if (!isContract()) {
    LOG_GENERAL(WARNING, "Not contract account, why call Account::GetStorage!");
    return {};
  }

  dev::RLP rlp(m_storage.at(Contract::GetKeyHash(_k)));
  // mutable, type, value
  return {rlp[1].toString(), rlp[2].toString(), rlp[3].toString()};
}

string Account::GetRawStorage(const h256& k_hash) const {
  if (!isContract()) {
    // LOG_GENERAL(WARNING,
    //             "Not contract account, why call Account::GetRawStorage!");
    return "";
  }
  return m_storage.at(k_hash);
}

Json::Value Account::GetInitJson() const { return m_initValJson; }

const bytes& Account::GetInitData() const { return m_initData; }

void Account::SetInitData(const bytes& initData) { m_initData = initData; }

vector<h256> Account::GetStorageKeyHashes() const {
  vector<h256> keyHashes;
  for (auto const& i : m_storage) {
    keyHashes.emplace_back(i.first);
  }
  return keyHashes;
}

Json::Value Account::GetStorageJson() const {
  if (!isContract()) {
    LOG_GENERAL(WARNING,
                "Not contract account, why call Account::GetStorageJson!");
    return Json::arrayValue;
  }

  Json::Value root;
  for (auto const& i : m_storage) {
    dev::RLP rlp(i.second);
    string tVname = rlp[0].toString();
    string tMutable = rlp[1].toString();
    string tType = rlp[2].toString();
    string tValue = rlp[3].toString();
    // LOG_GENERAL(INFO,
    //             "\nvname: " << tVname << " \nmutable: " << tMutable
    //                         << " \ntype: " << tType
    //                         << " \nvalue: " << tValue);
    if (tMutable == "False") {
      continue;
    }

    Json::Value item;
    item["vname"] = tVname;
    item["type"] = tType;
    if (tValue[0] == '[' || tValue[0] == '{') {
      Json::CharReaderBuilder builder;
      unique_ptr<Json::CharReader> reader(builder.newCharReader());
      Json::Value obj;
      string errors;
      if (!reader->parse(tValue.c_str(), tValue.c_str() + tValue.size(), &obj,
                         &errors)) {
        LOG_GENERAL(WARNING,
                    "The json object cannot be extracted from Storage: "
                        << tValue << endl
                        << "Error: " << errors);
        continue;
      }
      item["value"] = obj;
    } else {
      item["value"] = tValue;
    }
    root.append(item);
  }
  Json::Value balance;
  balance["vname"] = "_balance";
  balance["type"] = "Uint128";
  balance["value"] = GetBalance().convert_to<string>();
  root.append(balance);

  // LOG_GENERAL(INFO, "States: " << root);

  return root;
}

void Account::Commit() { m_prevRoot = m_storageRoot; }

void Account::RollBack() {
  if (!isContract()) {
    LOG_GENERAL(WARNING, "Not a contract, why call Account::RollBack");
    return;
  }
  m_storageRoot = m_prevRoot;
  if (m_storageRoot != h256()) {
    m_storage.setRoot(m_storageRoot);
  } else {
    m_storage.init();
  }
}

Address Account::GetAddressFromPublicKey(const PubKey& pubKey) {
  Address address;

  bytes vec;
  pubKey.Serialize(vec, 0);
  SHA2<HASH_TYPE::HASH_VARIANT_256> sha2;
  sha2.Update(vec);

  const bytes& output = sha2.Finalize();

  if (output.size() != 32) {
    LOG_GENERAL(WARNING, "assertion failed (" << __FILE__ << ":" << __LINE__
                                              << ": " << __FUNCTION__ << ")");
  }

  copy(output.end() - ACC_ADDR_SIZE, output.end(), address.asArray().begin());

  return address;
}

Address Account::GetAddressForContract(const Address& sender,
                                       const uint64_t& nonce) {
  Address address;

  SHA2<HASH_TYPE::HASH_VARIANT_256> sha2;
  bytes conBytes;
  copy(sender.asArray().begin(), sender.asArray().end(),
       back_inserter(conBytes));
  SetNumber<uint64_t>(conBytes, conBytes.size(), nonce, sizeof(uint64_t));
  sha2.Update(conBytes);

  const bytes& output = sha2.Finalize();

  if (output.size() != 32) {
    LOG_GENERAL(WARNING, "assertion failed (" << __FILE__ << ":" << __LINE__
                                              << ": " << __FUNCTION__ << ")");
  }

  copy(output.end() - ACC_ADDR_SIZE, output.end(), address.asArray().begin());

  return address;
}

void Account::SetCode(const bytes& code) {
  // LOG_MARKER();

  if (code.size() == 0) {
    LOG_GENERAL(WARNING, "Code for this contract is empty");
    return;
  }

  m_codeCache = code;
  SHA2<HASH_TYPE::HASH_VARIANT_256> sha2;
  sha2.Update(code);
  m_codeHash = dev::h256(sha2.Finalize());
  // LOG_GENERAL(INFO, "m_codeHash: " << m_codeHash);

  InitStorage();
}

const bytes& Account::GetCode() const { return m_codeCache; }

const dev::h256& Account::GetCodeHash() const { return m_codeHash; }<|MERGE_RESOLUTION|>--- conflicted
+++ resolved
@@ -99,9 +99,6 @@
     m_initValJson.append(createBlockNumObj);
   }
 
-<<<<<<< HEAD
-  std::vector<StateEntry> state_entries; 
-=======
   // Append _this_address
   {
     Json::Value createBlockNumObj;
@@ -110,7 +107,8 @@
     createBlockNumObj["value"] = "0x" + addr.hex();
     m_initValJson.append(createBlockNumObj);
   }
->>>>>>> 1e5262b5
+  
+  std::vector<StateEntry> state_entries; 
 
   for (auto& v : root) {
     if (!v.isMember("vname") || !v.isMember("type") || !v.isMember("value")) {
