--- conflicted
+++ resolved
@@ -196,18 +196,9 @@
       }
 
       // Check if the sender has enough balance to pay gasDeposit
-<<<<<<< HEAD
-      if (fromAccount->GetBalance() < gasDeposit + transaction.GetAmount()) {
-        LOG_GENERAL(
-            WARNING,
-            "The account doesn't have enough gas to create a contract. Bal: "
-                << fromAccount->GetBalance()
-                << " required: " << gasDeposit + transaction.GetAmount());
-=======
       if (fromAccount->GetBalance() < gasDeposit) {
         LOG_GENERAL(WARNING,
                     "The account doesn't have enough gas to create a contract");
->>>>>>> 9e9adc78
         error_code = TxnStatus::INSUFFICIENT_BALANCE;
         return false;
       }
