--- conflicted
+++ resolved
@@ -1198,11 +1198,7 @@
   Account* account = nullptr;
 
   if (!ret) {
-<<<<<<< HEAD
     Address curContractAddr = m_curContractAddr;
-
-=======
->>>>>>> 1de42411
     for (const auto& msg : _json["messages"]) {
       LOG_GENERAL(INFO, "Process new message");
       // Non-null messages must have few mandatory fields.
