/*
 * Copyright (C) 2019 Zilliqa
 *
 * This program is free software: you can redistribute it and/or modify
 * it under the terms of the GNU General Public License as published by
 * the Free Software Foundation, either version 3 of the License, or
 * (at your option) any later version.
 *
 * This program is distributed in the hope that it will be useful,
 * but WITHOUT ANY WARRANTY; without even the implied warranty of
 * MERCHANTABILITY or FITNESS FOR A PARTICULAR PURPOSE.  See the
 * GNU General Public License for more details.
 *
 * You should have received a copy of the GNU General Public License
 * along with this program.  If not, see <https://www.gnu.org/licenses/>.
 */
#include <chrono>

#include <boost/filesystem.hpp>
#include <chrono>

#include "ScillaClient.h"

#include "libPersistence/ContractStorage.h"
#include "libServer/ScillaIPCServer.h"
#include "libUtils/DataConversion.h"
#include "libUtils/JsonUtils.h"
#include "libUtils/SafeMath.h"
#include "libUtils/ScillaUtils.h"
#include "libUtils/SysCommand.h"
// 5mb
const unsigned int MAX_SCILLA_OUTPUT_SIZE_IN_BYTES = 5120;

template <class MAP>
AccountStoreSC<MAP>::AccountStoreSC() {
  m_accountStoreAtomic = std::make_unique<AccountStoreAtomic<MAP>>(*this);
  m_txnProcessTimeout = false;
}

template <class MAP>
void AccountStoreSC<MAP>::Init() {
  std::lock_guard<std::mutex> g(m_mutexUpdateAccounts);
  AccountStoreBase<MAP>::Init();
  m_curContractAddr.clear();
  m_curSenderAddr.clear();
  m_curAmount = 0;
  m_curGasLimit = 0;
  m_curGasPrice = 0;
  m_txnProcessTimeout = false;

  boost::filesystem::remove_all(EXTLIB_FOLDER);
  boost::filesystem::create_directories(EXTLIB_FOLDER);
}

template <class MAP>
void AccountStoreSC<MAP>::InvokeInterpreter(
    INVOKE_TYPE invoke_type, std::string& interprinterPrint,
    const uint32_t& version, bool is_library, const uint64_t& available_gas,
    const uint128_t& balance, bool& ret, TransactionReceipt& receipt) {
  bool call_already_finished = false;
  auto func2 = [this, &interprinterPrint, &invoke_type, &version, &is_library,
                &available_gas, &balance, &ret, &receipt,
                &call_already_finished]() mutable -> void {
    switch (invoke_type) {
      case CHECKER:
        if (!ScillaClient::GetInstance().CallChecker(
                version,
                ScillaUtils::GetContractCheckerJson(m_root_w_version,
                                                    is_library, available_gas),
                interprinterPrint)) {
        }
        break;
      case RUNNER_CREATE:
        if (!ScillaClient::GetInstance().CallRunner(
                version,
                ScillaUtils::GetCreateContractJson(m_root_w_version, is_library,
                                                   available_gas, balance),
                interprinterPrint)) {
        }
        break;
      case RUNNER_CALL:
        if (!ScillaClient::GetInstance().CallRunner(
                version,
                ScillaUtils::GetCallContractJson(m_root_w_version,
                                                 available_gas, balance),
                interprinterPrint)) {
        }
        break;
      case DISAMBIGUATE:
        if (!ScillaClient::GetInstance().CallDisambiguate(
                version, ScillaUtils::GetDisambiguateJson(),
                interprinterPrint)) {
        }
        break;
    }
    call_already_finished = true;
    cv_callContract.notify_all();
  };
  DetachedFunction(1, func2);

  {
    std::unique_lock<std::mutex> lk(m_MutexCVCallContract);
    if (!call_already_finished) {
      cv_callContract.wait(lk);
    } else {
      LOG_GENERAL(INFO, "Call functions already finished!");
    }
  }

  if (m_txnProcessTimeout) {
    LOG_GENERAL(WARNING, "Txn processing timeout!");

    ScillaClient::GetInstance().CheckClient(version, true);
    receipt.AddError(EXECUTE_CMD_TIMEOUT);
    ret = false;
  }
}

template <class MAP>
<<<<<<< HEAD
void AccountStoreSC<MAP>::EvmCallRunner(
    INVOKE_TYPE invoke_type, EvmCallParameters& params, const uint32_t& version,
    bool& ret, TransactionReceipt& receipt,
    evmproj::CallResponse& evmReturnValues) {
  auto call_already_finished{false};

  auto worker = [this, &params, &invoke_type, &ret, &version,
                 &call_already_finished, &evmReturnValues]() mutable -> void {
    if (invoke_type == RUNNER_CREATE || invoke_type == RUNNER_CALL) {
      ret = EvmClient::GetInstance().CallRunner(
          version, EvmUtils::GetEvmCallJson(params), evmReturnValues);
    }

    call_already_finished = true;
    cv_callContract.notify_all();
  };
  // Run the Lambda on a detached thread and then wait for it to complete.
  // means it cannot crash us if it dies.
  DetachedFunction(1, worker);
  // Wait for the worker to finish
  {
    std::chrono::duration<int, std::milli> ks(30000);  // 30 seconds
    std::unique_lock<std::mutex> lk(m_MutexCVCallContract);
    if (!call_already_finished) {
      if (LOG_SC) {
        LOG_GENERAL(WARNING, "Waiting on lock");
      }
      auto tv = cv_callContract.wait_for(lk, ks);
      if (tv == std::cv_status::no_timeout) {
        if (LOG_SC) {
          LOG_GENERAL(WARNING, "lock released normally");
        }
      } else {
        if (LOG_SC) {
          LOG_GENERAL(WARNING, "lock released due to timeout");
        }
        m_txnProcessTimeout = true;
      }
    } else {
      LOG_GENERAL(INFO, "Call functions already finished!");
    }
  }
  if (m_txnProcessTimeout) {
    if (LOG_SC) {
      LOG_GENERAL(WARNING, "Txn processing timeout!");
    }
    EvmClient::GetInstance().CheckClient(0, true);
    if (LOG_SC) {
      LOG_GENERAL(WARNING, "Txn Checked Client returned!");
    }
    receipt.AddError(EXECUTE_CMD_TIMEOUT);
    ret = false;
  }
}

// New Invoker for EVM returns the gas, maybe change this
template <class MAP>
uint64_t AccountStoreSC<MAP>::InvokeEvmInterpreter(
    Account* contractAccount, INVOKE_TYPE invoke_type,
    EvmCallParameters& params, const uint32_t& version, bool& ret,
    TransactionReceipt& receipt, evmproj::CallResponse& evmReturnValues) {
  EvmCallRunner(invoke_type, params, version, ret, receipt, evmReturnValues);

  if (not evmReturnValues.GetSuccess()) {
    LOG_GENERAL(WARNING, evmReturnValues.ExitReason());
  }

  // switch ret to reflect our overall success
  ret = evmReturnValues.GetSuccess() ? ret : false;

  if (!evmReturnValues.Logs().empty()) {
    Json::Value _json = Json::arrayValue;

    for (const auto& logJsonString : evmReturnValues.Logs()) {
      LOG_GENERAL(INFO, "Evm return value logs: " << logJsonString);

      try {
        Json::Value tmp;
        Json::Reader _reader;
        if (_reader.parse(logJsonString, tmp)) {
          _json.append(tmp);
        } else {
          LOG_GENERAL(WARNING, "Parsing json unsuccessful " << logJsonString);
        }
      } catch (std::exception& e) {
        LOG_GENERAL(WARNING, "Exception: " << e.what());
      }
    }
    receipt.AddJsonEntry(_json);
  }

  auto gas = evmReturnValues.Gas();

  std::map<std::string, bytes> states;
  std::vector<std::string> toDeletes;
  // parse the return values from the call to evm.
  for (const auto& it : evmReturnValues.m_apply) {
    if (it->OperationType() == "delete") {
      // be careful with this call needs further testing.
      // TODO: likely needs fixing, test case: remove an account and then revert
      // a transaction. this will likely remove the account anyways, despite the
      // revert.
      this->RemoveAccount(Address(it->Address()));
    } else {
      // Get the account that this apply instruction applies to
      Account* targetAccount = this->GetAccountAtomic(Address(it->Address()));
      if (targetAccount == nullptr) {
        if (!this->AddAccountAtomic(Address(it->Address()), {0, 0})) {
          LOG_GENERAL(WARNING, "AddAccount failed for address "
                                   << Address(it->Address()).hex());
          continue;
        }
        targetAccount = this->GetAccountAtomic(Address(it->Address()));
        if (targetAccount == nullptr) {
          LOG_GENERAL(WARNING, "failed to retrieve new account for address "
                                   << Address(it->Address()).hex());
          continue;
        }
      }

      if (it->OperationType() == "modify") {
        try {
          if (it->isResetStorage()) {
            states.clear();
            toDeletes.clear();

            Contract::ContractStorage::GetContractStorage()
                .FetchStateDataForContract(states, Address(it->Address()), "",
                                           {}, true);
            for (const auto& x : states) {
              toDeletes.emplace_back(x.first);
            }

            if (!targetAccount->UpdateStates(Address(it->Address()), {},
                                             toDeletes, true)) {
              LOG_GENERAL(
                  WARNING,
                  "Failed to update states hby setting indices for deletion "
                  "for "
                      << it->Address());
            }
          }
        } catch (std::exception& e) {
          // for now catch any generic exceptions and report them
          // will examine exact possibilities and catch specific exceptions.
          LOG_GENERAL(WARNING,
                      "Exception thrown trying to reset storage " << e.what());
        }

        // If Instructed to reset the Code do so and call SetImmutable to reset
        // the hash
        try {
          if (it->hasCode() && it->Code().size() > 0) {
            targetAccount->SetImmutable(
                DataConversion::StringToCharArray("EVM" + it->Code()), {});
          }
        } catch (std::exception& e) {
          // for now catch any generic exceptions and report them
          // will examine exact possibilities and catch specific exceptions.
          LOG_GENERAL(
              WARNING,
              "Exception thrown trying to update Contract code " << e.what());
        }

        // Actually Update the state for the contract
        try {
          for (const auto& sit : it->Storage()) {
            if (not Contract::ContractStorage::GetContractStorage()
                        .UpdateStateValue(
                            Address(it->Address()),
                            DataConversion::StringToCharArray(sit.Key()), 0,
                            DataConversion::StringToCharArray(sit.Value()),
                            0)) {
              LOG_GENERAL(WARNING,
                          "Exception thrown trying to update state in Contract "
                          "storage "
                              << it->Address());
            }
          }
        } catch (std::exception& e) {
          // for now catch any generic exceptions and report them
          // will examine exact possibilities and catch specific exceptions.
          LOG_GENERAL(WARNING,
                      "Exception thrown trying to update state on the contract "
                          << e.what());
        }

        try {
          if (it->hasBalance() && it->Balance().size()) {
            targetAccount->SetBalance(uint256_t(it->Balance()));
          }
        } catch (std::exception& e) {
          // for now catch any generic exceptions and report them
          // will examine exact possibilities and catch specific exceptions.
          LOG_GENERAL(
              WARNING,
              "Exception thrown trying to update balance on target Account "
                  << e.what());
        }

        try {
          if (it->hasNonce() && it->Nonce().size())
            targetAccount->SetNonce(std::stoull(it->Nonce()));
        } catch (std::exception& e) {
          // for now catch any generic exceptions and report them
          // will examine exact possibilities and catch specific exceptions.
          LOG_GENERAL(WARNING,
                      "Exception thrown trying to set Nonce on target Account "
                          << e.what());
        }
        // Mark the Address as updated
        m_storageRootUpdateBufferAtomic.emplace(it->Address());
      }
    }
  }

  // send code to be executed
  if (invoke_type == RUNNER_CREATE) {
    contractAccount->SetImmutable(DataConversion::StringToCharArray(
                                      "EVM" + evmReturnValues.ReturnedBytes()),
                                  contractAccount->GetInitData());
  }
  return gas;
}

template <class MAP>
bool AccountStoreSC<MAP>::ViewAccounts(EvmCallParameters& params, bool& ret,
                                       std::string& result) {
  TransactionReceipt rcpt;
  uint32_t evm_version{0};
  evmproj::CallResponse response;
  EvmCallRunner(RUNNER_CALL, params, evm_version, ret, rcpt, response);
  result = response.m_return;
  if (LOG_SC) {
    LOG_GENERAL(INFO, "Called Evm, response:" << response);
  }

  return ret;
}

template <class MAP>
=======
>>>>>>> 93a6e1fb
bool AccountStoreSC<MAP>::UpdateAccounts(const uint64_t& blockNum,
                                         const unsigned int& numShards,
                                         const bool& isDS,
                                         const Transaction& transaction,
                                         TransactionReceipt& receipt,
                                         TxnStatus& error_code) {
  LOG_MARKER();

  if (LOG_SC) {
    LOG_GENERAL(INFO, "Process txn: " << transaction.GetTranID());
  }

  std::lock_guard<std::mutex> g(m_mutexUpdateAccounts);

  m_curIsDS = isDS;
  m_txnProcessTimeout = false;

  error_code = TxnStatus::NOT_PRESENT;

  const PubKey& senderPubKey = transaction.GetSenderPubKey();
  const Address fromAddr = Account::GetAddressFromPublicKey(senderPubKey);
  Address toAddr = transaction.GetToAddr();

  const uint128_t& amount = transaction.GetAmount();

  // Initiate gasRemained
  uint64_t gasRemained = transaction.GetGasLimit();

  // Get the amount of deposit for running this txn
  uint128_t gasDeposit;
  if (!SafeMath<uint128_t>::mul(gasRemained, transaction.GetGasPrice(),
                                gasDeposit)) {
    error_code = TxnStatus::MATH_ERROR;
    return false;
  }

  switch (Transaction::GetTransactionType(transaction)) {
    case Transaction::NON_CONTRACT: {
      // Disallow normal transaction to contract account
      Account* toAccount = this->GetAccount(toAddr);
      if (toAccount != nullptr) {
        if (toAccount->isContract()) {
          LOG_GENERAL(WARNING, "Contract account won't accept normal txn");
          error_code = TxnStatus::INVALID_TO_ACCOUNT;
          return false;
        }
      }

      return AccountStoreBase<MAP>::UpdateAccounts(transaction, receipt,
                                                   error_code);
    }
    case Transaction::CONTRACT_CREATION: {
      LOG_GENERAL(INFO, "Create contract");

      Account* fromAccount = this->GetAccount(fromAddr);
      if (fromAccount == nullptr) {
        LOG_GENERAL(WARNING, "Sender has no balance, reject");
        error_code = TxnStatus::INVALID_FROM_ACCOUNT;
        return false;
      }

      uint64_t createGasPenalty = std::max(
          CONTRACT_CREATE_GAS, (unsigned int)(transaction.GetCode().size() +
                                              transaction.GetData().size()));

      // Check if gaslimit meets the minimum requirement for contract deployment
      if (transaction.GetGasLimit() < createGasPenalty) {
        LOG_GENERAL(WARNING, "Gas limit " << transaction.GetGasLimit()
                                          << " less than " << createGasPenalty);
        error_code = TxnStatus::INSUFFICIENT_GAS_LIMIT;
        return false;
      }

      // Check if the sender has enough balance to pay gasDeposit
      if (fromAccount->GetBalance() < gasDeposit) {
        LOG_GENERAL(
            WARNING,
            "The account doesn't have enough gas to create a contract. Bal: "
                << fromAccount->GetBalance()
                << " required: " << gasDeposit + transaction.GetAmount());
        error_code = TxnStatus::INSUFFICIENT_BALANCE;
        return false;
      }
      // Check if the sender has enough balance to pay gasDeposit and transfer
      // amount
      /*else if (fromAccount->GetBalance() < gasDeposit + amount) {
        LOG_GENERAL(
            WARNING,
            "The account (balance: "
                << fromAccount->GetBalance()
                << ") "
                   "has enough balance to pay the gas price to deposit ("
                << gasDeposit
                << ") "
                   "but not enough for transfer the amount ("
                << amount
                << "), "
                   "create contract first and ignore amount "
                   "transfer however");
        validToTransferBalance = false;
      }*/

      // deduct scilla checker invoke gas
      if (gasRemained < SCILLA_CHECKER_INVOKE_GAS) {
        LOG_GENERAL(WARNING, "Not enough gas to invoke the scilla checker");
        error_code = TxnStatus::INSUFFICIENT_GAS;
        return false;
      } else {
        gasRemained -= SCILLA_CHECKER_INVOKE_GAS;
      }

      // generate address for new contract account
      toAddr =
          Account::GetAddressForContract(fromAddr, fromAccount->GetNonce());
      // instantiate the object for contract account
      // ** Remeber to call RemoveAccount if deployment failed halfway
<<<<<<< HEAD
      if (!this->AddAccount(contractAddress, {0, 0})) {
        LOG_GENERAL(WARNING, "AddAccount failed for contract address "
                                 << contractAddress.hex());
        error_code = TxnStatus::FAIL_CONTRACT_ACCOUNT_CREATION;
        return false;
      }
      Account* contractAccount = this->GetAccount(contractAddress);
      if (contractAccount == nullptr) {
        LOG_GENERAL(WARNING, "contractAccount is null ptr");
        error_code = TxnStatus::FAIL_CONTRACT_ACCOUNT_CREATION;
        return false;
      }
      if (transaction.GetCode().empty()) {
=======
      if (!this->AddAccount(toAddr, {0, 0})) {
>>>>>>> 93a6e1fb
        LOG_GENERAL(WARNING,
                    "AddAccount failed for contract address " << toAddr.hex());
        error_code = TxnStatus::FAIL_CONTRACT_ACCOUNT_CREATION;
        return false;
      }
      Account* toAccount = this->GetAccount(toAddr);
      if (toAccount == nullptr) {
        LOG_GENERAL(WARNING, "toAccount is null ptr");
        error_code = TxnStatus::FAIL_CONTRACT_ACCOUNT_CREATION;
        return false;
      }

      bool init = true;
      bool is_library;
      std::map<Address, std::pair<std::string, std::string>> extlibs_exports;
      uint32_t scilla_version;

      try {
        // Initiate the contract account, including setting the contract code
        // store the immutable states
        if (!toAccount->InitContract(transaction.GetCode(),
                                     transaction.GetData(), toAddr, blockNum)) {
          LOG_GENERAL(WARNING, "InitContract failed");
          init = false;
        }

        std::vector<Address> extlibs;
        if (!toAccount->GetContractAuxiliaries(is_library, scilla_version,
                                               extlibs)) {
          LOG_GENERAL(WARNING, "GetContractAuxiliaries failed");
          this->RemoveAccount(toAddr);
          error_code = TxnStatus::FAIL_SCILLA_LIB;
          return false;
        }

        if (DISABLE_SCILLA_LIB && is_library) {
          LOG_GENERAL(WARNING, "ScillaLib disabled");
          this->RemoveAccount(toAddr);
          error_code = TxnStatus::FAIL_SCILLA_LIB;
          return false;
        }

        if (!PopulateExtlibsExports(scilla_version, extlibs, extlibs_exports)) {
          LOG_GENERAL(WARNING, "PopulateExtLibsExports failed");
          this->RemoveAccount(toAddr);
          error_code = TxnStatus::FAIL_SCILLA_LIB;
          return false;
        }

        m_curBlockNum = blockNum;
        if (init &&
            !ExportCreateContractFiles(*toAccount, is_library, scilla_version,
                                       extlibs_exports)) {
          LOG_GENERAL(WARNING, "ExportCreateContractFiles failed");
          init = false;
        }

        if (init && !this->DecreaseBalance(fromAddr, gasDeposit)) {
          init = false;
        }
      } catch (const std::exception& e) {
        LOG_GENERAL(WARNING,
                    "Exception caught in create account (1): " << e.what());
        init = false;
      }

      if (!init) {
        this->RemoveAccount(toAddr);
        error_code = TxnStatus::FAIL_CONTRACT_INIT;
        return false;
      }

      // prepare IPC with current blockchain info provider.
      auto sbcip = std::make_unique<ScillaBCInfo>(
          m_curBlockNum, m_curDSBlockNum, m_originAddr, toAddr,
          toAccount->GetStorageRoot(), scilla_version);

      if (m_scillaIPCServer) {
        m_scillaIPCServer->setBCInfoProvider(std::move(sbcip));
      } else {
        LOG_GENERAL(
            WARNING,
            "Scilla IPC server is not setup correctly - detected null object");
      }

      // ************************************************************************
      // Undergo scilla checker
      bool ret_checker = true;
      std::string checkerPrint;

      InvokeInterpreter(CHECKER, checkerPrint, scilla_version, is_library,
                        gasRemained, 0, ret_checker, receipt);

      // 0xabc._version
      // 0xabc._depth.data1
      // 0xabc._type.data1

      std::map<std::string, bytes> t_metadata;
      t_metadata.emplace(
          Contract::ContractStorage::GetContractStorage().GenerateStorageKey(
              toAddr, SCILLA_VERSION_INDICATOR, {}),
          DataConversion::StringToCharArray(std::to_string(scilla_version)));

      if (ret_checker &&
          !ParseContractCheckerOutput(toAddr, checkerPrint, receipt, t_metadata,
                                      gasRemained, is_library)) {
        ret_checker = false;
      }

      // *************************************************************************
      // Undergo scilla runner
      bool ret = true;

      if (ret_checker) {
        // deduct scilla runner invoke gas
        if (gasRemained < SCILLA_RUNNER_INVOKE_GAS) {
          LOG_GENERAL(WARNING, "Not enough gas to invoke the scilla runner");
          receipt.AddError(GAS_NOT_SUFFICIENT);
          ret = false;
        } else {
          gasRemained -= SCILLA_RUNNER_INVOKE_GAS;
        }

        if (ret) {
          std::string runnerPrint;

          // invoke scilla runner
          InvokeInterpreter(RUNNER_CREATE, runnerPrint, scilla_version,
                            is_library, gasRemained, amount, ret, receipt);

          // parse runner output
          try {
            if (ret && !ParseCreateContract(gasRemained, runnerPrint, receipt,
                                            is_library)) {
              ret = false;
            }
            if (!ret) {
              gasRemained = std::min(
                  transaction.GetGasLimit() - createGasPenalty, gasRemained);
            }
          } catch (const std::exception& e) {
            LOG_GENERAL(WARNING,
                        "Exception caught in create account (2): " << e.what());
            ret = false;
          }
        }
      } else {
        gasRemained =
            std::min(transaction.GetGasLimit() - createGasPenalty, gasRemained);
      }

      // *************************************************************************
      // Summary
      boost::multiprecision::uint128_t gasRefund;
      if (!SafeMath<boost::multiprecision::uint128_t>::mul(
              gasRemained, transaction.GetGasPrice(), gasRefund)) {
<<<<<<< HEAD
        this->RemoveAccount(contractAddress);
=======
        this->RemoveAccount(toAddr);
>>>>>>> 93a6e1fb
        error_code = TxnStatus::MATH_ERROR;
        return false;
      }
      if (!this->IncreaseBalance(fromAddr, gasRefund)) {
        LOG_GENERAL(FATAL, "IncreaseBalance failed for gasRefund");
      }
      if (!ret || !ret_checker) {
        this->m_addressToAccount->erase(toAddr);

        receipt.SetResult(false);
        if (!ret) {
          receipt.AddError(RUNNER_FAILED);
        }
        if (!ret_checker) {
          receipt.AddError(CHECKER_FAILED);
        }
        receipt.SetCumGas(transaction.GetGasLimit() - gasRemained);
        receipt.update();

        if (!this->IncreaseNonce(fromAddr)) {
          this->RemoveAccount(toAddr);
          error_code = TxnStatus::MATH_ERROR;
          return false;
        }

        LOG_GENERAL(
            INFO,
            "Create contract failed, but return true in order to change state");

        if (LOG_SC) {
          LOG_GENERAL(INFO, "receipt: " << receipt.GetString());
        }

        return true;  // Return true because the states already changed
      }

      if (transaction.GetGasLimit() < gasRemained) {
        LOG_GENERAL(WARNING, "Cumulative Gas calculated Underflow, gasLimit: "
                                 << transaction.GetGasLimit()
                                 << " gasRemained: " << gasRemained
                                 << ". Must be something wrong!");
        error_code = TxnStatus::MATH_ERROR;
        return false;
      }

      /*
      if (validToTransferBalance) {
        if (!this->TransferBalance(fromAddr, toAddr, amount)) {
          receipt.SetResult(false);
          receipt.AddError(BALANCE_TRANSFER_FAILED);
          receipt.SetCumGas(transaction.GetGasLimit() - gasRemained);
          receipt.update();

          if (!this->IncreaseNonce(fromAddr)) {
            this->RemoveAccount(toAddr);
            error_code = TxnStatus::MATH_ERROR;
            return false;
          }
          return true;
        }
      }
      */

      /// inserting address to create the uniqueness of the contract merkle trie
      t_metadata.emplace(Contract::ContractStorage::GenerateStorageKey(
                             toAddr, CONTRACT_ADDR_INDICATOR, {}),
                         toAddr.asBytes());

      if (!toAccount->UpdateStates(toAddr, t_metadata, {}, true)) {
        LOG_GENERAL(WARNING, "Account::UpdateStates failed");
        return false;
      }

      /// calculate total gas in receipt
      receipt.SetCumGas(transaction.GetGasLimit() - gasRemained);

      if (is_library) {
        m_newLibrariesCreated.emplace_back(toAddr);
      }

      break;
    }
    case Transaction::CONTRACT_CALL: {
      // reset the storageroot update buffer atomic per transaction
      m_storageRootUpdateBufferAtomic.clear();

      m_originAddr = fromAddr;

      Account* fromAccount = this->GetAccount(fromAddr);
      if (fromAccount == nullptr) {
        LOG_GENERAL(WARNING, "Sender has no balance, reject");
        error_code = TxnStatus::INVALID_FROM_ACCOUNT;
        return false;
      }

      LOG_GENERAL(INFO, "Call contract");

      uint64_t callGasPenalty = std::max(
          CONTRACT_INVOKE_GAS, (unsigned int)(transaction.GetData().size()));

      if (transaction.GetGasLimit() < callGasPenalty) {
        LOG_GENERAL(WARNING, "Gas limit " << transaction.GetGasLimit()
                                          << " less than " << callGasPenalty);
        error_code = TxnStatus::INSUFFICIENT_GAS_LIMIT;

        return false;
      }

      if (fromAccount->GetBalance() < gasDeposit + amount) {
        LOG_GENERAL(WARNING, "The account (balance: "
                                 << fromAccount->GetBalance()
                                 << ") "
                                    "has not enough balance to deposit the gas "
                                    "price to deposit ("
                                 << gasDeposit
                                 << ") "
                                    "and transfer the amount ("
                                 << amount
                                 << ") in the txn, "
                                    "rejected");
        error_code = TxnStatus::INSUFFICIENT_BALANCE;
        return false;
      }

      // deduct scilla checker invoke gas
      if (gasRemained < SCILLA_RUNNER_INVOKE_GAS) {
        LOG_GENERAL(WARNING, "Not enough gas to invoke the scilla runner");
        error_code = TxnStatus::INSUFFICIENT_GAS;
        return false;
      } else {
        gasRemained -= SCILLA_RUNNER_INVOKE_GAS;
      }

      m_curSenderAddr = fromAddr;
      m_curEdges = 0;

      Account* toAccount = this->GetAccount(toAddr);
      if (toAccount == nullptr) {
        LOG_GENERAL(WARNING, "The target contract account doesn't exist");
        error_code = TxnStatus::INVALID_TO_ACCOUNT;
        return false;
      }

      bool is_library;
      uint32_t scilla_version;
      std::vector<Address> extlibs;
      if (!toAccount->GetContractAuxiliaries(is_library, scilla_version,
                                             extlibs)) {
        LOG_GENERAL(WARNING, "GetContractAuxiliaries failed");
        error_code = TxnStatus::FAIL_SCILLA_LIB;
        return false;
      }

      if (is_library) {
        LOG_GENERAL(WARNING, "Library being called");
        error_code = TxnStatus::FAIL_SCILLA_LIB;
        return false;
      }

      if (DISABLE_SCILLA_LIB && !extlibs.empty()) {
        LOG_GENERAL(WARNING, "ScillaLib disabled");
        error_code = TxnStatus::FAIL_SCILLA_LIB;
        return false;
      }

      std::map<Address, std::pair<std::string, std::string>> extlibs_exports;
      if (!PopulateExtlibsExports(scilla_version, extlibs, extlibs_exports)) {
        LOG_GENERAL(WARNING, "PopulateExtLibsExports failed");
        error_code = TxnStatus::FAIL_SCILLA_LIB;
        return false;
      }

      m_curBlockNum = blockNum;
      if (!ExportCallContractFiles(*toAccount, transaction, scilla_version,
                                   extlibs_exports)) {
        LOG_GENERAL(WARNING, "ExportCallContractFiles failed");
        error_code = TxnStatus::FAIL_SCILLA_LIB;
        return false;
      }

      DiscardAtomics();

      if (!this->DecreaseBalance(fromAddr, gasDeposit)) {
        LOG_GENERAL(WARNING, "DecreaseBalance failed");
        error_code = TxnStatus::MATH_ERROR;
        return false;
      }

      m_curGasLimit = transaction.GetGasLimit();
      m_curGasPrice = transaction.GetGasPrice();
      m_curContractAddr = toAddr;
      m_curAmount = amount;
      m_curNumShards = numShards;

      std::chrono::system_clock::time_point tpStart;
      if (ENABLE_CHECK_PERFORMANCE_LOG) {
        tpStart = r_timer_start();
      }

      // prepare IPC with current blockchain info provider.
      auto sbcip = std::make_unique<ScillaBCInfo>(
          m_curBlockNum, m_curDSBlockNum, m_originAddr, m_curContractAddr,
          toAccount->GetStorageRoot(), scilla_version);
      if (m_scillaIPCServer) {
        m_scillaIPCServer->setBCInfoProvider(std::move(sbcip));
      } else {
        LOG_GENERAL(WARNING, "m_scillaIPCServer not Initialised");
      }

      Contract::ContractStorage::GetContractStorage().BufferCurrentState();

      std::string runnerPrint;
      bool ret = true;

      InvokeInterpreter(RUNNER_CALL, runnerPrint, scilla_version, is_library,
                        gasRemained, this->GetBalance(toAddr), ret, receipt);

      if (ENABLE_CHECK_PERFORMANCE_LOG) {
        LOG_GENERAL(INFO, "Executed root transition in " << r_timer_end(tpStart)
                                                         << " microseconds");
      }

      uint32_t tree_depth = 0;

      if (ret && !ParseCallContract(gasRemained, runnerPrint, receipt,
                                    tree_depth, scilla_version)) {
        receipt.RemoveAllTransitions();
        ret = false;
      }
      if (!ret) {
        Contract::ContractStorage::GetContractStorage().RevertPrevState();
        DiscardAtomics();
        gasRemained =
            std::min(transaction.GetGasLimit() - callGasPenalty, gasRemained);
      } else {
        CommitAtomics();
      }

      uint128_t gasRefund;
      if (!SafeMath<uint128_t>::mul(gasRemained, transaction.GetGasPrice(),
                                    gasRefund)) {
        error_code = TxnStatus::MATH_ERROR;
        return false;
      }

      if (!this->IncreaseBalance(fromAddr, gasRefund)) {
        LOG_GENERAL(WARNING, "IncreaseBalance failed for gasRefund");
      }

      if (transaction.GetGasLimit() < gasRemained) {
        LOG_GENERAL(WARNING, "Cumulative Gas calculated Underflow, gasLimit: "
                                 << transaction.GetGasLimit()
                                 << " gasRemained: " << gasRemained
                                 << ". Must be something wrong!");
        error_code = TxnStatus::MATH_ERROR;
        return false;
      }

      receipt.SetCumGas(transaction.GetGasLimit() - gasRemained);
      if (!ret) {
        receipt.SetResult(false);
        receipt.CleanEntry();
        receipt.update();

        if (!this->IncreaseNonce(fromAddr)) {
          error_code = TxnStatus::MATH_ERROR;
          return false;
        }

        LOG_GENERAL(
            INFO,
            "Call contract failed, but return true in order to change state");

        if (LOG_SC) {
          LOG_GENERAL(INFO, "receipt: " << receipt.GetString());
        }

        return true;  // Return true because the states already changed
      }
      break;
    }
    default: {
      LOG_GENERAL(WARNING, "Txn is not typed correctly")
      error_code = TxnStatus::INCORRECT_TXN_TYPE;
      return false;
    }
  }

  if (!this->IncreaseNonce(fromAddr)) {
    error_code = TxnStatus::MATH_ERROR;
    return false;
  }

  receipt.SetResult(true);
  receipt.update();

  switch (Transaction::GetTransactionType(transaction)) {
    case Transaction::CONTRACT_CALL: {
      /// since txn succeeded, commit the atomic buffer
      m_storageRootUpdateBuffer.insert(m_storageRootUpdateBufferAtomic.begin(),
                                       m_storageRootUpdateBufferAtomic.end());
      LOG_GENERAL(INFO, "Executing contract transaction finished");
      break;
    }
    case Transaction::CONTRACT_CREATION: {
      LOG_GENERAL(INFO, "Executing contract transaction finished");
      break;
    }
    default:
      break;
  }

  if (LOG_SC) {
    LOG_GENERAL(INFO, "receipt: " << receipt.GetString());
  }

  return true;
}

template <class MAP>
bool AccountStoreSC<MAP>::PopulateExtlibsExports(
    uint32_t scilla_version, const std::vector<Address>& extlibs,
    std::map<Address, std::pair<std::string, std::string>>& extlibs_exports) {
  LOG_MARKER();
  std::function<bool(const std::vector<Address>&,
                     std::map<Address, std::pair<std::string, std::string>>&)>
      extlibsExporter;
  extlibsExporter = [this, &scilla_version, &extlibsExporter](
                        const std::vector<Address>& extlibs,
                        std::map<Address, std::pair<std::string, std::string>>&
                            extlibs_exports) -> bool {
    // export extlibs
    for (const auto& libAddr : extlibs) {
      if (extlibs_exports.find(libAddr) != extlibs_exports.end()) {
        continue;
      }

      Account* libAcc = this->GetAccount(libAddr);
      if (libAcc == nullptr) {
        LOG_GENERAL(WARNING, "libAcc: " << libAddr << " does not exist");
        return false;
      }

      /// Check whether there are caches
      std::string code_path = EXTLIB_FOLDER + '/' + libAddr.hex();
      code_path += LIBRARY_CODE_EXTENSION;
      std::string json_path = EXTLIB_FOLDER + '/' + libAddr.hex() + ".json";
      if (boost::filesystem::exists(code_path) &&
          boost::filesystem::exists(json_path)) {
        continue;
      }

      uint32_t ext_scilla_version;
      bool ext_is_lib = false;
      std::vector<Address> ext_extlibs;

      if (!libAcc->GetContractAuxiliaries(ext_is_lib, ext_scilla_version,
                                          ext_extlibs)) {
        LOG_GENERAL(WARNING,
                    "libAcc: " << libAddr << " GetContractAuxiliaries failed");
        return false;
      }

      if (!ext_is_lib) {
        LOG_GENERAL(WARNING, "libAcc: " << libAddr << " is not library");
        return false;
      }

      if (ext_scilla_version != scilla_version) {
        LOG_GENERAL(WARNING,
                    "libAcc: " << libAddr << " scilla version mismatch");
        return false;
      }

      extlibs_exports[libAddr] = {
          DataConversion::CharArrayToString(libAcc->GetCode()),
          DataConversion::CharArrayToString(libAcc->GetInitData())};

      if (!extlibsExporter(ext_extlibs, extlibs_exports)) {
        return false;
      }
    }

    return true;
  };

  return extlibsExporter(extlibs, extlibs_exports);
}

template <class MAP>
bool AccountStoreSC<MAP>::ExportCreateContractFiles(
    const Account& contract, bool is_library, uint32_t scilla_version,
    const std::map<Address, std::pair<std::string, std::string>>&
        extlibs_exports) {
  LOG_MARKER();

  boost::filesystem::remove_all("./" + SCILLA_FILES);
  boost::filesystem::create_directories("./" + SCILLA_FILES);

  if (!(boost::filesystem::exists("./" + SCILLA_LOG))) {
    boost::filesystem::create_directories("./" + SCILLA_LOG);
  }

  if (!ScillaUtils::PrepareRootPathWVersion(scilla_version, m_root_w_version)) {
    LOG_GENERAL(WARNING, "PrepareRootPathWVersion failed");
    return false;
  }

  try {
    // Scilla code
    std::ofstream os(INPUT_CODE + (is_library ? LIBRARY_CODE_EXTENSION
                                              : CONTRACT_FILE_EXTENSION));
    os << DataConversion::CharArrayToString(contract.GetCode());
    os.close();

    ExportCommonFiles(os, contract, extlibs_exports);
  } catch (const std::exception& e) {
    LOG_GENERAL(WARNING, "Exception caught: " << e.what());
    return false;
  }

  return true;
}

template <class MAP>
void AccountStoreSC<MAP>::ExportCommonFiles(
    std::ofstream& os, const Account& contract,
    const std::map<Address, std::pair<std::string, std::string>>&
        extlibs_exports) {
  os.open(INIT_JSON);
  if (LOG_SC) {
    LOG_GENERAL(
        INFO, "init data to export: "
                  << DataConversion::CharArrayToString(contract.GetInitData()));
  }
  os << DataConversion::CharArrayToString(contract.GetInitData());
  os.close();

  for (const auto& extlib_export : extlibs_exports) {
    std::string code_path =
        EXTLIB_FOLDER + '/' + "0x" + extlib_export.first.hex();
    code_path += LIBRARY_CODE_EXTENSION;
    boost::filesystem::remove(code_path);

    os.open(code_path);
    os << extlib_export.second.first;
    os.close();

    std::string init_path =
        EXTLIB_FOLDER + '/' + "0x" + extlib_export.first.hex() + ".json";
    boost::filesystem::remove(init_path);

    os.open(init_path);
    os << extlib_export.second.second;
    os.close();
  }

  // Block Json
  JSONUtils::GetInstance().writeJsontoFile(
      INPUT_BLOCKCHAIN_JSON, ScillaUtils::GetBlockStateJson(m_curBlockNum));
}

template <class MAP>
bool AccountStoreSC<MAP>::ExportContractFiles(
    Account& contract, uint32_t scilla_version,
    const std::map<Address, std::pair<std::string, std::string>>&
        extlibs_exports) {
  LOG_MARKER();
  std::chrono::system_clock::time_point tpStart;

  boost::filesystem::remove_all("./" + SCILLA_FILES);
  boost::filesystem::create_directories("./" + SCILLA_FILES);

  if (!(boost::filesystem::exists("./" + SCILLA_LOG))) {
    boost::filesystem::create_directories("./" + SCILLA_LOG);
  }

  if (ENABLE_CHECK_PERFORMANCE_LOG) {
    tpStart = r_timer_start();
  }

  if (!ScillaUtils::PrepareRootPathWVersion(scilla_version, m_root_w_version)) {
    LOG_GENERAL(WARNING, "PrepareRootPathWVersion failed");
    return false;
  }

  try {
    // Scilla code
    std::ofstream os(INPUT_CODE + CONTRACT_FILE_EXTENSION);
    os << DataConversion::CharArrayToString(contract.GetCode());
    os.close();

    ExportCommonFiles(os, contract, extlibs_exports);

    if (ENABLE_CHECK_PERFORMANCE_LOG) {
      LOG_GENERAL(INFO, "LDB Read (microsec) = " << r_timer_end(tpStart));
    }
  } catch (const std::exception& e) {
    LOG_GENERAL(WARNING, "Exception caught: " << e.what());
    return false;
  }

  return true;
}

template <class MAP>
bool AccountStoreSC<MAP>::ExportCallContractFiles(
    Account& contract, const Transaction& transaction, uint32_t scilla_version,
    const std::map<Address, std::pair<std::string, std::string>>&
        extlibs_exports) {
  LOG_MARKER();

  if (!ExportContractFiles(contract, scilla_version, extlibs_exports)) {
    LOG_GENERAL(WARNING, "ExportContractFiles failed");
    return false;
  }

  try {
    // Message Json
    std::string dataStr(transaction.GetData().begin(),
                        transaction.GetData().end());
    Json::Value msgObj;
    if (!JSONUtils::GetInstance().convertStrtoJson(dataStr, msgObj)) {
      return false;
    }
    std::string prepend = "0x";
    msgObj["_sender"] =
        prepend +
        Account::GetAddressFromPublicKey(transaction.GetSenderPubKey()).hex();
    msgObj["_origin"] = prepend + m_originAddr.hex();
    msgObj["_amount"] = transaction.GetAmount().convert_to<std::string>();

    JSONUtils::GetInstance().writeJsontoFile(INPUT_MESSAGE_JSON, msgObj);
  } catch (const std::exception& e) {
    LOG_GENERAL(WARNING, "Exception caught: " << e.what());
    return false;
  }

  return true;
}

template <class MAP>
bool AccountStoreSC<MAP>::ExportCallContractFiles(
    Account& contract, const Json::Value& contractData, uint32_t scilla_version,
    const std::map<Address, std::pair<std::string, std::string>>&
        extlibs_exports) {
  LOG_MARKER();

  if (!ExportContractFiles(contract, scilla_version, extlibs_exports)) {
    LOG_GENERAL(WARNING, "ExportContractFiles failed");
    return false;
  }

  try {
    JSONUtils::GetInstance().writeJsontoFile(INPUT_MESSAGE_JSON, contractData);
  } catch (const std::exception& e) {
    LOG_GENERAL(WARNING, "Exception caught: " << e.what());
    return false;
  }

  return true;
}

template <class MAP>
bool AccountStoreSC<MAP>::ParseContractCheckerOutput(
    const Address& addr, const std::string& checkerPrint,
    TransactionReceipt& receipt, std::map<std::string, bytes>& metadata,
    uint64_t& gasRemained, bool is_library) {
  LOG_MARKER();

  LOG_GENERAL(
      INFO,
      "Output: " << std::endl
                 << (checkerPrint.length() > MAX_SCILLA_OUTPUT_SIZE_IN_BYTES
                         ? checkerPrint.substr(
                               0, MAX_SCILLA_OUTPUT_SIZE_IN_BYTES) +
                               "\n ... "
                         : checkerPrint));

  Json::Value root;
  try {
    if (!JSONUtils::GetInstance().convertStrtoJson(checkerPrint, root)) {
      receipt.AddError(JSON_OUTPUT_CORRUPTED);
      return false;
    }

    if (!root.isMember("gas_remaining")) {
      LOG_GENERAL(
          WARNING,
          "The json output of this contract didn't contain gas_remaining");
      if (gasRemained > CONTRACT_CREATE_GAS) {
        gasRemained -= CONTRACT_CREATE_GAS;
      } else {
        gasRemained = 0;
      }
      receipt.AddError(NO_GAS_REMAINING_FOUND);
      return false;
    }
    try {
      gasRemained = std::min(
          gasRemained,
          boost::lexical_cast<uint64_t>(root["gas_remaining"].asString()));
    } catch (...) {
      LOG_GENERAL(WARNING, "_amount " << root["gas_remaining"].asString()
                                      << " is not numeric");
      return false;
    }
    LOG_GENERAL(INFO, "gasRemained: " << gasRemained);

    if (!is_library) {
      if (!root.isMember("contract_info")) {
        receipt.AddError(CHECKER_FAILED);

        if (root.isMember("errors")) {
          receipt.AddException(root["errors"]);
        }

        return false;
      }

      bool hasMap = false;

      auto handleTypeForStateVar = [&](const Json::Value& stateVars) {
        if (!stateVars.isArray()) {
          LOG_GENERAL(WARNING, "An array of state variables expected."
                                   << stateVars.toStyledString());
          return false;
        }
        for (const auto& field : stateVars) {
          if (field.isMember("vname") && field.isMember("depth") &&
              field["depth"].isNumeric() && field.isMember("type")) {
            metadata.emplace(
                Contract::ContractStorage::GetContractStorage()
                    .GenerateStorageKey(addr, MAP_DEPTH_INDICATOR,
                                        {field["vname"].asString()}),
                DataConversion::StringToCharArray(field["depth"].asString()));
            if (!hasMap && field["depth"].asInt() > 0) {
              hasMap = true;
            }
            metadata.emplace(
                Contract::ContractStorage::GetContractStorage()
                    .GenerateStorageKey(addr, TYPE_INDICATOR,
                                        {field["vname"].asString()}),
                DataConversion::StringToCharArray(field["type"].asString()));
          } else {
            LOG_GENERAL(WARNING,
                        "Unexpected field detected" << field.toStyledString());
            return false;
          }
        }
        return true;
      };
      if (root["contract_info"].isMember("fields")) {
        if (!handleTypeForStateVar(root["contract_info"]["fields"])) {
          return false;
        }
      }
    }
  } catch (const std::exception& e) {
    LOG_GENERAL(WARNING, "Exception caught: " << e.what() << " checkerPrint: "
                                              << checkerPrint);
    return false;
  }

  return true;
}

template <class MAP>
bool AccountStoreSC<MAP>::ParseCreateContract(uint64_t& gasRemained,
                                              const std::string& runnerPrint,
                                              TransactionReceipt& receipt,
                                              bool is_library) {
  Json::Value jsonOutput;
  if (!ParseCreateContractOutput(jsonOutput, runnerPrint, receipt)) {
    return false;
  }
  return ParseCreateContractJsonOutput(jsonOutput, gasRemained, receipt,
                                       is_library);
}

template <class MAP>
bool AccountStoreSC<MAP>::ParseCreateContractOutput(
    Json::Value& jsonOutput, const std::string& runnerPrint,
    TransactionReceipt& receipt) {
  // LOG_MARKER();

  if (LOG_SC) {
    LOG_GENERAL(
        INFO,
        "Output: " << std::endl
                   << (runnerPrint.length() > MAX_SCILLA_OUTPUT_SIZE_IN_BYTES
                           ? runnerPrint.substr(
                                 0, MAX_SCILLA_OUTPUT_SIZE_IN_BYTES) +
                                 "\n ... "
                           : runnerPrint));
  }

  if (!JSONUtils::GetInstance().convertStrtoJson(runnerPrint, jsonOutput)) {
    receipt.AddError(JSON_OUTPUT_CORRUPTED);

    return false;
  }
  return true;
}

template <class MAP>
bool AccountStoreSC<MAP>::ParseCreateContractJsonOutput(
    const Json::Value& _json, uint64_t& gasRemained,
    TransactionReceipt& receipt, bool is_library) {
  // LOG_MARKER();
  if (!_json.isMember("gas_remaining")) {
    LOG_GENERAL(
        WARNING,
        "The json output of this contract didn't contain gas_remaining");
    if (gasRemained > CONTRACT_CREATE_GAS) {
      gasRemained -= CONTRACT_CREATE_GAS;
    } else {
      gasRemained = 0;
    }
    receipt.AddError(NO_GAS_REMAINING_FOUND);
    return false;
  }
  try {
    gasRemained = std::min(gasRemained, boost::lexical_cast<uint64_t>(
                                            _json["gas_remaining"].asString()));
  } catch (...) {
    LOG_GENERAL(WARNING, "_amount " << _json["gas_remaining"].asString()
                                    << " is not numeric");
    return false;
  }
  LOG_GENERAL(INFO, "gasRemained: " << gasRemained);

  if (!is_library) {
    if (!_json.isMember("messages") || !_json.isMember("events")) {
      if (_json.isMember("errors")) {
        LOG_GENERAL(WARNING, "Contract creation failed");
        receipt.AddError(CREATE_CONTRACT_FAILED);
        receipt.AddException(_json["errors"]);
      } else {
        LOG_GENERAL(WARNING, "JSON output of this contract is corrupted");
        receipt.AddError(OUTPUT_ILLEGAL);
      }
      return false;
    }

    if (_json["messages"].type() == Json::nullValue &&
        _json["states"].type() == Json::arrayValue &&
        _json["events"].type() == Json::arrayValue) {
      return true;
    }

    LOG_GENERAL(WARNING,
                "Didn't get desired json output from the interpreter for "
                "create contract");
    receipt.AddError(OUTPUT_ILLEGAL);
    return false;
  }

  return true;
}

template <class MAP>
bool AccountStoreSC<MAP>::ParseCallContract(uint64_t& gasRemained,
                                            const std::string& runnerPrint,
                                            TransactionReceipt& receipt,
                                            uint32_t tree_depth,
                                            uint32_t scilla_version) {
  Json::Value jsonOutput;
  if (!ParseCallContractOutput(jsonOutput, runnerPrint, receipt)) {
    return false;
  }
  return ParseCallContractJsonOutput(jsonOutput, gasRemained, receipt,
                                     tree_depth, scilla_version);
}

template <class MAP>
bool AccountStoreSC<MAP>::ParseCallContractOutput(
    Json::Value& jsonOutput, const std::string& runnerPrint,
    TransactionReceipt& receipt) {
  std::chrono::system_clock::time_point tpStart;
  if (ENABLE_CHECK_PERFORMANCE_LOG) {
    tpStart = r_timer_start();
  }

  if (LOG_SC) {
    LOG_GENERAL(
        INFO,
        "Output: " << std::endl
                   << (runnerPrint.length() > MAX_SCILLA_OUTPUT_SIZE_IN_BYTES
                           ? runnerPrint.substr(
                                 0, MAX_SCILLA_OUTPUT_SIZE_IN_BYTES) +
                                 "\n ... "
                           : runnerPrint));
  }

  if (!JSONUtils::GetInstance().convertStrtoJson(runnerPrint, jsonOutput)) {
    receipt.AddError(JSON_OUTPUT_CORRUPTED);
    return false;
  }
  if (ENABLE_CHECK_PERFORMANCE_LOG) {
    LOG_GENERAL(INFO, "Parse scilla-runner output (microseconds) = "
                          << r_timer_end(tpStart));
  }

  return true;
}

template <class MAP>
bool AccountStoreSC<MAP>::ParseCallContractJsonOutput(
    const Json::Value& _json, uint64_t& gasRemained,
    TransactionReceipt& receipt, uint32_t tree_depth,
    uint32_t pre_scilla_version) {
  std::chrono::system_clock::time_point tpStart;
  if (ENABLE_CHECK_PERFORMANCE_LOG) {
    tpStart = r_timer_start();
  }

  if (!_json.isMember("gas_remaining")) {
    LOG_GENERAL(
        WARNING,
        "The json output of this contract didn't contain gas_remaining");
    if (gasRemained > CONTRACT_INVOKE_GAS) {
      gasRemained -= CONTRACT_INVOKE_GAS;
    } else {
      gasRemained = 0;
    }
    receipt.AddError(NO_GAS_REMAINING_FOUND);
    return false;
  }
  uint64_t startGas = gasRemained;
  try {
    gasRemained = std::min(gasRemained, boost::lexical_cast<uint64_t>(
                                            _json["gas_remaining"].asString()));
  } catch (...) {
    LOG_GENERAL(WARNING, "_amount " << _json["gas_remaining"].asString()
                                    << " is not numeric");
    return false;
  }
  LOG_GENERAL(INFO, "gasRemained: " << gasRemained);

  if (!_json.isMember("messages") || !_json.isMember("events")) {
    if (_json.isMember("errors")) {
      LOG_GENERAL(WARNING, "Call contract failed");
      receipt.AddError(CALL_CONTRACT_FAILED);
      receipt.AddException(_json["errors"]);
    } else {
      LOG_GENERAL(WARNING, "JSON output of this contract is corrupted");
      receipt.AddError(OUTPUT_ILLEGAL);
    }
    return false;
  }

  if (!_json.isMember("_accepted")) {
    LOG_GENERAL(WARNING,
                "The json output of this contract doesn't contain _accepted");
    receipt.AddError(NO_ACCEPTED_FOUND);
    return false;
  }

  bool accepted = (_json["_accepted"].asString() == "true");
  if (accepted) {
    // LOG_GENERAL(INFO, "Contract accept amount transfer");
    if (!TransferBalanceAtomic(m_curSenderAddr, m_curContractAddr,
                               m_curAmount)) {
      LOG_GENERAL(WARNING, "TransferBalance Atomic failed");
      receipt.AddError(BALANCE_TRANSFER_FAILED);
      return false;
    }
  } else {
    LOG_GENERAL(WARNING, "Contract refuse amount transfer");
  }

  if (tree_depth == 0) {
    // first call in a txn
    receipt.AddAccepted(accepted);
  } else {
    if (!receipt.AddAcceptedForLastTransition(accepted)) {
      LOG_GENERAL(WARNING, "AddAcceptedForLastTransition failed");
      return false;
    }
  }

  Account* contractAccount =
      m_accountStoreAtomic->GetAccount(m_curContractAddr);
  if (contractAccount == nullptr) {
    LOG_GENERAL(WARNING, "contractAccount is null ptr");
    receipt.AddError(CONTRACT_NOT_EXIST);
    return false;
  }

  try {
    for (const auto& e : _json["events"]) {
      LogEntry entry;
      if (!entry.Install(e, m_curContractAddr)) {
        receipt.AddError(LOG_ENTRY_INSTALL_FAILED);
        return false;
      }
      receipt.AddLogEntry(entry);
    }
  } catch (const std::exception& e) {
    LOG_GENERAL(WARNING, "Exception caught: " << e.what());
    return false;
  }

  bool ret = false;

  if (_json["messages"].type() != Json::arrayValue) {
    LOG_GENERAL(INFO, "messages is not in array value");
    return false;
  }

  // If output message is null
  if (_json["messages"].empty()) {
    LOG_GENERAL(INFO,
                "empty message in scilla output when invoking a "
                "contract, transaction finished");
    m_storageRootUpdateBufferAtomic.emplace(m_curContractAddr);
    ret = true;
  }

  Address recipient;
  Account* account = nullptr;

  if (!ret) {
    // Buffer the Addr for current caller
    Address curContractAddr = m_curContractAddr;
    for (const auto& msg : _json["messages"]) {
      LOG_GENERAL(INFO, "Process new message");

      // a buffer for `ret` flag to be reset per loop
      bool t_ret = ret;

      // Non-null messages must have few mandatory fields.
      if (!msg.isMember("_tag") || !msg.isMember("_amount") ||
          !msg.isMember("params") || !msg.isMember("_recipient")) {
        LOG_GENERAL(
            WARNING,
            "The message in the json output of this contract is corrupted");
        receipt.AddError(MESSAGE_CORRUPTED);
        return false;
      }

      try {
        m_curAmount = boost::lexical_cast<uint128_t>(msg["_amount"].asString());
      } catch (...) {
        LOG_GENERAL(WARNING, "_amount " << msg["_amount"].asString()
                                        << " is not numeric");
        return false;
      }

      recipient = Address(msg["_recipient"].asString());
      if (IsNullAddress(recipient)) {
        LOG_GENERAL(WARNING, "The recipient can't be null address");
        receipt.AddError(RECEIPT_IS_NULL);
        return false;
      }

      account = m_accountStoreAtomic->GetAccount(recipient);

      if (account == nullptr) {
        AccountStoreBase<MAP>::AddAccount(recipient, {0, 0});
        account = m_accountStoreAtomic->GetAccount(recipient);
      }

      // Recipient is non-contract
      if (!account->isContract()) {
        LOG_GENERAL(INFO, "The recipient is non-contract");
        if (!TransferBalanceAtomic(curContractAddr, recipient, m_curAmount)) {
          receipt.AddError(BALANCE_TRANSFER_FAILED);
          return false;
        } else {
          t_ret = true;
        }
      }

      // Recipient is contract
      // _tag field is empty
      if (msg["_tag"].asString().empty()) {
        LOG_GENERAL(INFO,
                    "_tag in the scilla output is empty when invoking a "
                    "contract, transaction finished");
        t_ret = true;
      }

      m_storageRootUpdateBufferAtomic.emplace(curContractAddr);
      receipt.AddTransition(curContractAddr, msg, tree_depth);

      if (ENABLE_CHECK_PERFORMANCE_LOG) {
        LOG_GENERAL(INFO,
                    "LDB Write (microseconds) = " << r_timer_end(tpStart));
        LOG_GENERAL(INFO, "Gas used = " << (startGas - gasRemained));
      }

      if (t_ret) {
        // return true;
        continue;
      }

      LOG_GENERAL(INFO, "Call another contract in chain");
      receipt.AddEdge();
      ++m_curEdges;

      // deduct scilla runner invoke gas
      if (gasRemained < SCILLA_RUNNER_INVOKE_GAS) {
        LOG_GENERAL(WARNING, "Not enough gas to invoke the scilla runner");
        receipt.AddError(GAS_NOT_SUFFICIENT);
        return false;
      } else {
        gasRemained -= SCILLA_RUNNER_INVOKE_GAS;
      }

      // check whether the recipient contract is in the same shard with the
      // current contract
      if (!m_curIsDS &&
          (Transaction::GetShardIndex(curContractAddr, m_curNumShards) !=
           Transaction::GetShardIndex(recipient, m_curNumShards))) {
        LOG_GENERAL(WARNING,
                    "another contract doesn't belong to the same shard with "
                    "current contract");
        receipt.AddError(CHAIN_CALL_DIFF_SHARD);
        return false;
      }

      if (m_curEdges > MAX_CONTRACT_EDGES) {
        LOG_GENERAL(
            WARNING,
            "maximum contract edges reached, cannot call another contract");
        receipt.AddError(MAX_EDGES_REACHED);
        return false;
      }

      Json::Value input_message;
      input_message["_sender"] = "0x" + curContractAddr.hex();
      input_message["_origin"] = "0x" + m_originAddr.hex();
      input_message["_amount"] = msg["_amount"];
      input_message["_tag"] = msg["_tag"];
      input_message["params"] = msg["params"];

      if (account == nullptr) {
        LOG_GENERAL(WARNING, "account still null");
        receipt.AddError(INTERNAL_ERROR);
        return false;
      }

      // prepare IPC with the recipient contract address
      bool is_library;
      std::vector<Address> extlibs;
      uint32_t scilla_version;

      if (!account->GetContractAuxiliaries(is_library, scilla_version,
                                           extlibs)) {
        LOG_GENERAL(WARNING, "GetContractAuxiliaries failed");
        receipt.AddError(INTERNAL_ERROR);
        return false;
      }

      // prepare IPC with current blockchain info provider.
      auto sbcip = std::make_unique<ScillaBCInfo>(
          m_curBlockNum, m_curDSBlockNum, m_originAddr, recipient,
          account->GetStorageRoot(), scilla_version);
      m_scillaIPCServer->setBCInfoProvider(std::move(sbcip));

      if (DISABLE_SCILLA_LIB && !extlibs.empty()) {
        LOG_GENERAL(WARNING, "ScillaLib disabled");
        return false;
      }

      if (scilla_version != pre_scilla_version) {
        LOG_GENERAL(WARNING, "Scilla version inconsistent");
        receipt.AddError(VERSION_INCONSISTENT);
        return false;
      }

      if (is_library) {
        LOG_GENERAL(WARNING, "Library being called");
        receipt.AddError(LIBRARY_AS_RECIPIENT);
        return false;
      }

      std::map<Address, std::pair<std::string, std::string>> extlibs_exports;
      if (!PopulateExtlibsExports(scilla_version, extlibs, extlibs_exports)) {
        LOG_GENERAL(WARNING, "PopulateExtlibsExports");
        receipt.AddError(LIBRARY_EXTRACTION_FAILED);
        return false;
      }

      if (!ExportCallContractFiles(*account, input_message, scilla_version,
                                   extlibs_exports)) {
        LOG_GENERAL(WARNING, "ExportCallContractFiles failed");
        receipt.AddError(PREPARATION_FAILED);
        return false;
      }

      // prepare IPC with current blockchain info provider.
      auto sbcip1 = std::make_unique<ScillaBCInfo>(
          m_curBlockNum, m_curDSBlockNum, m_originAddr, recipient,
          account->GetStorageRoot(), scilla_version);
      m_scillaIPCServer->setBCInfoProvider(std::move(sbcip1));

      std::string runnerPrint;
      bool result = true;

      InvokeInterpreter(RUNNER_CALL, runnerPrint, scilla_version, is_library,
                        gasRemained, account->GetBalance(), result, receipt);

      if (ENABLE_CHECK_PERFORMANCE_LOG) {
        LOG_GENERAL(INFO, "Executed " << input_message["_tag"] << " in "
                                      << r_timer_end(tpStart)
                                      << " microseconds");
      }

      if (!result) {
        return false;
      }

      m_curSenderAddr = curContractAddr;
      m_curContractAddr = recipient;
      if (!ParseCallContract(gasRemained, runnerPrint, receipt, tree_depth + 1,
                             scilla_version)) {
        LOG_GENERAL(WARNING, "ParseCallContract failed of calling contract: "
                                 << recipient);
        return false;
      }

      if (!this->IncreaseNonce(curContractAddr)) {
        return false;
      }
    }
  }

  return true;
}

template <class MAP>
void AccountStoreSC<MAP>::ProcessStorageRootUpdateBuffer() {
  LOG_MARKER();
  {
    std::lock_guard<std::mutex> g(m_mutexUpdateAccounts);
    for (const auto& addr : m_storageRootUpdateBuffer) {
      Account* account = this->GetAccount(addr);
      if (account == nullptr) {
        continue;
      }
      LOG_GENERAL(INFO, "Address: " << addr.hex());

      // *** IMPORTANT ***
      // Setting storageRoot to empty to represent the states get changed
      account->SetStorageRoot(dev::h256());
    }
  }
  CleanStorageRootUpdateBuffer();
}

template <class MAP>
void AccountStoreSC<MAP>::CleanStorageRootUpdateBuffer() {
  std::lock_guard<std::mutex> g(m_mutexUpdateAccounts);
  m_storageRootUpdateBuffer.clear();
}

template <class MAP>
bool AccountStoreSC<MAP>::TransferBalanceAtomic(const Address& from,
                                                const Address& to,
                                                const uint128_t& delta) {
  // LOG_MARKER();
  return m_accountStoreAtomic->TransferBalance(from, to, delta);
}

template <class MAP>
void AccountStoreSC<MAP>::CommitAtomics() {
  LOG_MARKER();
  for (const auto& entry : *m_accountStoreAtomic->GetAddressToAccount()) {
    Account* account = this->GetAccount(entry.first);
    if (account != nullptr) {
      *account = entry.second;
    } else {
      // this->m_addressToAccount.emplace(std::make_pair(entry.first,
      // entry.second));
      this->AddAccount(entry.first, entry.second);
    }
  }
}

template <class MAP>
void AccountStoreSC<MAP>::DiscardAtomics() {
  LOG_MARKER();
  m_accountStoreAtomic->Init();
}

template <class MAP>
void AccountStoreSC<MAP>::NotifyTimeout() {
  LOG_MARKER();
  m_txnProcessTimeout = true;
  cv_callContract.notify_all();
}

template <class MAP>
Account* AccountStoreSC<MAP>::GetAccountAtomic(const dev::h160& addr) {
  return m_accountStoreAtomic->GetAccount(addr);
}

template <class MAP>
void AccountStoreSC<MAP>::SetScillaIPCServer(
    std::shared_ptr<ScillaIPCServer> scillaIPCServer) {
  LOG_MARKER();
  m_scillaIPCServer = std::move(scillaIPCServer);
}

template <class MAP>
void AccountStoreSC<MAP>::CleanNewLibrariesCache() {
  for (const auto& addr : m_newLibrariesCreated) {
    boost::filesystem::remove(addr.hex() + LIBRARY_CODE_EXTENSION);
    boost::filesystem::remove(addr.hex() + ".json");
  }
  m_newLibrariesCreated.clear();
}<|MERGE_RESOLUTION|>--- conflicted
+++ resolved
@@ -117,250 +117,6 @@
 }
 
 template <class MAP>
-<<<<<<< HEAD
-void AccountStoreSC<MAP>::EvmCallRunner(
-    INVOKE_TYPE invoke_type, EvmCallParameters& params, const uint32_t& version,
-    bool& ret, TransactionReceipt& receipt,
-    evmproj::CallResponse& evmReturnValues) {
-  auto call_already_finished{false};
-
-  auto worker = [this, &params, &invoke_type, &ret, &version,
-                 &call_already_finished, &evmReturnValues]() mutable -> void {
-    if (invoke_type == RUNNER_CREATE || invoke_type == RUNNER_CALL) {
-      ret = EvmClient::GetInstance().CallRunner(
-          version, EvmUtils::GetEvmCallJson(params), evmReturnValues);
-    }
-
-    call_already_finished = true;
-    cv_callContract.notify_all();
-  };
-  // Run the Lambda on a detached thread and then wait for it to complete.
-  // means it cannot crash us if it dies.
-  DetachedFunction(1, worker);
-  // Wait for the worker to finish
-  {
-    std::chrono::duration<int, std::milli> ks(30000);  // 30 seconds
-    std::unique_lock<std::mutex> lk(m_MutexCVCallContract);
-    if (!call_already_finished) {
-      if (LOG_SC) {
-        LOG_GENERAL(WARNING, "Waiting on lock");
-      }
-      auto tv = cv_callContract.wait_for(lk, ks);
-      if (tv == std::cv_status::no_timeout) {
-        if (LOG_SC) {
-          LOG_GENERAL(WARNING, "lock released normally");
-        }
-      } else {
-        if (LOG_SC) {
-          LOG_GENERAL(WARNING, "lock released due to timeout");
-        }
-        m_txnProcessTimeout = true;
-      }
-    } else {
-      LOG_GENERAL(INFO, "Call functions already finished!");
-    }
-  }
-  if (m_txnProcessTimeout) {
-    if (LOG_SC) {
-      LOG_GENERAL(WARNING, "Txn processing timeout!");
-    }
-    EvmClient::GetInstance().CheckClient(0, true);
-    if (LOG_SC) {
-      LOG_GENERAL(WARNING, "Txn Checked Client returned!");
-    }
-    receipt.AddError(EXECUTE_CMD_TIMEOUT);
-    ret = false;
-  }
-}
-
-// New Invoker for EVM returns the gas, maybe change this
-template <class MAP>
-uint64_t AccountStoreSC<MAP>::InvokeEvmInterpreter(
-    Account* contractAccount, INVOKE_TYPE invoke_type,
-    EvmCallParameters& params, const uint32_t& version, bool& ret,
-    TransactionReceipt& receipt, evmproj::CallResponse& evmReturnValues) {
-  EvmCallRunner(invoke_type, params, version, ret, receipt, evmReturnValues);
-
-  if (not evmReturnValues.GetSuccess()) {
-    LOG_GENERAL(WARNING, evmReturnValues.ExitReason());
-  }
-
-  // switch ret to reflect our overall success
-  ret = evmReturnValues.GetSuccess() ? ret : false;
-
-  if (!evmReturnValues.Logs().empty()) {
-    Json::Value _json = Json::arrayValue;
-
-    for (const auto& logJsonString : evmReturnValues.Logs()) {
-      LOG_GENERAL(INFO, "Evm return value logs: " << logJsonString);
-
-      try {
-        Json::Value tmp;
-        Json::Reader _reader;
-        if (_reader.parse(logJsonString, tmp)) {
-          _json.append(tmp);
-        } else {
-          LOG_GENERAL(WARNING, "Parsing json unsuccessful " << logJsonString);
-        }
-      } catch (std::exception& e) {
-        LOG_GENERAL(WARNING, "Exception: " << e.what());
-      }
-    }
-    receipt.AddJsonEntry(_json);
-  }
-
-  auto gas = evmReturnValues.Gas();
-
-  std::map<std::string, bytes> states;
-  std::vector<std::string> toDeletes;
-  // parse the return values from the call to evm.
-  for (const auto& it : evmReturnValues.m_apply) {
-    if (it->OperationType() == "delete") {
-      // be careful with this call needs further testing.
-      // TODO: likely needs fixing, test case: remove an account and then revert
-      // a transaction. this will likely remove the account anyways, despite the
-      // revert.
-      this->RemoveAccount(Address(it->Address()));
-    } else {
-      // Get the account that this apply instruction applies to
-      Account* targetAccount = this->GetAccountAtomic(Address(it->Address()));
-      if (targetAccount == nullptr) {
-        if (!this->AddAccountAtomic(Address(it->Address()), {0, 0})) {
-          LOG_GENERAL(WARNING, "AddAccount failed for address "
-                                   << Address(it->Address()).hex());
-          continue;
-        }
-        targetAccount = this->GetAccountAtomic(Address(it->Address()));
-        if (targetAccount == nullptr) {
-          LOG_GENERAL(WARNING, "failed to retrieve new account for address "
-                                   << Address(it->Address()).hex());
-          continue;
-        }
-      }
-
-      if (it->OperationType() == "modify") {
-        try {
-          if (it->isResetStorage()) {
-            states.clear();
-            toDeletes.clear();
-
-            Contract::ContractStorage::GetContractStorage()
-                .FetchStateDataForContract(states, Address(it->Address()), "",
-                                           {}, true);
-            for (const auto& x : states) {
-              toDeletes.emplace_back(x.first);
-            }
-
-            if (!targetAccount->UpdateStates(Address(it->Address()), {},
-                                             toDeletes, true)) {
-              LOG_GENERAL(
-                  WARNING,
-                  "Failed to update states hby setting indices for deletion "
-                  "for "
-                      << it->Address());
-            }
-          }
-        } catch (std::exception& e) {
-          // for now catch any generic exceptions and report them
-          // will examine exact possibilities and catch specific exceptions.
-          LOG_GENERAL(WARNING,
-                      "Exception thrown trying to reset storage " << e.what());
-        }
-
-        // If Instructed to reset the Code do so and call SetImmutable to reset
-        // the hash
-        try {
-          if (it->hasCode() && it->Code().size() > 0) {
-            targetAccount->SetImmutable(
-                DataConversion::StringToCharArray("EVM" + it->Code()), {});
-          }
-        } catch (std::exception& e) {
-          // for now catch any generic exceptions and report them
-          // will examine exact possibilities and catch specific exceptions.
-          LOG_GENERAL(
-              WARNING,
-              "Exception thrown trying to update Contract code " << e.what());
-        }
-
-        // Actually Update the state for the contract
-        try {
-          for (const auto& sit : it->Storage()) {
-            if (not Contract::ContractStorage::GetContractStorage()
-                        .UpdateStateValue(
-                            Address(it->Address()),
-                            DataConversion::StringToCharArray(sit.Key()), 0,
-                            DataConversion::StringToCharArray(sit.Value()),
-                            0)) {
-              LOG_GENERAL(WARNING,
-                          "Exception thrown trying to update state in Contract "
-                          "storage "
-                              << it->Address());
-            }
-          }
-        } catch (std::exception& e) {
-          // for now catch any generic exceptions and report them
-          // will examine exact possibilities and catch specific exceptions.
-          LOG_GENERAL(WARNING,
-                      "Exception thrown trying to update state on the contract "
-                          << e.what());
-        }
-
-        try {
-          if (it->hasBalance() && it->Balance().size()) {
-            targetAccount->SetBalance(uint256_t(it->Balance()));
-          }
-        } catch (std::exception& e) {
-          // for now catch any generic exceptions and report them
-          // will examine exact possibilities and catch specific exceptions.
-          LOG_GENERAL(
-              WARNING,
-              "Exception thrown trying to update balance on target Account "
-                  << e.what());
-        }
-
-        try {
-          if (it->hasNonce() && it->Nonce().size())
-            targetAccount->SetNonce(std::stoull(it->Nonce()));
-        } catch (std::exception& e) {
-          // for now catch any generic exceptions and report them
-          // will examine exact possibilities and catch specific exceptions.
-          LOG_GENERAL(WARNING,
-                      "Exception thrown trying to set Nonce on target Account "
-                          << e.what());
-        }
-        // Mark the Address as updated
-        m_storageRootUpdateBufferAtomic.emplace(it->Address());
-      }
-    }
-  }
-
-  // send code to be executed
-  if (invoke_type == RUNNER_CREATE) {
-    contractAccount->SetImmutable(DataConversion::StringToCharArray(
-                                      "EVM" + evmReturnValues.ReturnedBytes()),
-                                  contractAccount->GetInitData());
-  }
-  return gas;
-}
-
-template <class MAP>
-bool AccountStoreSC<MAP>::ViewAccounts(EvmCallParameters& params, bool& ret,
-                                       std::string& result) {
-  TransactionReceipt rcpt;
-  uint32_t evm_version{0};
-  evmproj::CallResponse response;
-  EvmCallRunner(RUNNER_CALL, params, evm_version, ret, rcpt, response);
-  result = response.m_return;
-  if (LOG_SC) {
-    LOG_GENERAL(INFO, "Called Evm, response:" << response);
-  }
-
-  return ret;
-}
-
-template <class MAP>
-=======
->>>>>>> 93a6e1fb
 bool AccountStoreSC<MAP>::UpdateAccounts(const uint64_t& blockNum,
                                          const unsigned int& numShards,
                                          const bool& isDS,
@@ -477,23 +233,7 @@
           Account::GetAddressForContract(fromAddr, fromAccount->GetNonce());
       // instantiate the object for contract account
       // ** Remeber to call RemoveAccount if deployment failed halfway
-<<<<<<< HEAD
-      if (!this->AddAccount(contractAddress, {0, 0})) {
-        LOG_GENERAL(WARNING, "AddAccount failed for contract address "
-                                 << contractAddress.hex());
-        error_code = TxnStatus::FAIL_CONTRACT_ACCOUNT_CREATION;
-        return false;
-      }
-      Account* contractAccount = this->GetAccount(contractAddress);
-      if (contractAccount == nullptr) {
-        LOG_GENERAL(WARNING, "contractAccount is null ptr");
-        error_code = TxnStatus::FAIL_CONTRACT_ACCOUNT_CREATION;
-        return false;
-      }
-      if (transaction.GetCode().empty()) {
-=======
       if (!this->AddAccount(toAddr, {0, 0})) {
->>>>>>> 93a6e1fb
         LOG_GENERAL(WARNING,
                     "AddAccount failed for contract address " << toAddr.hex());
         error_code = TxnStatus::FAIL_CONTRACT_ACCOUNT_CREATION;
@@ -650,11 +390,7 @@
       boost::multiprecision::uint128_t gasRefund;
       if (!SafeMath<boost::multiprecision::uint128_t>::mul(
               gasRemained, transaction.GetGasPrice(), gasRefund)) {
-<<<<<<< HEAD
-        this->RemoveAccount(contractAddress);
-=======
         this->RemoveAccount(toAddr);
->>>>>>> 93a6e1fb
         error_code = TxnStatus::MATH_ERROR;
         return false;
       }
