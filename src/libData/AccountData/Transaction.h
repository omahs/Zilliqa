/*
 * Copyright (C) 2019 Zilliqa
 *
 * This program is free software: you can redistribute it and/or modify
 * it under the terms of the GNU General Public License as published by
 * the Free Software Foundation, either version 3 of the License, or
 * (at your option) any later version.
 *
 * This program is distributed in the hope that it will be useful,
 * but WITHOUT ANY WARRANTY; without even the implied warranty of
 * MERCHANTABILITY or FITNESS FOR A PARTICULAR PURPOSE.  See the
 * GNU General Public License for more details.
 *
 * You should have received a copy of the GNU General Public License
 * along with this program.  If not, see <https://www.gnu.org/licenses/>.
 */

#ifndef ZILLIQA_SRC_LIBDATA_ACCOUNTDATA_TRANSACTION_H_
#define ZILLIQA_SRC_LIBDATA_ACCOUNTDATA_TRANSACTION_H_

#include <array>

#include <Schnorr.h>
#include "Address.h"
#include "common/Constants.h"
#include "common/Serializable.h"
#include "depends/common/FixedHash.h"

using TxnHash = dev::h256;

struct TransactionCoreInfo {
  TransactionCoreInfo() = default;
  TransactionCoreInfo(const uint32_t& versionInput, const uint64_t& nonceInput,
                      const Address& toAddrInput,
                      const PubKey& senderPubKeyInput,
                      const uint128_t& amountInput,
                      const uint128_t& gasPriceInput,
                      const uint64_t& gasLimitInput, const bytes& codeInput,
                      const bytes& dataInput)
      : version(versionInput),
        nonce(nonceInput),
        toAddr(toAddrInput),
        senderPubKey(senderPubKeyInput),
        amount(amountInput),
        gasPrice(gasPriceInput),
        gasLimit(gasLimitInput),
        code(codeInput),
        data(dataInput) {}

  uint32_t version{};
  uint64_t nonce{};  // counter: the number of tx from m_fromAddr
  Address toAddr;
  PubKey senderPubKey;
  uint128_t amount;
  uint128_t gasPrice;
  uint64_t gasLimit{};
  bytes code;
  bytes data;
};

/// Stores information on a single transaction.
class Transaction : public SerializableDataBlock {
  TxnHash m_tranID;
  TransactionCoreInfo m_coreInfo;
  Signature m_signature;

  bool IsSignedSchnorr() const;
  bool IsSignedECDSA() const;

 public:
  /// Default constructor.
  Transaction();

  /// Constructor with specified transaction fields.
  Transaction(const uint32_t& version, const uint64_t& nonce,
              const Address& toAddr, const PairOfKey& senderKeyPair,
              const uint128_t& amount, const uint128_t& gasPrice,
              const uint64_t& gasLimit, const bytes& code = {},
              const bytes& data = {});

  /// Constructor with specified transaction fields.
  Transaction(const TxnHash& tranID, const uint32_t& version,
              const uint64_t& nonce, const Address& toAddr,
              const PubKey& senderPubKey, const uint128_t& amount,
              const uint128_t& gasPrice, const uint64_t& gasLimit,
              const bytes& code, const bytes& data, const Signature& signature);

  /// Constructor with specified transaction fields.
  Transaction(const uint32_t& version, const uint64_t& nonce,
              const Address& toAddr, const PubKey& senderPubKey,
              const uint128_t& amount, const uint128_t& gasPrice,
              const uint64_t& gasLimit, const bytes& code, const bytes& data,
              const Signature& signature);

  /// Constructor with core information.
  Transaction(const TxnHash& tranID, const TransactionCoreInfo& coreInfo,
              const Signature& signature);

  /// Constructor for loading transaction information from a byte stream.
  Transaction(const bytes& src, unsigned int offset);

  /// Implements the Serialize function inherited from Serializable.
  bool Serialize(bytes& dst, unsigned int offset) const override;

  bool SerializeCoreFields(bytes& dst, unsigned int offset) const;

  /// Implements the Deserialize function inherited from Serializable.
  bool Deserialize(const bytes& src, unsigned int offset) override;

  /// Implements the Deserialize function inherited from Serializable.
  bool Deserialize(const std::string& src, unsigned int offset) override;

  /// Returns the transaction ID.
  const TxnHash& GetTranID() const;

  /// Returns the core information of transaction
  const TransactionCoreInfo& GetCoreInfo() const;

  /// Returns the current version.
  const uint32_t& GetVersion() const;

  bool IsEth() const;

  /// Returns whether the current version is correct
  bool VersionCorrect() const;

  /// Returns the transaction nonce.
  const uint64_t& GetNonce() const;

  /// Returns the transaction destination account address.
  const Address& GetToAddr() const;

  //// Returns the sender's Public Key.
  const PubKey& GetSenderPubKey() const;

  /// Returns the sender's Address
  Address GetSenderAddr() const;

  /// Returns the transaction amount in Qa.
  const uint128_t GetAmountQa() const;

  /// Returns the transaction amount in Wei.
  const uint128_t GetAmountWei() const;

  /// Returns the transaction amount in raw units regardless of Qa or Wei.
  const uint128_t& GetAmountRaw() const;

  /// Returns the gas price in Qa.
  const uint128_t GetGasPriceQa() const;

  /// Returns the gas price in Wei.
  const uint128_t GetGasPriceWei() const;
<<<<<<< HEAD

  /// Returns the gas price in raw uints regadless of Qa or Wei.
  const uint128_t& GetGasPriceRaw() const;

  /// Returns the normalized gas limit for ETH or raw for ZIL Txns
  uint64_t GetGasLimit() const;
=======

  /// Returns the gas price in raw uints regadless of Qa or Wei.
  const uint128_t& GetGasPriceRaw() const;
>>>>>>> d4ffb5c5

  /// Returns gas limit received from API.
  uint64_t GetGasLimitRaw() const;

  /// Returns the code.
  const bytes& GetCode() const;

  /// Returns the data.
  const bytes& GetData() const;

  /// Returns the EC-Schnorr signature over the transaction data.
  const Signature& GetSignature() const;

  /// Return whether the transaction has been correctly signed
  bool IsSigned() const;

  unsigned int GetShardIndex(unsigned int numShards) const;

  /// Set the signature
  void SetSignature(const Signature& signature);

  /// Identifies the shard number that should process the transaction.
  static unsigned int GetShardIndex(const Address& fromAddr,
                                    unsigned int numShards);

  enum ContractType {
    NON_CONTRACT = 0,
    CONTRACT_CREATION,
    CONTRACT_CALL,
    ERROR
  };

  static ContractType GetTransactionType(const Transaction& tx) {
    auto const nullAddr = IsNullAddress(tx.GetToAddr());

    if ((!tx.GetData().empty() && !nullAddr) && tx.GetCode().empty()) {
      return CONTRACT_CALL;
    }

    if (!tx.GetCode().empty() && nullAddr) {
      return CONTRACT_CREATION;
    }

    if ((tx.GetData().empty() && !nullAddr) && tx.GetCode().empty()) {
      return NON_CONTRACT;
    }

    return ERROR;
  }

  /// Equality comparison operator.
  bool operator==(const Transaction& tran) const;

  /// Less-than comparison operator.
  bool operator<(const Transaction& tran) const;

  /// Greater-than comparison operator.
  bool operator>(const Transaction& tran) const;
};

#endif  // ZILLIQA_SRC_LIBDATA_ACCOUNTDATA_TRANSACTION_H_<|MERGE_RESOLUTION|>--- conflicted
+++ resolved
@@ -121,6 +121,8 @@
 
   bool IsEth() const;
 
+  bool IsEth() const;
+
   /// Returns whether the current version is correct
   bool VersionCorrect() const;
 
@@ -150,18 +152,12 @@
 
   /// Returns the gas price in Wei.
   const uint128_t GetGasPriceWei() const;
-<<<<<<< HEAD
 
   /// Returns the gas price in raw uints regadless of Qa or Wei.
   const uint128_t& GetGasPriceRaw() const;
 
   /// Returns the normalized gas limit for ETH or raw for ZIL Txns
   uint64_t GetGasLimit() const;
-=======
-
-  /// Returns the gas price in raw uints regadless of Qa or Wei.
-  const uint128_t& GetGasPriceRaw() const;
->>>>>>> d4ffb5c5
 
   /// Returns gas limit received from API.
   uint64_t GetGasLimitRaw() const;
