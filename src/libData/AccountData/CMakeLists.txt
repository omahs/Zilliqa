--- conflicted
+++ resolved
@@ -1,13 +1,7 @@
-add_library(AccountData
-    Account.cpp
-    Transaction.cpp
-    LogEntry.cpp
-    TransactionReceipt.cpp
-    InvokeType.h
-        ../AccountStore/services/evm/EvmProcessContext.cpp)
-target_include_directories(AccountData PUBLIC ${PROJECT_SOURCE_DIR}/src)
-<<<<<<< HEAD
-target_link_libraries(AccountData PUBLIC Utils Scilla Block BlockHeader Message Trie TraceableDB EthCrypto PRIVATE Cps EthUtils)
-=======
-target_link_libraries(AccountData PUBLIC AccountStore Utils Scilla Block BlockHeader Message Trie TraceableDB EthCrypto PRIVATE EthUtils)
->>>>>>> 63fb1c34
+add_library(AccountData Account.cpp Transaction.cpp LogEntry
+                .cpp TransactionReceipt.cpp InvokeType.h../
+            AccountStore / services / evm / EvmProcessContext.cpp)
+    target_include_directories(AccountData PUBLIC ${PROJECT_SOURCE_DIR} / src)
+        target_link_libraries(
+            AccountData PUBLIC AccountStore Utils Scilla Block BlockHeader
+                Message Trie TraceableDB EthCrypto PRIVATE EthUtils)