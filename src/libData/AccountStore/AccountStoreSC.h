/*
 * Copyright (C) 2019 Zilliqa
 *
 * This program is free software: you can redistribute it and/or modify
 * it under the terms of the GNU General Public License as published by
 * the Free Software Foundation, either version 3 of the License, or
 * (at your option) any later version.
 *
 * This program is distributed in the hope that it will be useful,
 * but WITHOUT ANY WARRANTY; without even the implied warranty of
 * MERCHANTABILITY or FITNESS FOR A PARTICULAR PURPOSE.  See the
 * GNU General Public License for more details.
 *
 * You should have received a copy of the GNU General Public License
 * along with this program.  If not, see <https://www.gnu.org/licenses/>.
 */

#ifndef ZILLIQA_SRC_LIBDATA_ACCOUNTSTORE_ACCOUNTSTORESC_H_
#define ZILLIQA_SRC_LIBDATA_ACCOUNTSTORE_ACCOUNTSTORESC_H_

#include <json/json.h>
#include <atomic>
#include <condition_variable>
#include <functional>
#include <mutex>
#include <opentelemetry/metrics/async_instruments.h>

#include "AccountStoreAtomic.h"
#include "AccountStoreBase.h"
#include "libData/AccountData/InvokeType.h"
#include "libData/AccountStore/services/evm/EvmProcessContext.h"
#include "libScilla/ScillaIPCServer.h"
#include "libUtils/DetachedFunction.h"
#include "libUtils/Evm.pb.h"
#include "libUtils/TxnExtras.h"

class ScillaIPCServer;


class AccountStoreSC : public AccountStoreBase {
<<<<<<< HEAD
  friend class AccountStoreCpsInterface;
  /// the amount transfers happened within the current txn will only commit when
  /// the txn is successful
  std::unique_ptr<AccountStoreAtomic> m_accountStoreAtomic;

  /// mutex to block major accounts changes
  std::mutex m_mutexUpdateAccounts;

  /// the blocknum while executing each txn
  uint64_t m_curBlockNum{0};

  /// the DS blocknum
  uint64_t m_curDSBlockNum{0};

  /// the current contract address for each hop of invoking
  Address m_curContractAddr;

  /// the current sender address for each hop of invoking
  Address m_curSenderAddr;

  /// the address of transaction sender
  Address m_originAddr;

  /// the transfer amount while executing each txn
  uint128_t m_curAmount{0};

  /// the gas limit while executing each txn
  uint64_t m_curGasLimit{0};

  /// the gas price while executing each txn
  uint128_t m_curGasPrice{0};

  /// the gas price while executing each txn will be used in calculating the
  /// shard allocation of sender/recipient during chain call
  unsigned int m_curNumShards{0};

  /// whether is processed by ds node while executing each txn
  bool m_curIsDS{false};

  /// the interpreter path for each hop of invoking
  std::string m_root_w_version;

  /// the depth of chain call while executing the current txn
  unsigned int m_curEdges{0};

  /// for contract execution timeout
  std::mutex m_MutexCVCallContract;
  std::condition_variable m_CallContractConditionVariable;
  std::atomic<bool> m_txnProcessTimeout;

  /// Scilla IPC server
  std::shared_ptr<ScillaIPCServer> m_scillaIPCServer;

  /// A set of contract account address pending for storageroot updating
  std::set<Address> m_storageRootUpdateBuffer;

  /// A set of contract account address pending for storageroot updating
  /// for each transaction, will be added to the non-atomic one once
  /// the transaction succeeded
  std::set<Address> m_storageRootUpdateBufferAtomic;

  std::vector<Address> m_newLibrariesCreated;

  /// Metrics callback for block number
  zil::metrics::Observable m_accountStoreCount{
      Metrics::GetInstance().CreateInt64Gauge(
          zil::metrics::FilterClass::ACCOUNTSTORE_EVM, "zilliqa_accountstore",
          "blockchain_gauge", "Metrics for AccountStore", "blocks")};

  /// Contract Deployment
  /// verify the return from scilla_runner for deployment is valid
  bool ParseCreateContract(uint64_t& gasRemained,
                           const std::string& runnerPrint,
                           TransactionReceipt& receipt, bool is_library);
  /// convert the interpreter output into parsable json object for deployment
  bool ParseCreateContractOutput(Json::Value& jsonOutput,
                                 const std::string& runnerPrint,
                                 TransactionReceipt& receipt);
  /// parse the output from interpreter for deployment
  bool ParseCreateContractJsonOutput(const Json::Value& _json,
                                     uint64_t& gasRemained,
                                     TransactionReceipt& receipt,
                                     bool is_library);

  /// Contract Calling
  /// verify the return from scilla_runner for calling is valid
  bool ParseCallContract(uint64_t& gasRemained, const std::string& runnerPrint,
                         TransactionReceipt& receipt, uint32_t tree_depth,
                         uint32_t scilla_version);
  /// convert the interpreter output into parsable json object for calling
  bool ParseCallContractOutput(Json::Value& jsonOutput,
                               const std::string& runnerPrint,
                               TransactionReceipt& receipt);
  /// parse the output from interpreter for calling and update states
  bool ParseCallContractJsonOutput(const Json::Value& _json,
                                   uint64_t& gasRemained,
                                   TransactionReceipt& receipt,
                                   uint32_t tree_depth,
                                   uint32_t pre_scilla_version);

  /// export files that ExportCreateContractFiles and ExportContractFiles
  /// both needs
  void ExportCommonFiles(
      std::ofstream& os, const Account& contract,
      const std::map<Address, std::pair<std::string, std::string>>&
          extlibs_exports);

  /// generate the files for initdata, contract state, blocknum for interpreter
  /// to call contract
  bool ExportContractFiles(
      Account& contract, uint32_t scilla_version,
      const std::map<Address, std::pair<std::string, std::string>>&
          extlibs_exports);
  /// generate the files for message from txn for interpreter to call contract
  bool ExportCallContractFiles(
      Account& contract, const Transaction& transaction,
      uint32_t scilla_version,
      const std::map<Address, std::pair<std::string, std::string>>&
          extlibs_exports);
  /// generate the files for message from previous contract output for
  /// interpreter to call another contract
  bool ExportCallContractFiles(
      Account& contract, const Json::Value& contractData,
      uint32_t scilla_version,
      const std::map<Address, std::pair<std::string, std::string>>&
          extlibs_exports);
  void EvmCallRunner(const INVOKE_TYPE invoke_type, const evm::EvmArgs& args,
                     bool& ret, TransactionReceipt& receipt,
                     evm::EvmResult& result);
  void CreateScillaCodeFiles(
      Account& contract,
      const std::map<Address, std::pair<std::string, std::string>>&
          extlibs_exports,
      const std::string& scillaCodeExtension);

  /// Amount Transfer
  /// add amount transfer to the m_accountStoreAtomic
  bool TransferBalanceAtomic(const Address& from, const Address& to,
                             const uint128_t& delta);
  /// commit the existing transfers in m_accountStoreAtomic to update the
  /// balance of accounts
  void CommitAtomics();
  /// discard the existing transfers in m_accountStoreAtomic
  void DiscardAtomics();

 protected:
  AccountStoreSC();

  const uint64_t& getCurBlockNum() const { return m_curBlockNum; }

  const uint64_t& getCurDSBlockNum() const { return m_curDSBlockNum; }

  /// generate input files for interpreter to deploy contract
  bool ExportCreateContractFiles(
      const Account& contract, bool is_library, uint32_t scilla_version,
      const std::map<Address, std::pair<std::string, std::string>>&
          extlibs_export);

  /// invoke scilla interpreter
  void InvokeInterpreter(INVOKE_TYPE invoke_type,
                         std::string& interprinterPrint,
                         const uint32_t& version, bool is_library,
                         const uint64_t& available_gas,
                         const boost::multiprecision::uint128_t& balance,
                         bool& ret, TransactionReceipt& receipt);

  uint64_t InvokeEvmInterpreter(Account* contractAccount,
                                INVOKE_TYPE invoke_type,
                                const evm::EvmArgs& args, bool& ret,
                                TransactionReceipt& receipt,
                                evm::EvmResult& result);

  /// verify the return from scilla_checker for deployment is valid
  /// expose in protected for using by data migration
  bool ParseContractCheckerOutput(const Address& addr,
                                  const std::string& checkerPrint,
                                  TransactionReceipt& receipt,
                                  std::map<std::string, zbytes>& metadata,
                                  uint64_t& gasRemained,
                                  bool is_library = false);

  /// external interface for processing txn
  bool UpdateAccounts(const uint64_t& blockNum, const unsigned int& numShards,
                      const bool& isDS, const Transaction& transaction,
                      TransactionReceipt& receipt, TxnStatus& error_code);

  bool PopulateExtlibsExports(
      uint32_t scilla_version, const std::vector<Address>& extlibs,
      std::map<Address, std::pair<std::string, std::string>>& extlibs_exports);

 public:
  /// Initialize the class
  void Init() override;

  /// external interface for calling timeout for txn processing
  void NotifyTimeout();

  bool UpdateAccountsEvm(const uint64_t& blockNum,
                         const unsigned int& numShards, const bool& isDS,
                         TransactionReceipt& receipt, TxnStatus& error_code,
                         EvmProcessContext& evmContext);

  /// public interface to setup scilla ipc server
  void SetScillaIPCServer(std::shared_ptr<ScillaIPCServer> scillaIPCServer);

  /// public interface to invoke processing of the buffered storage root
  /// updating tasks
  void ProcessStorageRootUpdateBuffer();

  /// public interface to clean StorageRootUpdateBuffer
  void CleanStorageRootUpdateBuffer();

  /// Clean cache of newly created contracts in this epoch
  void CleanNewLibrariesCache();

  // Get value from atomic accountstore
  Account* GetAccountAtomic(const dev::h160& addr);

  // Adds an Account to the atomic AccountStore.
  bool AddAccountAtomic(const Address& address, const Account& account);

  bool ViewAccounts(const evm::EvmArgs& args, evm::EvmResult& result);
  bool EvmProcessMessage(EvmProcessContext& params, evm::EvmResult& result);
=======
    /// the amount transfers happened within the current txn will only commit when
    /// the txn is successful
    std::unique_ptr<AccountStoreAtomic> m_accountStoreAtomic;

    /// mutex to block major accounts changes
    std::mutex m_mutexUpdateAccounts;

    /// the blocknum while executing each txn
    uint64_t m_curBlockNum{0};

    /// the DS blocknum
    uint64_t m_curDSBlockNum{0};

    /// the current contract address for each hop of invoking
    Address m_curContractAddr;

    /// the current sender address for each hop of invoking
    Address m_curSenderAddr;

    /// the address of transaction sender
    Address m_originAddr;

    /// the transfer amount while executing each txn
    uint128_t m_curAmount{0};

    /// the gas limit while executing each txn
    uint64_t m_curGasLimit{0};

    /// the gas price while executing each txn
    uint128_t m_curGasPrice{0};

    /// the gas price while executing each txn will be used in calculating the
    /// shard allocation of sender/recipient during chain call
    unsigned int m_curNumShards{0};

    /// whether is processed by ds node while executing each txn
    bool m_curIsDS{false};

    /// the interpreter path for each hop of invoking
    std::string m_root_w_version;

    /// the depth of chain call while executing the current txn
    unsigned int m_curEdges{0};

    /// for contract execution timeout
    std::mutex m_MutexCVCallContract;
    std::condition_variable m_CallContractConditionVariable;
    std::atomic<bool> m_txnProcessTimeout;

    /// Scilla IPC server
    std::shared_ptr<ScillaIPCServer> m_scillaIPCServer;

    /// A set of contract account address pending for storageroot updating
    std::set<Address> m_storageRootUpdateBuffer;

    /// A set of contract account address pending for storageroot updating
    /// for each transaction, will be added to the non-atomic one once
    /// the transaction succeeded
    std::set<Address> m_storageRootUpdateBufferAtomic;

    std::vector<Address> m_newLibrariesCreated;

    /// Metrics callback for block number
    zil::metrics::Observable m_accountStoreCount;


    static void Fetcher(opentelemetry::metrics::ObserverResult observer_result, void * state)
    {
        if (std::holds_alternative<
            std::shared_ptr<opentelemetry::metrics::ObserverResultT<double>>>(observer_result))
        {
            std::get<std::shared_ptr<opentelemetry::metrics::ObserverResultT<double>>>(
                    observer_result)
                    ->Observe(m_evmLatency ,{{"evm","ms"}});
            std::get<std::shared_ptr<opentelemetry::metrics::ObserverResultT<double>>>(
                    observer_result)
                    ->Observe(m_scillaLatency ,{{"scilla","ms"}});
            std::get<std::shared_ptr<opentelemetry::metrics::ObserverResultT<double>>>(
                    observer_result)
                    ->Observe(m_transactionLatency*2.5 ,{{"transaction","ms"}});

        }
    }
    std::shared_ptr<opentelemetry::metrics::ObservableInstrument>   m_simpleObservable;


    /// Contract Deployment
    /// verify the return from scilla_runner for deployment is valid
    bool ParseCreateContract(uint64_t &gasRemained,
                             const std::string &runnerPrint,
                             TransactionReceipt &receipt, bool is_library);

    /// convert the interpreter output into parsable json object for deployment
    bool ParseCreateContractOutput(Json::Value &jsonOutput,
                                   const std::string &runnerPrint,
                                   TransactionReceipt &receipt);

    /// parse the output from interpreter for deployment
    bool ParseCreateContractJsonOutput(const Json::Value &_json,
                                       uint64_t &gasRemained,
                                       TransactionReceipt &receipt,
                                       bool is_library);

    /// Contract Calling
    /// verify the return from scilla_runner for calling is valid
    bool ParseCallContract(uint64_t &gasRemained, const std::string &runnerPrint,
                           TransactionReceipt &receipt, uint32_t tree_depth,
                           uint32_t scilla_version);

    /// convert the interpreter output into parsable json object for calling
    bool ParseCallContractOutput(Json::Value &jsonOutput,
                                 const std::string &runnerPrint,
                                 TransactionReceipt &receipt);

    /// parse the output from interpreter for calling and update states
    bool ParseCallContractJsonOutput(const Json::Value &_json,
                                     uint64_t &gasRemained,
                                     TransactionReceipt &receipt,
                                     uint32_t tree_depth,
                                     uint32_t pre_scilla_version);

    /// export files that ExportCreateContractFiles and ExportContractFiles
    /// both needs
    void ExportCommonFiles(
            std::ofstream &os, const Account &contract,
            const std::map<Address, std::pair<std::string, std::string>> &
            extlibs_exports);

    /// generate the files for initdata, contract state, blocknum for interpreter
    /// to call contract
    bool ExportContractFiles(
            Account &contract, uint32_t scilla_version,
            const std::map<Address, std::pair<std::string, std::string>> &
            extlibs_exports);

    /// generate the files for message from txn for interpreter to call contract
    bool ExportCallContractFiles(
            Account &contract, const Transaction &transaction,
            uint32_t scilla_version,
            const std::map<Address, std::pair<std::string, std::string>> &
            extlibs_exports);

    /// generate the files for message from previous contract output for
    /// interpreter to call another contract
    bool ExportCallContractFiles(
            Account &contract, const Json::Value &contractData,
            uint32_t scilla_version,
            const std::map<Address, std::pair<std::string, std::string>> &
            extlibs_exports);

    void EvmCallRunner(const INVOKE_TYPE invoke_type, const evm::EvmArgs &args,
                       bool &ret, TransactionReceipt &receipt,
                       evm::EvmResult &result);

    void CreateScillaCodeFiles(
            Account &contract,
            const std::map<Address, std::pair<std::string, std::string>> &
            extlibs_exports,
            const std::string &scillaCodeExtension);

    /// Amount Transfer
    /// add amount transfer to the m_accountStoreAtomic
    bool TransferBalanceAtomic(const Address &from, const Address &to,
                               const uint128_t &delta);

    /// commit the existing transfers in m_accountStoreAtomic to update the
    /// balance of accounts
    void CommitAtomics();

    /// discard the existing transfers in m_accountStoreAtomic
    void DiscardAtomics();


protected:
    AccountStoreSC();

    const uint64_t &getCurBlockNum() const { return m_curBlockNum; }

    const uint64_t &getCurDSBlockNum() const { return m_curDSBlockNum; }

    /// generate input files for interpreter to deploy contract
    bool ExportCreateContractFiles(
            const Account &contract, bool is_library, uint32_t scilla_version,
            const std::map<Address, std::pair<std::string, std::string>> &
            extlibs_export);

    /// invoke scilla interpreter
    void InvokeInterpreter(INVOKE_TYPE invoke_type,
                           std::string &interprinterPrint,
                           const uint32_t &version, bool is_library,
                           const uint64_t &available_gas,
                           const boost::multiprecision::uint128_t &balance,
                           bool &ret, TransactionReceipt &receipt);

    uint64_t InvokeEvmInterpreter(Account *contractAccount,
                                  INVOKE_TYPE invoke_type,
                                  const evm::EvmArgs &args, bool &ret,
                                  TransactionReceipt &receipt,
                                  evm::EvmResult &result);

    /// verify the return from scilla_checker for deployment is valid
    /// expose in protected for using by data migration
    bool ParseContractCheckerOutput(const Address &addr,
                                    const std::string &checkerPrint,
                                    TransactionReceipt &receipt,
                                    std::map<std::string, zbytes> &metadata,
                                    uint64_t &gasRemained,
                                    bool is_library = false);

    /// external interface for processing txn
    bool UpdateAccounts(const uint64_t &blockNum, const unsigned int &numShards,
                        const bool &isDS, const Transaction &transaction,
                        TransactionReceipt &receipt, TxnStatus &error_code);

    bool PopulateExtlibsExports(
            uint32_t scilla_version, const std::vector<Address> &extlibs,
            std::map<Address, std::pair<std::string, std::string>> &extlibs_exports);

public:
    /// Initialize the class
    static double m_evmLatency;
    static double m_scillaLatency;
    static double m_transactionLatency;

    void Init() override;

    /// external interface for calling timeout for txn processing
    void NotifyTimeout();

    bool UpdateAccountsEvm(const uint64_t &blockNum,
                           const unsigned int &numShards, const bool &isDS,
                           TransactionReceipt &receipt, TxnStatus &error_code,
                           EvmProcessContext &evmContext);

    /// public interface to setup scilla ipc server
    void SetScillaIPCServer(std::shared_ptr<ScillaIPCServer> scillaIPCServer);

    /// public interface to invoke processing of the buffered storage root
    /// updating tasks
    void ProcessStorageRootUpdateBuffer();

    /// public interface to clean StorageRootUpdateBuffer
    void CleanStorageRootUpdateBuffer();

    /// Clean cache of newly created contracts in this epoch
    void CleanNewLibrariesCache();

    // Get value from atomic accountstore
    Account *GetAccountAtomic(const dev::h160 &addr);

    // Adds an Account to the atomic AccountStore.
    bool AddAccountAtomic(const Address &address, const Account &account);

    bool EvmProcessMessage(EvmProcessContext &params, evm::EvmResult &result);
>>>>>>> 220b1fc3
};

#endif  // ZILLIQA_SRC_LIBDATA_ACCOUNTSTORE_ACCOUNTSTORESC_H_<|MERGE_RESOLUTION|>--- conflicted
+++ resolved
@@ -19,11 +19,11 @@
 #define ZILLIQA_SRC_LIBDATA_ACCOUNTSTORE_ACCOUNTSTORESC_H_
 
 #include <json/json.h>
+#include <opentelemetry/metrics/async_instruments.h>
 #include <atomic>
 #include <condition_variable>
 #include <functional>
 #include <mutex>
-#include <opentelemetry/metrics/async_instruments.h>
 
 #include "AccountStoreAtomic.h"
 #include "AccountStoreBase.h"
@@ -36,9 +36,7 @@
 
 class ScillaIPCServer;
 
-
 class AccountStoreSC : public AccountStoreBase {
-<<<<<<< HEAD
   friend class AccountStoreCpsInterface;
   /// the amount transfers happened within the current txn will only commit when
   /// the txn is successful
@@ -103,143 +101,176 @@
   std::vector<Address> m_newLibrariesCreated;
 
   /// Metrics callback for block number
-  zil::metrics::Observable m_accountStoreCount{
-      Metrics::GetInstance().CreateInt64Gauge(
-          zil::metrics::FilterClass::ACCOUNTSTORE_EVM, "zilliqa_accountstore",
-          "blockchain_gauge", "Metrics for AccountStore", "blocks")};
+  zil::metrics::Observable m_accountStoreCount;
+
+  static void Fetcher(opentelemetry::metrics::ObserverResult observer_result,
+                      void *state) {
+    if (std::holds_alternative<
+            std::shared_ptr<opentelemetry::metrics::ObserverResultT<double>>>(
+            observer_result)) {
+      std::get<
+          std::shared_ptr<opentelemetry::metrics::ObserverResultT<double>>>(
+          observer_result)
+          ->Observe(m_evmLatency, {{"evm", "ms"}});
+      std::get<
+          std::shared_ptr<opentelemetry::metrics::ObserverResultT<double>>>(
+          observer_result)
+          ->Observe(m_scillaLatency, {{"scilla", "ms"}});
+      std::get<
+          std::shared_ptr<opentelemetry::metrics::ObserverResultT<double>>>(
+          observer_result)
+          ->Observe(m_transactionLatency * 2.5, {{"transaction", "ms"}});
+    }
+  }
+  std::shared_ptr<opentelemetry::metrics::ObservableInstrument>
+      m_simpleObservable;
 
   /// Contract Deployment
   /// verify the return from scilla_runner for deployment is valid
-  bool ParseCreateContract(uint64_t& gasRemained,
-                           const std::string& runnerPrint,
-                           TransactionReceipt& receipt, bool is_library);
+  bool ParseCreateContract(uint64_t &gasRemained,
+                           const std::string &runnerPrint,
+                           TransactionReceipt &receipt, bool is_library);
+
   /// convert the interpreter output into parsable json object for deployment
-  bool ParseCreateContractOutput(Json::Value& jsonOutput,
-                                 const std::string& runnerPrint,
-                                 TransactionReceipt& receipt);
+  bool ParseCreateContractOutput(Json::Value &jsonOutput,
+                                 const std::string &runnerPrint,
+                                 TransactionReceipt &receipt);
+
   /// parse the output from interpreter for deployment
-  bool ParseCreateContractJsonOutput(const Json::Value& _json,
-                                     uint64_t& gasRemained,
-                                     TransactionReceipt& receipt,
+  bool ParseCreateContractJsonOutput(const Json::Value &_json,
+                                     uint64_t &gasRemained,
+                                     TransactionReceipt &receipt,
                                      bool is_library);
 
   /// Contract Calling
   /// verify the return from scilla_runner for calling is valid
-  bool ParseCallContract(uint64_t& gasRemained, const std::string& runnerPrint,
-                         TransactionReceipt& receipt, uint32_t tree_depth,
+  bool ParseCallContract(uint64_t &gasRemained, const std::string &runnerPrint,
+                         TransactionReceipt &receipt, uint32_t tree_depth,
                          uint32_t scilla_version);
+
   /// convert the interpreter output into parsable json object for calling
-  bool ParseCallContractOutput(Json::Value& jsonOutput,
-                               const std::string& runnerPrint,
-                               TransactionReceipt& receipt);
+  bool ParseCallContractOutput(Json::Value &jsonOutput,
+                               const std::string &runnerPrint,
+                               TransactionReceipt &receipt);
+
   /// parse the output from interpreter for calling and update states
-  bool ParseCallContractJsonOutput(const Json::Value& _json,
-                                   uint64_t& gasRemained,
-                                   TransactionReceipt& receipt,
+  bool ParseCallContractJsonOutput(const Json::Value &_json,
+                                   uint64_t &gasRemained,
+                                   TransactionReceipt &receipt,
                                    uint32_t tree_depth,
                                    uint32_t pre_scilla_version);
 
   /// export files that ExportCreateContractFiles and ExportContractFiles
   /// both needs
   void ExportCommonFiles(
-      std::ofstream& os, const Account& contract,
-      const std::map<Address, std::pair<std::string, std::string>>&
-          extlibs_exports);
+      std::ofstream &os, const Account &contract,
+      const std::map<Address, std::pair<std::string, std::string>>
+          &extlibs_exports);
 
   /// generate the files for initdata, contract state, blocknum for interpreter
   /// to call contract
   bool ExportContractFiles(
-      Account& contract, uint32_t scilla_version,
-      const std::map<Address, std::pair<std::string, std::string>>&
-          extlibs_exports);
+      Account &contract, uint32_t scilla_version,
+      const std::map<Address, std::pair<std::string, std::string>>
+          &extlibs_exports);
+
   /// generate the files for message from txn for interpreter to call contract
   bool ExportCallContractFiles(
-      Account& contract, const Transaction& transaction,
+      Account &contract, const Transaction &transaction,
       uint32_t scilla_version,
-      const std::map<Address, std::pair<std::string, std::string>>&
-          extlibs_exports);
+      const std::map<Address, std::pair<std::string, std::string>>
+          &extlibs_exports);
+
   /// generate the files for message from previous contract output for
   /// interpreter to call another contract
   bool ExportCallContractFiles(
-      Account& contract, const Json::Value& contractData,
+      Account &contract, const Json::Value &contractData,
       uint32_t scilla_version,
-      const std::map<Address, std::pair<std::string, std::string>>&
-          extlibs_exports);
-  void EvmCallRunner(const INVOKE_TYPE invoke_type, const evm::EvmArgs& args,
-                     bool& ret, TransactionReceipt& receipt,
-                     evm::EvmResult& result);
+      const std::map<Address, std::pair<std::string, std::string>>
+          &extlibs_exports);
+
+  void EvmCallRunner(const INVOKE_TYPE invoke_type, const evm::EvmArgs &args,
+                     bool &ret, TransactionReceipt &receipt,
+                     evm::EvmResult &result);
+
   void CreateScillaCodeFiles(
-      Account& contract,
-      const std::map<Address, std::pair<std::string, std::string>>&
-          extlibs_exports,
-      const std::string& scillaCodeExtension);
+      Account &contract,
+      const std::map<Address, std::pair<std::string, std::string>>
+          &extlibs_exports,
+      const std::string &scillaCodeExtension);
 
   /// Amount Transfer
   /// add amount transfer to the m_accountStoreAtomic
-  bool TransferBalanceAtomic(const Address& from, const Address& to,
-                             const uint128_t& delta);
+  bool TransferBalanceAtomic(const Address &from, const Address &to,
+                             const uint128_t &delta);
+
   /// commit the existing transfers in m_accountStoreAtomic to update the
   /// balance of accounts
   void CommitAtomics();
+
   /// discard the existing transfers in m_accountStoreAtomic
   void DiscardAtomics();
 
  protected:
   AccountStoreSC();
 
-  const uint64_t& getCurBlockNum() const { return m_curBlockNum; }
-
-  const uint64_t& getCurDSBlockNum() const { return m_curDSBlockNum; }
+  const uint64_t &getCurBlockNum() const { return m_curBlockNum; }
+
+  const uint64_t &getCurDSBlockNum() const { return m_curDSBlockNum; }
 
   /// generate input files for interpreter to deploy contract
   bool ExportCreateContractFiles(
-      const Account& contract, bool is_library, uint32_t scilla_version,
-      const std::map<Address, std::pair<std::string, std::string>>&
-          extlibs_export);
+      const Account &contract, bool is_library, uint32_t scilla_version,
+      const std::map<Address, std::pair<std::string, std::string>>
+          &extlibs_export);
 
   /// invoke scilla interpreter
   void InvokeInterpreter(INVOKE_TYPE invoke_type,
-                         std::string& interprinterPrint,
-                         const uint32_t& version, bool is_library,
-                         const uint64_t& available_gas,
-                         const boost::multiprecision::uint128_t& balance,
-                         bool& ret, TransactionReceipt& receipt);
-
-  uint64_t InvokeEvmInterpreter(Account* contractAccount,
+                         std::string &interprinterPrint,
+                         const uint32_t &version, bool is_library,
+                         const uint64_t &available_gas,
+                         const boost::multiprecision::uint128_t &balance,
+                         bool &ret, TransactionReceipt &receipt);
+
+  uint64_t InvokeEvmInterpreter(Account *contractAccount,
                                 INVOKE_TYPE invoke_type,
-                                const evm::EvmArgs& args, bool& ret,
-                                TransactionReceipt& receipt,
-                                evm::EvmResult& result);
+                                const evm::EvmArgs &args, bool &ret,
+                                TransactionReceipt &receipt,
+                                evm::EvmResult &result);
 
   /// verify the return from scilla_checker for deployment is valid
   /// expose in protected for using by data migration
-  bool ParseContractCheckerOutput(const Address& addr,
-                                  const std::string& checkerPrint,
-                                  TransactionReceipt& receipt,
-                                  std::map<std::string, zbytes>& metadata,
-                                  uint64_t& gasRemained,
+  bool ParseContractCheckerOutput(const Address &addr,
+                                  const std::string &checkerPrint,
+                                  TransactionReceipt &receipt,
+                                  std::map<std::string, zbytes> &metadata,
+                                  uint64_t &gasRemained,
                                   bool is_library = false);
 
   /// external interface for processing txn
-  bool UpdateAccounts(const uint64_t& blockNum, const unsigned int& numShards,
-                      const bool& isDS, const Transaction& transaction,
-                      TransactionReceipt& receipt, TxnStatus& error_code);
+  bool UpdateAccounts(const uint64_t &blockNum, const unsigned int &numShards,
+                      const bool &isDS, const Transaction &transaction,
+                      TransactionReceipt &receipt, TxnStatus &error_code);
 
   bool PopulateExtlibsExports(
-      uint32_t scilla_version, const std::vector<Address>& extlibs,
-      std::map<Address, std::pair<std::string, std::string>>& extlibs_exports);
+      uint32_t scilla_version, const std::vector<Address> &extlibs,
+      std::map<Address, std::pair<std::string, std::string>> &extlibs_exports);
 
  public:
   /// Initialize the class
+  static double m_evmLatency;
+  static double m_scillaLatency;
+  static double m_transactionLatency;
+
   void Init() override;
 
   /// external interface for calling timeout for txn processing
   void NotifyTimeout();
 
-  bool UpdateAccountsEvm(const uint64_t& blockNum,
-                         const unsigned int& numShards, const bool& isDS,
-                         TransactionReceipt& receipt, TxnStatus& error_code,
-                         EvmProcessContext& evmContext);
+  bool UpdateAccountsEvm(const uint64_t &blockNum,
+                         const unsigned int &numShards, const bool &isDS,
+                         TransactionReceipt &receipt, TxnStatus &error_code,
+                         EvmProcessContext &evmContext);
 
   /// public interface to setup scilla ipc server
   void SetScillaIPCServer(std::shared_ptr<ScillaIPCServer> scillaIPCServer);
@@ -255,269 +286,12 @@
   void CleanNewLibrariesCache();
 
   // Get value from atomic accountstore
-  Account* GetAccountAtomic(const dev::h160& addr);
+  Account *GetAccountAtomic(const dev::h160 &addr);
 
   // Adds an Account to the atomic AccountStore.
-  bool AddAccountAtomic(const Address& address, const Account& account);
-
-  bool ViewAccounts(const evm::EvmArgs& args, evm::EvmResult& result);
-  bool EvmProcessMessage(EvmProcessContext& params, evm::EvmResult& result);
-=======
-    /// the amount transfers happened within the current txn will only commit when
-    /// the txn is successful
-    std::unique_ptr<AccountStoreAtomic> m_accountStoreAtomic;
-
-    /// mutex to block major accounts changes
-    std::mutex m_mutexUpdateAccounts;
-
-    /// the blocknum while executing each txn
-    uint64_t m_curBlockNum{0};
-
-    /// the DS blocknum
-    uint64_t m_curDSBlockNum{0};
-
-    /// the current contract address for each hop of invoking
-    Address m_curContractAddr;
-
-    /// the current sender address for each hop of invoking
-    Address m_curSenderAddr;
-
-    /// the address of transaction sender
-    Address m_originAddr;
-
-    /// the transfer amount while executing each txn
-    uint128_t m_curAmount{0};
-
-    /// the gas limit while executing each txn
-    uint64_t m_curGasLimit{0};
-
-    /// the gas price while executing each txn
-    uint128_t m_curGasPrice{0};
-
-    /// the gas price while executing each txn will be used in calculating the
-    /// shard allocation of sender/recipient during chain call
-    unsigned int m_curNumShards{0};
-
-    /// whether is processed by ds node while executing each txn
-    bool m_curIsDS{false};
-
-    /// the interpreter path for each hop of invoking
-    std::string m_root_w_version;
-
-    /// the depth of chain call while executing the current txn
-    unsigned int m_curEdges{0};
-
-    /// for contract execution timeout
-    std::mutex m_MutexCVCallContract;
-    std::condition_variable m_CallContractConditionVariable;
-    std::atomic<bool> m_txnProcessTimeout;
-
-    /// Scilla IPC server
-    std::shared_ptr<ScillaIPCServer> m_scillaIPCServer;
-
-    /// A set of contract account address pending for storageroot updating
-    std::set<Address> m_storageRootUpdateBuffer;
-
-    /// A set of contract account address pending for storageroot updating
-    /// for each transaction, will be added to the non-atomic one once
-    /// the transaction succeeded
-    std::set<Address> m_storageRootUpdateBufferAtomic;
-
-    std::vector<Address> m_newLibrariesCreated;
-
-    /// Metrics callback for block number
-    zil::metrics::Observable m_accountStoreCount;
-
-
-    static void Fetcher(opentelemetry::metrics::ObserverResult observer_result, void * state)
-    {
-        if (std::holds_alternative<
-            std::shared_ptr<opentelemetry::metrics::ObserverResultT<double>>>(observer_result))
-        {
-            std::get<std::shared_ptr<opentelemetry::metrics::ObserverResultT<double>>>(
-                    observer_result)
-                    ->Observe(m_evmLatency ,{{"evm","ms"}});
-            std::get<std::shared_ptr<opentelemetry::metrics::ObserverResultT<double>>>(
-                    observer_result)
-                    ->Observe(m_scillaLatency ,{{"scilla","ms"}});
-            std::get<std::shared_ptr<opentelemetry::metrics::ObserverResultT<double>>>(
-                    observer_result)
-                    ->Observe(m_transactionLatency*2.5 ,{{"transaction","ms"}});
-
-        }
-    }
-    std::shared_ptr<opentelemetry::metrics::ObservableInstrument>   m_simpleObservable;
-
-
-    /// Contract Deployment
-    /// verify the return from scilla_runner for deployment is valid
-    bool ParseCreateContract(uint64_t &gasRemained,
-                             const std::string &runnerPrint,
-                             TransactionReceipt &receipt, bool is_library);
-
-    /// convert the interpreter output into parsable json object for deployment
-    bool ParseCreateContractOutput(Json::Value &jsonOutput,
-                                   const std::string &runnerPrint,
-                                   TransactionReceipt &receipt);
-
-    /// parse the output from interpreter for deployment
-    bool ParseCreateContractJsonOutput(const Json::Value &_json,
-                                       uint64_t &gasRemained,
-                                       TransactionReceipt &receipt,
-                                       bool is_library);
-
-    /// Contract Calling
-    /// verify the return from scilla_runner for calling is valid
-    bool ParseCallContract(uint64_t &gasRemained, const std::string &runnerPrint,
-                           TransactionReceipt &receipt, uint32_t tree_depth,
-                           uint32_t scilla_version);
-
-    /// convert the interpreter output into parsable json object for calling
-    bool ParseCallContractOutput(Json::Value &jsonOutput,
-                                 const std::string &runnerPrint,
-                                 TransactionReceipt &receipt);
-
-    /// parse the output from interpreter for calling and update states
-    bool ParseCallContractJsonOutput(const Json::Value &_json,
-                                     uint64_t &gasRemained,
-                                     TransactionReceipt &receipt,
-                                     uint32_t tree_depth,
-                                     uint32_t pre_scilla_version);
-
-    /// export files that ExportCreateContractFiles and ExportContractFiles
-    /// both needs
-    void ExportCommonFiles(
-            std::ofstream &os, const Account &contract,
-            const std::map<Address, std::pair<std::string, std::string>> &
-            extlibs_exports);
-
-    /// generate the files for initdata, contract state, blocknum for interpreter
-    /// to call contract
-    bool ExportContractFiles(
-            Account &contract, uint32_t scilla_version,
-            const std::map<Address, std::pair<std::string, std::string>> &
-            extlibs_exports);
-
-    /// generate the files for message from txn for interpreter to call contract
-    bool ExportCallContractFiles(
-            Account &contract, const Transaction &transaction,
-            uint32_t scilla_version,
-            const std::map<Address, std::pair<std::string, std::string>> &
-            extlibs_exports);
-
-    /// generate the files for message from previous contract output for
-    /// interpreter to call another contract
-    bool ExportCallContractFiles(
-            Account &contract, const Json::Value &contractData,
-            uint32_t scilla_version,
-            const std::map<Address, std::pair<std::string, std::string>> &
-            extlibs_exports);
-
-    void EvmCallRunner(const INVOKE_TYPE invoke_type, const evm::EvmArgs &args,
-                       bool &ret, TransactionReceipt &receipt,
-                       evm::EvmResult &result);
-
-    void CreateScillaCodeFiles(
-            Account &contract,
-            const std::map<Address, std::pair<std::string, std::string>> &
-            extlibs_exports,
-            const std::string &scillaCodeExtension);
-
-    /// Amount Transfer
-    /// add amount transfer to the m_accountStoreAtomic
-    bool TransferBalanceAtomic(const Address &from, const Address &to,
-                               const uint128_t &delta);
-
-    /// commit the existing transfers in m_accountStoreAtomic to update the
-    /// balance of accounts
-    void CommitAtomics();
-
-    /// discard the existing transfers in m_accountStoreAtomic
-    void DiscardAtomics();
-
-
-protected:
-    AccountStoreSC();
-
-    const uint64_t &getCurBlockNum() const { return m_curBlockNum; }
-
-    const uint64_t &getCurDSBlockNum() const { return m_curDSBlockNum; }
-
-    /// generate input files for interpreter to deploy contract
-    bool ExportCreateContractFiles(
-            const Account &contract, bool is_library, uint32_t scilla_version,
-            const std::map<Address, std::pair<std::string, std::string>> &
-            extlibs_export);
-
-    /// invoke scilla interpreter
-    void InvokeInterpreter(INVOKE_TYPE invoke_type,
-                           std::string &interprinterPrint,
-                           const uint32_t &version, bool is_library,
-                           const uint64_t &available_gas,
-                           const boost::multiprecision::uint128_t &balance,
-                           bool &ret, TransactionReceipt &receipt);
-
-    uint64_t InvokeEvmInterpreter(Account *contractAccount,
-                                  INVOKE_TYPE invoke_type,
-                                  const evm::EvmArgs &args, bool &ret,
-                                  TransactionReceipt &receipt,
-                                  evm::EvmResult &result);
-
-    /// verify the return from scilla_checker for deployment is valid
-    /// expose in protected for using by data migration
-    bool ParseContractCheckerOutput(const Address &addr,
-                                    const std::string &checkerPrint,
-                                    TransactionReceipt &receipt,
-                                    std::map<std::string, zbytes> &metadata,
-                                    uint64_t &gasRemained,
-                                    bool is_library = false);
-
-    /// external interface for processing txn
-    bool UpdateAccounts(const uint64_t &blockNum, const unsigned int &numShards,
-                        const bool &isDS, const Transaction &transaction,
-                        TransactionReceipt &receipt, TxnStatus &error_code);
-
-    bool PopulateExtlibsExports(
-            uint32_t scilla_version, const std::vector<Address> &extlibs,
-            std::map<Address, std::pair<std::string, std::string>> &extlibs_exports);
-
-public:
-    /// Initialize the class
-    static double m_evmLatency;
-    static double m_scillaLatency;
-    static double m_transactionLatency;
-
-    void Init() override;
-
-    /// external interface for calling timeout for txn processing
-    void NotifyTimeout();
-
-    bool UpdateAccountsEvm(const uint64_t &blockNum,
-                           const unsigned int &numShards, const bool &isDS,
-                           TransactionReceipt &receipt, TxnStatus &error_code,
-                           EvmProcessContext &evmContext);
-
-    /// public interface to setup scilla ipc server
-    void SetScillaIPCServer(std::shared_ptr<ScillaIPCServer> scillaIPCServer);
-
-    /// public interface to invoke processing of the buffered storage root
-    /// updating tasks
-    void ProcessStorageRootUpdateBuffer();
-
-    /// public interface to clean StorageRootUpdateBuffer
-    void CleanStorageRootUpdateBuffer();
-
-    /// Clean cache of newly created contracts in this epoch
-    void CleanNewLibrariesCache();
-
-    // Get value from atomic accountstore
-    Account *GetAccountAtomic(const dev::h160 &addr);
-
-    // Adds an Account to the atomic AccountStore.
-    bool AddAccountAtomic(const Address &address, const Account &account);
-
-    bool EvmProcessMessage(EvmProcessContext &params, evm::EvmResult &result);
->>>>>>> 220b1fc3
+  bool AddAccountAtomic(const Address &address, const Account &account);
+
+  bool EvmProcessMessage(EvmProcessContext &params, evm::EvmResult &result);
 };
 
 #endif  // ZILLIQA_SRC_LIBDATA_ACCOUNTSTORE_ACCOUNTSTORESC_H_