--- conflicted
+++ resolved
@@ -330,14 +330,6 @@
     const auto cpsRunResult = cpsExecutor.RunFromEvm(evmContext);
     error_code = cpsRunResult.txnStatus;
 
-<<<<<<< HEAD
-    if (!cpsRunResult.evmResult.tx_trace().empty() && ARCHIVAL_LOOKUP_WITH_TX_TRACES) {
-      LOG_GENERAL(INFO, "Putting in TX trace for: " << evmContext.GetTranID());
-
-      if(evmContext.GetTranID()) {
-        if (!BlockStorage::GetBlockStorage().PutTxTrace(evmContext.GetTranID(),
-                                                        cpsRunResult.evmResult.tx_trace())) {
-=======
     if(std::holds_alternative<evm::EvmResult>(cpsRunResult.result) && ARCHIVAL_LOOKUP_WITH_TX_TRACES){
       auto const &context = std::get<evm::EvmResult>(cpsRunResult.result);
       auto const &traces = context.tx_trace();
@@ -347,7 +339,6 @@
 
         if (!BlockStorage::GetBlockStorage().PutTxTrace(evmContext.GetTranID(),
                                                         traces)) {
->>>>>>> 75c15a5d
           LOG_GENERAL(INFO,
                       "FAIL: Put TX trace failed " << evmContext.GetTranID());
         }
