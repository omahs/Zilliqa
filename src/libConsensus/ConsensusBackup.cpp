/*
 * Copyright (C) 2019 Zilliqa
 *
 * This program is free software: you can redistribute it and/or modify
 * it under the terms of the GNU General Public License as published by
 * the Free Software Foundation, either version 3 of the License, or
 * (at your option) any later version.
 *
 * This program is distributed in the hope that it will be useful,
 * but WITHOUT ANY WARRANTY; without even the implied warranty of
 * MERCHANTABILITY or FITNESS FOR A PARTICULAR PURPOSE.  See the
 * GNU General Public License for more details.
 *
 * You should have received a copy of the GNU General Public License
 * along with this program.  If not, see <https://www.gnu.org/licenses/>.
 */

#include "ConsensusBackup.h"

#include <utility>
#include "common/Constants.h"
#include "common/Messages.h"
#include "libMessage/Messenger.h"
<<<<<<< HEAD
#include "libNetwork/P2P.h"
=======
#include "libMetrics/Api.h"
#include "libMetrics/TracedIds.h"
#include "libNetwork/P2PComm.h"
>>>>>>> aeb54bc1
#include "libUtils/BitVector.h"
#include "libUtils/Logger.h"

#include <boost/algorithm/string.hpp>

using namespace std;

namespace zil {
namespace local {

class BackupVariables {
  int consensusState = -1;
  int consensusError = 0;

 public:
  std::unique_ptr<Z_I64GAUGE> temp;

  void SetConsensusState(int state) {
    Init();
    consensusState = state;
  }

  void AddConsensusError(int count) {
    Init();
    consensusError += count;
  }

  void Init() {
    if (!temp) {
      temp = std::make_unique<Z_I64GAUGE>(Z_FL::BLOCKS, "consensus.backup.gauge",
                                          "Consensus bacup state", "calls", true);

      temp->SetCallback([this](auto&& result) {
        result.Set(consensusState, {{"counter", "ConsensusState"}});
        result.Set(consensusError, {{"counter", "ConsensusError"}});
      });
    }
  }
};

static BackupVariables variables{};

}  // namespace local
}  // namespace zil

bool ConsensusBackup::CheckState(Action action) {
  static const std::multimap<ConsensusCommon::State, Action> ACTIONS_FOR_STATE =
      {{INITIAL, PROCESS_ANNOUNCE},
       {COMMIT_DONE, PROCESS_CHALLENGE},
       {COMMIT_DONE, PROCESS_COLLECTIVESIG},
       {COMMIT_DONE, PROCESS_FINALCOLLECTIVESIG},
       {RESPONSE_DONE, PROCESS_COLLECTIVESIG},
       {RESPONSE_DONE, PROCESS_FINALCOLLECTIVESIG},
       {FINALCOMMIT_DONE, PROCESS_FINALCHALLENGE},
       {FINALCOMMIT_DONE, PROCESS_FINALCOLLECTIVESIG},
       {FINALRESPONSE_DONE, PROCESS_FINALCOLLECTIVESIG}};

  bool found = false;

  for (auto pos = ACTIONS_FOR_STATE.lower_bound(m_state);
       pos != ACTIONS_FOR_STATE.upper_bound(m_state); pos++) {
    if (pos->second == action) {
      found = true;
      break;
    }
  }

  if (!found) {
    LOG_GENERAL(WARNING, GetActionString(action)
                             << " not allowed in " << GetStateString());
    return false;
  }

  return true;
}

bool ConsensusBackup::ProcessMessageAnnounce(const zbytes& announcement,
                                             unsigned int offset) {
  LOG_MARKER();

  auto span = zil::trace::Tracing::CreateChildSpanOfRemoteTrace(
      zil::trace::FilterClass::NODE, "Announce",
      TracedIds::GetInstance().GetConsensusSpanIds());

  // Initial checks
  // ==============

  if (!CheckState(PROCESS_ANNOUNCE)) {
    return false;
  }

  // Extract and check announce message body
  // =======================================

  zbytes errorMsg;
  // Following will get us m_prePrepMicroblock.
  MsgContentValidatorFunc func = m_msgContentValidator;
  if (m_prePrepMsgContentValidator) {
    func = m_prePrepMsgContentValidator;
  }
  if (!func(announcement, offset, errorMsg, m_consensusID, m_blockNumber,
            m_blockHash, m_leaderID, GetCommitteeMember(m_leaderID).first,
            m_messageToCosign)) {
    LOG_GENERAL(WARNING, "Message validation failed");

    if (!errorMsg.empty()) {
      LOG_GENERAL(WARNING, "Sending commit failure to leader");

      zbytes commitFailureMsg = {
          m_classByte, m_insByte,
          static_cast<uint8_t>(ConsensusMessageType::COMMITFAILURE)};

      bool result = GenerateCommitFailureMessage(
          commitFailureMsg, MessageOffset::BODY + sizeof(uint8_t), errorMsg);

      if (result) {
        // Update internal state
        // =====================
        m_state = ERROR;
        zil::local::variables.SetConsensusState(int(m_state));
        zil::local::variables.AddConsensusError(1);

        // Unicast to the leader
        // =====================
<<<<<<< HEAD
        zil::p2p::GetInstance().SendMessage(
=======
        LOG_GENERAL(WARNING, "Uni-casting response to leader (message announce)");
        P2PComm::GetInstance().SendMessage(
>>>>>>> aeb54bc1
            GetCommitteeMember(m_leaderID).second, commitFailureMsg);

        return true;
      }
    }

    return false;
  }

  // Validation of round 1 announcement is successful. Start executing
  // background task if any.
  if (m_postPrePrepContentValidation) {
    m_postPrePrepContentValidation();
  }

  // Generate commit
  // ===============

  zbytes commit = {m_classByte, m_insByte,
                   static_cast<uint8_t>(ConsensusMessageType::COMMIT)};

  bool result =
      GenerateCommitMessage(commit, MessageOffset::BODY + sizeof(uint8_t));
  if (result) {
    // Update internal state
    // =====================
    m_state = COMMIT_DONE;
    zil::local::variables.SetConsensusState(int(m_state));

    // Unicast to the leader
    // =====================
<<<<<<< HEAD
    zil::p2p::GetInstance().SendMessage(GetCommitteeMember(m_leaderID).second,
=======
    LOG_GENERAL(WARNING, "Uni-casting response to leader (message announce2)");
    P2PComm::GetInstance().SendMessage(GetCommitteeMember(m_leaderID).second,
>>>>>>> aeb54bc1
                                       commit);
  }
  return result;
}

bool ConsensusBackup::ProcessMessageConsensusFailure(const zbytes& announcement,
                                                     unsigned int offset) {
  LOG_MARKER();

  auto span = zil::trace::Tracing::CreateChildSpanOfRemoteTrace(
      zil::trace::FilterClass::NODE, "ConsensusFailure",
      TracedIds::GetInstance().GetConsensusSpanIds());
  if (!Messenger::GetConsensusConsensusFailure(
          announcement, offset, m_consensusID, m_blockNumber, m_blockHash,
          m_leaderID, GetCommitteeMember(m_leaderID).first)) {
    LOG_GENERAL(WARNING, "Messenger::GetConsensusConsensusFailure failed");
    return false;
  }

  m_state = INITIAL;
  zil::local::variables.SetConsensusState(int(m_state));

  return true;
}

bool ConsensusBackup::GenerateCommitFailureMessage(zbytes& commitFailure,
                                                   unsigned int offset,
                                                   const zbytes& errorMsg) {
  LOG_MARKER();

  if (!Messenger::SetConsensusCommitFailure(
          commitFailure, offset, m_consensusID, m_blockNumber, m_blockHash,
          m_myID, errorMsg,
          make_pair(m_myPrivKey, GetCommitteeMember(m_myID).first))) {
    LOG_GENERAL(WARNING, "Messenger::SetConsensusCommitFailure failed");
    return false;
  }

  return true;
}

bool ConsensusBackup::GenerateCommitMessage(zbytes& commit,
                                            unsigned int offset) {
  LOG_MARKER();

  // Generate new commit
  // ===================
  m_commitInfo.clear();
  m_commitSecrets.clear();

  for (unsigned int i = 0; i < m_numOfSubsets; i++) {
    CommitInfo ci;
    CommitSecret cs;
    ci.commit = CommitPoint(cs);
    ci.hash = CommitPointHash(ci.commit);
    m_commitInfo.emplace_back(ci);
    m_commitSecrets.emplace_back(cs);
  }

  // Assemble commit message body
  // ============================

  if (!Messenger::SetConsensusCommit(
          commit, offset, m_consensusID, m_blockNumber, m_blockHash, m_myID,
          m_commitInfo,
          make_pair(m_myPrivKey, GetCommitteeMember(m_myID).first))) {
    LOG_GENERAL(WARNING, "Messenger::SetConsensusCommit failed");
    return false;
  }

  return true;
}

bool ConsensusBackup::ProcessMessageChallengeCore(
    const zbytes& challenge, unsigned int offset, Action action,
    ConsensusMessageType returnmsgtype, State nextstate,
    std::string_view spanName) {
  LOG_MARKER();

  // Initial checks
  // ==============

  if (!CheckState(action)) {
    return false;
  }

  // Extract and check challenge message body
  // ========================================

  vector<ChallengeSubsetInfo> challengeSubsetInfo;
  vector<ResponseSubsetInfo> responseSubsetInfo;

  if (!Messenger::GetConsensusChallenge(challenge, offset, m_consensusID,
                                        m_blockNumber, m_blockHash, m_leaderID,
                                        challengeSubsetInfo,
                                        GetCommitteeMember(m_leaderID).first)) {
    LOG_GENERAL(WARNING, "Messenger::GetConsensusChallenge failed");
    return false;
  }

  auto span = zil::trace::Tracing::CreateChildSpanOfRemoteTrace(
      zil::trace::FilterClass::NODE, spanName,
      TracedIds::GetInstance().GetConsensusSpanIds());

  for (unsigned int subsetID = 0; subsetID < challengeSubsetInfo.size();
       subsetID++) {
    // Check the aggregated commit
    if (!challengeSubsetInfo.at(subsetID).aggregatedCommit.Initialized()) {
      LOG_GENERAL(WARNING,
                  "[Subset " << subsetID << "] Invalid aggregated commit");
      m_state = ERROR;
      zil::local::variables.SetConsensusState(int(m_state));
      zil::local::variables.AddConsensusError(1);
      return false;
    }

    // Check the challenge
    if (!challengeSubsetInfo.at(subsetID).challenge.Initialized()) {
      LOG_GENERAL(WARNING, "[Subset " << subsetID << "] Invalid challenge");
      m_state = ERROR;
      zil::local::variables.SetConsensusState(int(m_state));
      zil::local::variables.AddConsensusError(1);
      return false;
    }

    Challenge challenge_verif = GetChallenge(
        m_messageToCosign, challengeSubsetInfo.at(subsetID).aggregatedCommit,
        challengeSubsetInfo.at(subsetID).aggregatedKey);

    if (!(challenge_verif == challengeSubsetInfo.at(subsetID).challenge)) {
      LOG_GENERAL(WARNING,
                  "[Subset " << subsetID << "] Generated challenge mismatch");
      m_state = ERROR;
      zil::local::variables.SetConsensusState(int(m_state));
      zil::local::variables.AddConsensusError(1);
      return false;
    }

    ResponseSubsetInfo rsi;

    rsi.response =
        Response(m_commitSecrets.at(subsetID),
                 challengeSubsetInfo.at(subsetID).challenge, m_myPrivKey);

    responseSubsetInfo.emplace_back(rsi);
  }

  // Generate response
  // =================

  zbytes response = {m_classByte, m_insByte,
                     static_cast<uint8_t>(returnmsgtype)};
  if (GenerateResponseMessage(response, MessageOffset::BODY + sizeof(uint8_t),
                              responseSubsetInfo)) {
    // Update internal state
    // =====================

    m_state = nextstate;
    zil::local::variables.SetConsensusState(int(m_state));

    // Unicast to the leader
    // =====================

<<<<<<< HEAD
    zil::p2p::GetInstance().SendMessage(GetCommitteeMember(m_leaderID).second,
=======
    LOG_GENERAL(WARNING, "Uni-casting response to leader (message challenge)");
    P2PComm::GetInstance().SendMessage(GetCommitteeMember(m_leaderID).second,
>>>>>>> aeb54bc1
                                       response);

    return true;
  }

  return false;
}

bool ConsensusBackup::ProcessMessageChallenge(const zbytes& challenge,
                                              unsigned int offset) {
  LOG_MARKER();
  return ProcessMessageChallengeCore(challenge, offset, PROCESS_CHALLENGE,
                                     RESPONSE, RESPONSE_DONE, "Challenge");
}

bool ConsensusBackup::GenerateResponseMessage(
    zbytes& response, unsigned int offset,
    const vector<ResponseSubsetInfo>& subsetInfo) {
  LOG_MARKER();

  // Assemble response message body
  // ==============================

  if (!Messenger::SetConsensusResponse(
          response, offset, m_consensusID, m_blockNumber, m_blockHash, m_myID,
          subsetInfo,
          make_pair(m_myPrivKey, GetCommitteeMember(m_myID).first))) {
    LOG_GENERAL(WARNING, "Messenger::SetConsensusResponse failed");
    return false;
  }

  return true;
}

bool ConsensusBackup::ProcessMessageCollectiveSigCore(
    const zbytes& collectivesig, unsigned int offset, Action action,
    State nextstate, std::string_view spanName) {
  LOG_MARKER();

  // Initial checks
  // ==============
  if (!CheckState(action)) {
    return false;
  }

  // Extract and check collective signature message body
  // ===================================================

  m_responseMap.clear();

  zbytes newAnnouncementMsg;
  if (!Messenger::GetConsensusCollectiveSig(
          collectivesig, offset, m_consensusID, m_blockNumber, m_blockHash,
          m_leaderID, m_responseMap, m_collectiveSig,
          GetCommitteeMember(m_leaderID).first, newAnnouncementMsg)) {
    LOG_GENERAL(WARNING, "Messenger::GetConsensusCollectiveSig failed");
    return false;
  }

  auto span = zil::trace::Tracing::CreateChildSpanOfRemoteTrace(
      zil::trace::FilterClass::NODE, spanName,
      TracedIds::GetInstance().GetConsensusSpanIds());

  // Aggregate keys
  PubKey aggregated_key = AggregateKeys(m_responseMap);

  if (!MultiSig::MultiSigVerify(m_messageToCosign, m_collectiveSig,
                                aggregated_key)) {
    LOG_GENERAL(WARNING, "Collective signature verification failed");
    m_state = ERROR;
    zil::local::variables.SetConsensusState(int(m_state));
    zil::local::variables.AddConsensusError(1);
    return false;
  }

  // Generate final commit
  // =====================

  bool result = true;

  if (action == PROCESS_COLLECTIVESIG) {
    // First round: consensus over part of message (e.g., DS block header)
    // Second round: consensus over part of new message + (CS1 + B1 for part of
    // older message)
    if (m_readinessFunc) {
      // wait for readiness signal to start with collective sig processing.
      if (!m_readinessFunc()) {
        return false;
      }
    }
    if (!newAnnouncementMsg.empty()) {
      zbytes errorMsg;
      // Following will get us m_microblock.
      zbytes newMessageToCosig;
      if (!m_msgContentValidator(
              newAnnouncementMsg, offset, errorMsg, m_consensusID,
              m_blockNumber, m_blockHash, m_leaderID,
              GetCommitteeMember(m_leaderID).first, m_messageToCosign)) {
        LOG_GENERAL(WARNING, "Message validation failed");
        m_state = ERROR;
        zil::local::variables.SetConsensusState(int(m_state));
        zil::local::variables.AddConsensusError(1);
        return false;
      }
    }
    m_collectiveSig.Serialize(m_messageToCosign, m_messageToCosign.size());
    BitVector::SetBitVector(m_messageToCosign, m_messageToCosign.size(),
                            m_responseMap);

    zbytes finalcommit = {
        m_classByte, m_insByte,
        static_cast<uint8_t>(ConsensusMessageType::FINALCOMMIT)};
    result = GenerateCommitMessage(finalcommit,
                                   MessageOffset::BODY + sizeof(uint8_t));
    if (result) {
      // Update internal state
      // =====================

      m_state = nextstate;
      zil::local::variables.SetConsensusState(int(m_state));

      // Save the collective sig over the first round
      m_CS1 = m_collectiveSig;
      m_B1 = m_responseMap;

      // Unicast to the leader
      // =====================
<<<<<<< HEAD
      zil::p2p::GetInstance().SendMessage(GetCommitteeMember(m_leaderID).second,
=======
      LOG_GENERAL(WARNING, "Uni-casting response to leader (message collective sig core)");
      P2PComm::GetInstance().SendMessage(GetCommitteeMember(m_leaderID).second,
>>>>>>> aeb54bc1
                                         finalcommit);
    }
  } else {
    // Save the collective sig over the second round
    m_CS2 = m_collectiveSig;
    m_B2 = m_responseMap;

    // Update internal state
    // =====================

    m_state = nextstate;
    zil::local::variables.SetConsensusState(int(m_state));
  }

  return result;
}

bool ConsensusBackup::ProcessMessageCollectiveSig(const zbytes& collectivesig,
                                                  unsigned int offset) {
  LOG_MARKER();
  bool collectiveSigResult = ProcessMessageCollectiveSigCore(
      collectivesig, offset, PROCESS_COLLECTIVESIG, FINALCOMMIT_DONE,
      "CollectiveSig");
  return collectiveSigResult;
}

bool ConsensusBackup::ProcessMessageFinalChallenge(const zbytes& challenge,
                                                   unsigned int offset) {
  LOG_MARKER();
  return ProcessMessageChallengeCore(challenge, offset, PROCESS_FINALCHALLENGE,
                                     FINALRESPONSE, FINALRESPONSE_DONE,
                                     "FinalChallenge");
}

bool ConsensusBackup::ProcessMessageFinalCollectiveSig(
    const zbytes& finalcollectivesig, unsigned int offset) {
  LOG_MARKER();
  return ProcessMessageCollectiveSigCore(finalcollectivesig, offset,
                                         PROCESS_FINALCOLLECTIVESIG, DONE,
                                         "FinalCollectiveSig");
}

ConsensusBackup::ConsensusBackup(
    uint32_t consensus_id, uint64_t block_number, const zbytes& block_hash,
    uint16_t node_id, uint16_t leader_id, const PrivKey& privkey,
    const DequeOfNode& committee, uint8_t class_byte, uint8_t ins_byte,
    MsgContentValidatorFunc msg_validator,
    MsgContentValidatorFunc preprep_msg_validator,
    PostPrePrepValidationFunc post_preprep_validation,
    CollectiveSigReadinessFunc collsig_readiness_func, bool isDS)
    : ConsensusCommon(consensus_id, block_number, block_hash, node_id, privkey,
                      committee, class_byte, ins_byte, isDS),
      m_leaderID(leader_id),
      m_msgContentValidator(std::move(msg_validator)),
      m_prePrepMsgContentValidator(std::move(preprep_msg_validator)),
      m_postPrePrepContentValidation(std::move(post_preprep_validation)),
      m_readinessFunc(std::move(collsig_readiness_func)) {
  LOG_MARKER();
  m_state = INITIAL;
  zil::local::variables.SetConsensusState(int(m_state));

  LOG_GENERAL(INFO, "Consensus ID = " << m_consensusID);
  LOG_GENERAL(INFO, "Leader ID    = " << m_leaderID);
  LOG_GENERAL(INFO, "My ID        = " << m_myID);

  auto span = zil::trace::Tracing::CreateChildSpanOfRemoteTrace(
      zil::trace::FilterClass::NODE, "Consensus",
      TracedIds::GetInstance().GetCurrentEpochSpanIds());
  span.SetAttribute("consensus.role", "backup");
  span.SetAttribute("consensus.id", static_cast<uint64_t>(m_consensusID));
  span.SetAttribute("consensus.leader_id", static_cast<uint64_t>(m_leaderID));
  span.SetAttribute("consensus.node_id", static_cast<uint64_t>(m_myID));
  span.SetAttribute("consensus.block_number", m_blockNumber);
  TracedIds::GetInstance().SetConsensusSpanIds(span.GetIds());
}

ConsensusBackup::~ConsensusBackup() {}

bool ConsensusBackup::ProcessMessage(const zbytes& message, unsigned int offset,
                                     [[gnu::unused]] const Peer& from) {
  LOG_MARKER();

  // Incoming message format (from offset): [1-byte consensus message type]
  // [consensus message]

  bool result = false;

  switch (message.at(offset)) {
    case ConsensusMessageType::ANNOUNCE:
      result = ProcessMessageAnnounce(message, offset + 1);
      break;
    case ConsensusMessageType::CONSENSUSFAILURE:
      result = ProcessMessageConsensusFailure(message, offset + 1);
      break;
    case ConsensusMessageType::CHALLENGE:
      result = ProcessMessageChallenge(message, offset + 1);
      break;
    case ConsensusMessageType::COLLECTIVESIG:
      result = ProcessMessageCollectiveSig(message, offset + 1);
      break;
    case ConsensusMessageType::FINALCHALLENGE:
      result = ProcessMessageFinalChallenge(message, offset + 1);
      break;
    case ConsensusMessageType::FINALCOLLECTIVESIG:
      result = ProcessMessageFinalCollectiveSig(message, offset + 1);
      break;
    default:
      LOG_GENERAL(WARNING,
                  "Unknown msg type " << (unsigned int)message.at(offset));
  }

  return result;
}

#define MAKE_LITERAL_PAIR(s) \
  { s, #s }

map<ConsensusBackup::Action, string> ConsensusBackup::ActionStrings = {
    MAKE_LITERAL_PAIR(PROCESS_ANNOUNCE), MAKE_LITERAL_PAIR(PROCESS_CHALLENGE),
    MAKE_LITERAL_PAIR(PROCESS_COLLECTIVESIG),
    MAKE_LITERAL_PAIR(PROCESS_FINALCHALLENGE),
    MAKE_LITERAL_PAIR(PROCESS_FINALCOLLECTIVESIG)};

std::string ConsensusBackup::GetActionString(Action action) const {
  return (ActionStrings.find(action) == ActionStrings.end())
             ? "UNKNOWN"
             : ActionStrings.at(action);
}<|MERGE_RESOLUTION|>--- conflicted
+++ resolved
@@ -21,13 +21,9 @@
 #include "common/Constants.h"
 #include "common/Messages.h"
 #include "libMessage/Messenger.h"
-<<<<<<< HEAD
-#include "libNetwork/P2P.h"
-=======
 #include "libMetrics/Api.h"
 #include "libMetrics/TracedIds.h"
-#include "libNetwork/P2PComm.h"
->>>>>>> aeb54bc1
+#include "libNetwork/P2P.h"
 #include "libUtils/BitVector.h"
 #include "libUtils/Logger.h"
 
@@ -57,8 +53,9 @@
 
   void Init() {
     if (!temp) {
-      temp = std::make_unique<Z_I64GAUGE>(Z_FL::BLOCKS, "consensus.backup.gauge",
-                                          "Consensus bacup state", "calls", true);
+      temp =
+          std::make_unique<Z_I64GAUGE>(Z_FL::BLOCKS, "consensus.backup.gauge",
+                                       "Consensus bacup state", "calls", true);
 
       temp->SetCallback([this](auto&& result) {
         result.Set(consensusState, {{"counter", "ConsensusState"}});
@@ -152,12 +149,9 @@
 
         // Unicast to the leader
         // =====================
-<<<<<<< HEAD
+        LOG_GENERAL(WARNING,
+                    "Uni-casting response to leader (message announce)");
         zil::p2p::GetInstance().SendMessage(
-=======
-        LOG_GENERAL(WARNING, "Uni-casting response to leader (message announce)");
-        P2PComm::GetInstance().SendMessage(
->>>>>>> aeb54bc1
             GetCommitteeMember(m_leaderID).second, commitFailureMsg);
 
         return true;
@@ -189,13 +183,9 @@
 
     // Unicast to the leader
     // =====================
-<<<<<<< HEAD
+    LOG_GENERAL(WARNING, "Uni-casting response to leader (message announce2)");
     zil::p2p::GetInstance().SendMessage(GetCommitteeMember(m_leaderID).second,
-=======
-    LOG_GENERAL(WARNING, "Uni-casting response to leader (message announce2)");
-    P2PComm::GetInstance().SendMessage(GetCommitteeMember(m_leaderID).second,
->>>>>>> aeb54bc1
-                                       commit);
+                                        commit);
   }
   return result;
 }
@@ -357,14 +347,9 @@
 
     // Unicast to the leader
     // =====================
-
-<<<<<<< HEAD
+    LOG_GENERAL(WARNING, "Uni-casting response to leader (message challenge)");
     zil::p2p::GetInstance().SendMessage(GetCommitteeMember(m_leaderID).second,
-=======
-    LOG_GENERAL(WARNING, "Uni-casting response to leader (message challenge)");
-    P2PComm::GetInstance().SendMessage(GetCommitteeMember(m_leaderID).second,
->>>>>>> aeb54bc1
-                                       response);
+                                        response);
 
     return true;
   }
@@ -491,13 +476,11 @@
 
       // Unicast to the leader
       // =====================
-<<<<<<< HEAD
+      LOG_GENERAL(
+          WARNING,
+          "Uni-casting response to leader (message collective sig core)");
       zil::p2p::GetInstance().SendMessage(GetCommitteeMember(m_leaderID).second,
-=======
-      LOG_GENERAL(WARNING, "Uni-casting response to leader (message collective sig core)");
-      P2PComm::GetInstance().SendMessage(GetCommitteeMember(m_leaderID).second,
->>>>>>> aeb54bc1
-                                         finalcommit);
+                                          finalcommit);
     }
   } else {
     // Save the collective sig over the second round
