--- conflicted
+++ resolved
@@ -120,11 +120,7 @@
     {
         if (peer_map.at(i) == true)
         {
-<<<<<<< HEAD
-            keys.emplace_back(*j);
-=======
-            keys.push_back(j->first);
->>>>>>> df8b4cd9
+            keys.emplace_back(j->first);
         }
     }
     shared_ptr<PubKey> result = MultiSig::AggregatePubKeys(keys);
