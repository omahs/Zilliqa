/*
 * Copyright (C) 2019 Zilliqa
 *
 * This program is free software: you can redistribute it and/or modify
 * it under the terms of the GNU General Public License as published by
 * the Free Software Foundation, either version 3 of the License, or
 * (at your option) any later version.
 *
 * This program is distributed in the hope that it will be useful,
 * but WITHOUT ANY WARRANTY; without even the implied warranty of
 * MERCHANTABILITY or FITNESS FOR A PARTICULAR PURPOSE.  See the
 * GNU General Public License for more details.
 *
 * You should have received a copy of the GNU General Public License
 * along with this program.  If not, see <https://www.gnu.org/licenses/>.
 */

#include "ConsensusLeader.h"

#include <utility>
#include "common/Constants.h"
#include "common/Messages.h"
#include "libMessage/Messenger.h"
#include "libMetrics/Api.h"
#include "libMetrics/TracedIds.h"
#include "libNetwork/Guard.h"
#include "libNetwork/P2P.h"
#include "libUtils/BitVector.h"
#include "libUtils/IPConverter.h"
#include "libUtils/DetachedFunction.h"
#include "libUtils/Logger.h"
#include "libUtils/RandomGenerator.h"

#include <boost/algorithm/string.hpp>

using namespace std;

namespace zil {
namespace local {

class LeaderVariables {
  int consensusState = -1;
  int consensusError = 0;

 public:
  std::unique_ptr<Z_I64GAUGE> temp;

  void SetConsensusState(int state) {
    Init();
    consensusState = state;
  }

  void AddConsensusError(int count) {
    Init();
    consensusError += count;
  }

  void Init() {
    if (!temp) {
      temp = std::make_unique<Z_I64GAUGE>(Z_FL::BLOCKS, "consensus.leader.other.gauge",
                                          "Consensus leader state", "calls", true);

      temp->SetCallback([this](auto&& result) {
        result.Set(consensusState, {{"counter", "ConsensusState"}});
        result.Set(consensusError, {{"counter", "ConsensusError"}});
      });
    }
  }
};

static LeaderVariables variables{};

}  // namespace local
}  // namespace zil

bool ConsensusLeader::CheckState(Action action) {
  static const std::multimap<ConsensusCommon::State, Action> ACTIONS_FOR_STATE =
      {{INITIAL, SEND_ANNOUNCEMENT},
       {INITIAL, PROCESS_COMMITFAILURE},
       {ANNOUNCE_DONE, PROCESS_COMMIT},
       {ANNOUNCE_DONE, PROCESS_COMMITFAILURE},
       {CHALLENGE_DONE, PROCESS_RESPONSE},
       {CHALLENGE_DONE, PROCESS_COMMITFAILURE},
       {COLLECTIVESIG_DONE, PROCESS_FINALCOMMIT},
       {COLLECTIVESIG_DONE, PROCESS_COMMITFAILURE},
       {FINALCHALLENGE_DONE, PROCESS_FINALRESPONSE},
       {FINALCHALLENGE_DONE, PROCESS_COMMITFAILURE},
       {DONE, PROCESS_COMMITFAILURE}};

  bool found = false;

  for (auto pos = ACTIONS_FOR_STATE.lower_bound(m_state);
       pos != ACTIONS_FOR_STATE.upper_bound(m_state); pos++) {
    if (pos->second == action) {
      found = true;
      break;
    }
  }

  if (!found) {
    LOG_GENERAL(WARNING, GetActionString(action)
                             << " not allowed in " << GetStateString());
    return false;
  }

  return true;
}

bool ConsensusLeader::CheckStateSubset(uint16_t subsetID, Action action) {
  ConsensusSubset& subset = m_consensusSubsets.at(subsetID);

  static const std::multimap<ConsensusCommon::State, Action> ACTIONS_FOR_STATE =
      {{CHALLENGE_DONE, PROCESS_RESPONSE},
       {FINALCHALLENGE_DONE, PROCESS_FINALRESPONSE}};

  bool found = false;

  for (auto pos = ACTIONS_FOR_STATE.lower_bound(subset.state);
       pos != ACTIONS_FOR_STATE.upper_bound(subset.state); pos++) {
    if (pos->second == action) {
      found = true;
      break;
    }
  }

  if (!found) {
    LOG_GENERAL(WARNING, "[Subset " << subsetID << "] "
                                    << GetActionString(action)
                                    << " not allowed in subset-state "
                                    << GetStateString(subset.state)
                                    << ", overall state: " << GetStateString());
    return false;
  }

  return true;
}

void ConsensusLeader::SetStateSubset(uint16_t subsetID, State newState) {
  LOG_MARKER();
  if ((newState == INITIAL) ||
      (newState > m_consensusSubsets.at(subsetID).state)) {
    m_consensusSubsets.at(subsetID).state = newState;
  }
}

void ConsensusLeader::GenerateConsensusSubsets() {
  LOG_MARKER();

  // Get the list of all the peers who committed, by peer index
  vector<unsigned int> peersWhoCommitted;
  for (unsigned int index = 0; index < m_commitMap.size(); index++) {
    if (m_commitMap.at(index) && index != m_myID) {
      peersWhoCommitted.push_back(index);
    }
  }
  // Generate m_numOfSubsets lists (= subsets of peersWhoCommitted)
  // If we have exactly the minimum num required for consensus, no point making
  // more than 1 subset

  const unsigned int numSubsets =
      (peersWhoCommitted.size() <= m_numForConsensus) ? 1 : m_numOfSubsets;
  LOG_GENERAL(INFO, "peersWhoCommitted = " << peersWhoCommitted.size() + 1);
  LOG_GENERAL(INFO, "m_numForConsensus = " << m_numForConsensus);
  LOG_GENERAL(INFO, "numSubsets        = " << numSubsets);

  m_consensusSubsets.clear();
  m_consensusSubsets.resize(numSubsets);

  for (unsigned int i = 0; i < numSubsets; i++) {
    ConsensusSubset& subset = m_consensusSubsets.at(i);
    subset.commitMap.resize(m_committee.size());
    fill(subset.commitMap.begin(), subset.commitMap.end(), false);
    subset.commitPointMap.resize(m_committee.size());
    subset.commitPoints.clear();
    subset.responseCounter = 0;
    subset.responseDataMap.resize(m_committee.size());
    subset.responseMap.resize(m_committee.size());
    fill(subset.responseMap.begin(), subset.responseMap.end(), false);
    subset.responseData.clear();

    subset.state = m_state;

    // add myself to subset commit map always
    subset.commitPointMap.at(m_myID) = m_commitPointMap.at(m_myID).at(i);
    subset.commitPoints.emplace_back(m_commitPointMap.at(m_myID).at(i));
    subset.commitMap.at(m_myID) = true;

    // If DS consensus, then first subset should be of dsguard commits only.
    // Fill in from rest if commits from dsguards < m_numForConsensus
    if (m_DS && GUARD_MODE && (i == 0)) {
      unsigned int subsetPeers = 1;  // myself
      vector<unsigned int> nondsguardIndexes;
      for (auto index : peersWhoCommitted) {
        if (index < Guard::GetInstance().GetNumOfDSGuard()) {
          subset.commitPointMap.at(index) = m_commitPointMap.at(index).at(i);
          subset.commitPoints.emplace_back(m_commitPointMap.at(index).at(i));
          subset.commitMap.at(index) = true;
          subsetPeers++;
          if (subsetPeers == m_numForConsensus) {
            // got all dsguards commit
            LOG_GENERAL(INFO, "[SubsetID: " << i << "] Got all "
                                            << m_numForConsensus
                                            << " commits from ds-guards");
            break;
          }
        } else {
          nondsguardIndexes.push_back(index);
        }
      }

      // check if we fall short of commits from dsguards
      if (subsetPeers < m_numForConsensus) {
        // Add from rest of nondsguards commits
        LOG_GENERAL(WARNING, "[SubsetID: " << i << "] Guards = " << subsetPeers
                                           << ", Non-guards = "
                                           << m_numForConsensus - subsetPeers);

        for (auto index : nondsguardIndexes) {
          subset.commitPointMap.at(index) = m_commitPointMap.at(index).at(i);
          subset.commitPoints.emplace_back(m_commitPointMap.at(index).at(i));
          subset.commitMap.at(index) = true;
          if (++subsetPeers >= m_numForConsensus) {
            break;
          }
        }
      }
    }
    // For other subsets, its commit from every one together.
    else {
      unsigned int guardCount = 1;  // myself
      for (unsigned int j = 0; j < m_numForConsensus - 1; j++) {
        unsigned int index = peersWhoCommitted.at(j);
        subset.commitPointMap.at(index) = m_commitPointMap.at(index).at(i);
        subset.commitPoints.emplace_back(m_commitPointMap.at(index).at(i));
        subset.commitMap.at(index) = true;
        if (GUARD_MODE && m_DS &&
            index < Guard::GetInstance().GetNumOfDSGuard()) {
          guardCount++;
        }
      }
      if (GUARD_MODE && m_DS) {
        LOG_GENERAL(INFO, "[SubsetID: " << i << "] Guards = " << guardCount
                                        << ", Non-guards = "
                                        << m_numForConsensus - guardCount);
      }
    }

    if (DEBUG_LEVEL >= 5) {
      LOG_GENERAL(INFO, "SubsetID: " << i);
      for (unsigned int k = 0; k < subset.commitMap.size(); k++) {
        LOG_GENERAL(INFO,
                    "Commit map " << k << " = " << subset.commitMap.at(k));
      }
    }

    std::random_device randomDevice;
    std::mt19937 randomEngine(randomDevice());
    shuffle(peersWhoCommitted.begin(), peersWhoCommitted.end(), randomEngine);
  }
  // Clear out the original commit map stuff, we don't need it anymore at this
  // point
  m_commitPointMap.clear();
  m_commitPoints.clear();
  m_commitMap.clear();
}

bool ConsensusLeader::StartConsensusSubsets() {
  LOG_MARKER();

  ConsensusMessageType type = ConsensusMessageType::CHALLENGE;
  // Update overall internal state
  if (m_state == ANNOUNCE_DONE) {
    m_state = CHALLENGE_DONE;
    type = ConsensusMessageType::CHALLENGE;
  } else if (m_state == COLLECTIVESIG_DONE) {
    m_state = FINALCHALLENGE_DONE;
    type = ConsensusMessageType::FINALCHALLENGE;
  } else {
    LOG_GENERAL(WARNING, "Wrong state");
    return false;
  }

  zil::local::variables.SetConsensusState(int(m_state));

  m_numSubsetsRunning = m_consensusSubsets.size();

  zbytes challenge = {m_classByte, m_insByte, static_cast<uint8_t>(type)};
  if (!GenerateChallengeMessage(challenge,
                                MessageOffset::BODY + sizeof(uint8_t))) {
    LOG_GENERAL(WARNING, "GenerateChallengeMessage failed");
    m_state = ERROR;
    zil::local::variables.SetConsensusState(int(m_state));
    zil::local::variables.AddConsensusError(1);
    return false;
  }

  for (unsigned int index = 0; index < m_consensusSubsets.size(); index++) {
    ConsensusSubset& subset = m_consensusSubsets.at(index);

    // Update subset's internal state
    SetStateSubset(index, m_state);

    // Add the leader to the responses
    Response r(m_commitSecrets.at(index), subset.challenge, m_myPrivKey);
    subset.responseData.emplace_back(r);
    subset.responseDataMap.at(m_myID) = r;
    subset.responseMap.at(m_myID) = true;
    subset.responseCounter = 1;
  }

  // Multicast challenge to everyone who belongs to at least one of the subsets
  deque<Peer> peerInfo;
  for (unsigned int i = 0; i < m_committee.size(); i++) {
    for (const auto& subset : m_consensusSubsets) {
      if (subset.commitMap.at(i)) {
        peerInfo.push_back(m_committee.at(i).second);
        break;
      }
    }
  }

  // Shuffle the peer list so we don't always send challenges in same sequence
  std::random_device randomDevice;
  std::mt19937 randomEngine(randomDevice());
  shuffle(peerInfo.begin(), peerInfo.end(), randomEngine);

  zil::p2p::GetInstance().SendMessage(peerInfo, challenge,
                                      zil::p2p::START_BYTE_NORMAL, true, true);

  return true;
}

void ConsensusLeader::LogResponsesStats(unsigned int subsetID) {
  if (m_DS && GUARD_MODE) {
    LOG_MARKER();
    ConsensusSubset& subset = m_consensusSubsets.at(subsetID);
    unsigned int dsguardCount = 0, nondsguardCount = 0;
    for (unsigned int i = 0; i < subset.responseMap.size(); i++) {
      if (subset.responseMap[i]) {
        if (i < Guard::GetInstance().GetNumOfDSGuard()) {
          dsguardCount++;
        } else {
          nondsguardCount++;
        }
      }
    }
    LOG_GENERAL(
        INFO, "[SubsetID: " << subsetID
                            << "] Responses received: Guards = " << dsguardCount
                            << ", Non-guards = " << nondsguardCount);
  }
}

void ConsensusLeader::SubsetEnded(uint16_t subsetID) {
  LOG_MARKER();
  ConsensusSubset& subset = m_consensusSubsets.at(subsetID);
  if (subset.state == COLLECTIVESIG_DONE || subset.state == DONE) {
    // We've achieved consensus!
    LOG_GENERAL(INFO, "[Subset " << subsetID << "] Subset DONE");
    // Reset all other subsets to INITIAL so they reject any further messages
    // from their backups
    for (unsigned int i = 0; i < m_consensusSubsets.size(); i++) {
      // Log the responses stats if its ds consensus and DS_GUARD mode
      LogResponsesStats(i);

      if (i == subsetID) {
        continue;
      }
      SetStateSubset(i, INITIAL);
    }
    // Set overall state to that of subset i.e. COLLECTIVESIG_DONE OR DONE
    m_state = subset.state;
    zil::local::variables.SetConsensusState(int(m_state));
  } else if (--m_numSubsetsRunning == 0) {
    // All subsets have ended and not one reached consensus!
    LOG_GENERAL(
        INFO,
        "[Subset " << subsetID
                   << "] Last remaining subset failed to reach consensus!");
    // Set overall state to ERROR
    m_state = ERROR;
    zil::local::variables.SetConsensusState(int(m_state));
    zil::local::variables.AddConsensusError(1);
  } else {
    LOG_GENERAL(
        INFO, "[Subset " << subsetID << "] Subset failed to reach consensus!");
  }
}

bool ConsensusLeader::ProcessMessageCommitCore(
    const zbytes& commit, unsigned int offset, Action action,
    [[gnu::unused]] ConsensusMessageType returnmsgtype,
    [[gnu::unused]] State nextstate, const Peer& from,
    std::string_view spanName) {
  LOG_MARKER();

  lock_guard<mutex> g(m_mutex);

  // Initial checks
  // ==============

  if (!CheckState(action)) {
    return false;
  }

  // Extract and check commit message body
  // =====================================

  uint16_t backupID = 0;

  vector<CommitInfo> commitInfo;

  if (!Messenger::GetConsensusCommit(commit, offset, m_consensusID,
                                     m_blockNumber, m_blockHash, backupID,
                                     commitInfo, m_committee)) {
    LOG_GENERAL(WARNING, "Messenger::GetConsensusCommit failed");
    return false;
  }

  // Check the IP belongs to the backup with that backupID (check for valid
  // backupID range is already done in Messenger)
  if (m_committee.at(backupID).second.m_ipAddress != from.m_ipAddress) {
    LOG_CHECK_FAIL("Backup IP", from.GetPrintableIPAddress(),
                   m_committee.at(backupID).second.GetPrintableIPAddress());
    return false;
  }

  if (commitInfo.size() != m_numOfSubsets) {
    LOG_GENERAL(WARNING, "Backup ID: " << backupID);
    LOG_CHECK_FAIL("Num of Commits sent by backup: ", commitInfo.size(),
                   m_numOfSubsets);
    return false;
  }

  if (m_commitMap.at(backupID)) {
    LOG_GENERAL(WARNING, "Backup already sent commit");
    return false;
  }

  vector<CommitPoint> commitPoints;
  for (auto& ci : commitInfo) {
    // Check the commit
    if (!ci.commit.Initialized()) {
      LOG_GENERAL(WARNING, "Invalid commit");
      return false;
    }

    // Check the deserialized commit hash
    if (!ci.hash.Initialized()) {
      LOG_GENERAL(WARNING, "Invalid commit hash");
      return false;
    }

    // Check the value of the commit hash
    CommitPointHash commitPointHashExpected(ci.commit);
    if (!(commitPointHashExpected == ci.hash)) {
      LOG_CHECK_FAIL("Commit hash", string(ci.hash),
                     string(commitPointHashExpected));
      return false;
    }
    commitPoints.emplace_back(ci.commit);
  }

  // Update internal state
  // =====================

  if (!CheckState(action)) {
    return false;
  }

  auto span = zil::trace::Tracing::CreateChildSpanOfRemoteTrace(
      zil::trace::FilterClass::NODE, spanName,
      TracedIds::GetInstance().GetConsensusSpanIds());
  auto attrBase = boost::to_lower_copy(std::string{spanName});
  span.SetAttribute(attrBase + ".backup_id", static_cast<uint64_t>(backupID));
  span.SetAttribute(attrBase + ".from_ip", IPConverter::ToStrFromNumericalIP(from.m_ipAddress));

  // 33-byte commit
  m_commitPoints.emplace_back(commitPoints);
  m_commitPointMap.at(backupID) = commitPoints;
  m_commitMap.at(backupID) = true;

  m_commitCounter++;

  if (m_commitCounter % 10 == 0) {
    LOG_GENERAL(INFO, "Received commits = " << m_commitCounter << " / "
                                            << m_numForConsensus);
  }

  if (m_numOfSubsets > 1) {
    // notify the waiting thread to start with subset creations and subset
    // consensus.
    if (m_commitCounter == m_sufficientCommitsNumForSubsets) {
      lock_guard<mutex> g(m_mutexAnnounceSubsetConsensus);
      m_sufficientCommitsReceived = true;
      cv_scheduleSubsetConsensus.notify_all();
    }
  } else {
    if (m_commitCounter == m_numForConsensus) {
      LOG_GENERAL(INFO, "Sufficient commits");
      GenerateConsensusSubsets();
      if (!StartConsensusSubsets()) {
        LOG_GENERAL(WARNING, "StartConsensusSubsets failed");
      }
    }
  }
  return true;
}

bool ConsensusLeader::ProcessMessageCommit(const zbytes& commit,
                                           unsigned int offset,
                                           const Peer& from) {
  return ProcessMessageCommitCore(commit, offset, PROCESS_COMMIT, CHALLENGE,
                                  CHALLENGE_DONE, from, "Commit");
}

bool ConsensusLeader::ProcessMessageCommitFailure(
    const zbytes& commitFailureMsg, unsigned int offset, const Peer& from) {
  LOG_MARKER();

  if (!CheckState(PROCESS_COMMITFAILURE)) {
    return false;
  }

  uint16_t backupID = 0;
  zbytes errorMsg;

  if (!Messenger::GetConsensusCommitFailure(
          commitFailureMsg, offset, m_consensusID, m_blockNumber, m_blockHash,
          backupID, errorMsg, m_committee)) {
    LOG_GENERAL(WARNING, "Messenger::GetConsensusCommitFailure failed");
    return false;
  }

  auto span = zil::trace::Tracing::CreateChildSpanOfRemoteTrace(
      zil::trace::FilterClass::NODE, "CommitFailure",
      TracedIds::GetInstance().GetConsensusSpanIds());
  span.SetAttribute("commit_failure.backup_id",
                    static_cast<uint64_t>(backupID));
  span.SetAttribute("commit_failure.block_number", m_blockNumber);
  span.SetAttribute("commit_failure.from_ip", IPConverter::ToStrFromNumericalIP(from.m_ipAddress));

  if (m_commitFailureMap.find(backupID) != m_commitFailureMap.end()) {
    LOG_GENERAL(WARNING, "Backup already sent commit failure message");
    return false;
  }

  m_commitFailureCounter++;
  m_commitFailureMap[backupID] = errorMsg;
  m_nodeCommitFailureHandlerFunc(errorMsg, from);

  if (m_commitFailureCounter == (m_numForConsensusFailure + 1)) {
    m_state = INITIAL;
    zil::local::variables.SetConsensusState(int(m_state));

    zbytes consensusFailureMsg = {m_classByte, m_insByte, CONSENSUSFAILURE};

    if (!Messenger::SetConsensusConsensusFailure(
            consensusFailureMsg, MessageOffset::BODY + sizeof(uint8_t),
            m_consensusID, m_blockNumber, m_blockHash, m_myID,
            make_pair(m_myPrivKey, GetCommitteeMember(m_myID).first))) {
      LOG_GENERAL(WARNING, "Messenger::SetConsensusConsensusFailure failed");
      return false;
    }

    deque<Peer> peerInfo;

    for (auto const& i : m_committee) {
      peerInfo.push_back(i.second);
    }

<<<<<<< HEAD
    auto span = zil::trace::Tracing::CreateSpan(zil::trace::FilterClass::NODE,
                                                __FUNCTION__);

    zil::p2p::GetInstance().SendMessage(
        peerInfo, consensusFailureMsg, zil::p2p::START_BYTE_NORMAL, true, true);
=======
    P2PComm::GetInstance().SendMessage(peerInfo, consensusFailureMsg,
                                       zil::p2p::START_BYTE_NORMAL, true, true);
>>>>>>> aeb54bc1
    auto main_func = [this]() mutable -> void {
      if (m_shardCommitFailureHandlerFunc != nullptr) {
        m_shardCommitFailureHandlerFunc(m_commitFailureMap);
      }
    };
    DetachedFunction(1, main_func);
  }

  return true;
}

bool ConsensusLeader::GenerateChallengeMessage(zbytes& challenge,
                                               unsigned int offset) {
  LOG_MARKER();

  vector<ChallengeSubsetInfo> subsetInfo;

  for (unsigned int subsetID = 0; subsetID < m_consensusSubsets.size();
       subsetID++) {
    ConsensusSubset& subset = m_consensusSubsets.at(subsetID);

    ChallengeSubsetInfo si;

    // Generate challenge object
    // =========================

    // Aggregate commits
    si.aggregatedCommit = AggregateCommits(subset.commitPoints);
    if (!si.aggregatedCommit.Initialized()) {
      LOG_GENERAL(WARNING,
                  "[Subset " << subsetID << "] AggregateCommits failed");
      return false;
    }

    // Aggregate keys
    si.aggregatedKey = AggregateKeys(subset.commitMap);

    // Generate the challenge
    subset.challenge =
        GetChallenge(m_messageToCosign, si.aggregatedCommit, si.aggregatedKey);

    si.challenge = subset.challenge;

    if (!subset.challenge.Initialized() || !si.challenge.Initialized()) {
      LOG_GENERAL(WARNING, "Challenge generation failed");
      return false;
    }

    subsetInfo.emplace_back(si);
  }

  // Assemble challenge message body
  // ===============================

  if (!Messenger::SetConsensusChallenge(
          challenge, offset, m_consensusID, m_blockNumber, m_blockHash, m_myID,
          subsetInfo,
          make_pair(m_myPrivKey, GetCommitteeMember(m_myID).first))) {
    LOG_GENERAL(WARNING, "Messenger::SetConsensusChallenge failed");
    return false;
  }

  return true;
}

bool ConsensusLeader::ProcessMessageResponseCore(
    const zbytes& response, unsigned int offset, Action action,
    ConsensusMessageType returnmsgtype, State nextstate, const Peer& from,
    std::string_view spanName) {
  LOG_MARKER();
  // Initial checks
  // ==============

  if (!CheckState(action)) {
    return false;
  }

  // Extract and check response message body
  // =======================================

  uint16_t backupID = 0;
  vector<ResponseSubsetInfo> subsetInfo;

  if (!Messenger::GetConsensusResponse(response, offset, m_consensusID,
                                       m_blockNumber, m_blockHash, backupID,
                                       subsetInfo, m_committee)) {
    LOG_GENERAL(WARNING, "Messenger::GetConsensusResponse failed");
    return false;
  }

  auto span = zil::trace::Tracing::CreateChildSpanOfRemoteTrace(
      zil::trace::FilterClass::NODE, spanName,
      TracedIds::GetInstance().GetConsensusSpanIds());
  auto attrBase = boost::to_lower_copy(std::string{spanName});
  span.SetAttribute(attrBase + ".backup_id", static_cast<uint64_t>(backupID));
  span.SetAttribute(attrBase + ".from_ip", IPConverter::ToStrFromNumericalIP(from.m_ipAddress));

  // Check the IP belongs to the backup with that backupID (check for valid
  // backupID range is already done in Messenger)
  if (m_committee.at(backupID).second.m_ipAddress != from.m_ipAddress) {
    LOG_CHECK_FAIL("Backup IP", from.GetPrintableIPAddress(),
                   m_committee.at(backupID).second.GetPrintableIPAddress());
    return false;
  }

  // Check the subset size
  if (subsetInfo.size() > m_consensusSubsets.size()) {
    LOG_GENERAL(WARNING, "Response count " << subsetInfo.size() << " > "
                                           << m_consensusSubsets.size());
    return false;
  }

  if (subsetInfo.empty()) {
    LOG_GENERAL(WARNING, "Empty response from " << backupID);
    return false;
  }

  bool guardInOtherSubsets = false;

  for (int subsetID = subsetInfo.size() - 1; subsetID >= 0; subsetID--) {
    // Check subset state
    if (!CheckStateSubset(subsetID, action)) {
      continue;
    }

    ConsensusSubset& subset = m_consensusSubsets.at(subsetID);

    // Check the backup id
    if (backupID >= subset.responseDataMap.size()) {
      LOG_GENERAL(WARNING, "[Subset "
                               << subsetID << "] Backup ID " << backupID
                               << " >= " << subset.responseDataMap.size());
      continue;
    }

    if (!subset.commitMap.at(backupID)) {
      LOG_GENERAL(WARNING, "[Subset " << subsetID << "] [Backup " << backupID
                                      << "] Didn't commit");
      continue;
    }

    if (subset.responseMap.at(backupID)) {
      LOG_GENERAL(WARNING, "[Subset " << subsetID << "] [Backup " << backupID
                                      << "] Already responded");
      continue;
    }

    if (!MultiSig::VerifyResponse(subsetInfo.at(subsetID).response,
                                  subset.challenge,
                                  GetCommitteeMember(backupID).first,
                                  subset.commitPointMap.at(backupID))) {
      LOG_GENERAL(WARNING, "[Subset " << subsetID << "] [Backup " << backupID
                                      << "] Invalid response");
      continue;
    }

    // If a guard belongs to just subset 0, introduce artificial delay to give
    // other subsets higher chance of completing first
    if (GUARD_MODE && (subsetID == 0) && !guardInOtherSubsets &&
        ((m_DS && (backupID < Guard::GetInstance().GetNumOfDSGuard())))) {
      const unsigned int delay =
          RandomGenerator::GetRandomInt(SUBSET0_RESPONSE_DELAY_IN_MS) + 1;
      LOG_GENERAL(INFO, "Delay guard " << backupID << " by " << delay << "ms");
      std::this_thread::sleep_for(std::chrono::milliseconds(delay));
    }

    // Update internal state
    // =====================

    lock_guard<mutex> g(m_mutex);
    if (!CheckState(action)) {
      return false;
    }

    if (!CheckStateSubset(subsetID, action)) {
      return false;
    }

    // 32-byte response
    subset.responseData.emplace_back(subsetInfo.at(subsetID).response);
    subset.responseDataMap.at(backupID) = subsetInfo.at(subsetID).response;
    subset.responseMap.at(backupID) = true;
    subset.responseCounter++;

    if (subset.responseCounter % 10 == 0) {
      LOG_GENERAL(INFO, "[Subset " << subsetID << "] Received responses = "
                                   << subset.responseCounter << " / "
                                   << m_numForConsensus);
    }

    guardInOtherSubsets = true;

    // Generate collective sig if sufficient responses have been obtained
    // ==================================================================

    if (subset.responseCounter == m_numForConsensus) {
      LOG_GENERAL(INFO, "[Subset " << subsetID << "] Sufficient responses");

      zbytes collectivesig = {m_classByte, m_insByte,
                              static_cast<uint8_t>(returnmsgtype)};
      if (!GenerateCollectiveSigMessage(
              collectivesig, MessageOffset::BODY + sizeof(uint8_t), subsetID)) {
        LOG_GENERAL(WARNING, "GenerateCollectiveSigMessage failed");
        return false;
      }

      // Update internal state
      // =====================
      // Update subset's internal state
      SetStateSubset(subsetID, nextstate);
      m_state = nextstate;
      zil::local::variables.SetConsensusState(int(m_state));
      if (action == PROCESS_RESPONSE) {
        // First round: consensus over part of message (e.g., DS block header)
        // Second round: consensus over part of message + CS1 + B1
        subset.collectiveSig.Serialize(m_messageToCosign,
                                       m_messageToCosign.size());
        BitVector::SetBitVector(m_messageToCosign, m_messageToCosign.size(),
                                subset.responseMap);

        // Save the collective sig over the first round
        m_CS1 = subset.collectiveSig;
        m_B1 = subset.responseMap;

        // reset settings for second round of consensus
        m_commitMap.resize(m_committee.size());
        fill(m_commitMap.begin(), m_commitMap.end(), false);
        m_commitPointMap.resize(m_committee.size());
        m_commitPoints.clear();

        // Add the leader to the commits
        m_commitMap.at(m_myID) = true;
        vector<CommitPoint> myCommits;
        for (const auto& cs : m_commitSecrets) {
          myCommits.emplace_back(CommitPoint(cs));
        }
        m_commitPoints.emplace_back(myCommits);
        m_commitPointMap.at(m_myID) = myCommits;
        m_commitCounter = 1;

        m_commitFailureCounter = 0;
        m_commitFailureMap.clear();
      } else {
        // Save the collective sig over the second round
        m_CS2 = subset.collectiveSig;
        m_B2 = subset.responseMap;
      }

      // Subset has finished consensus! Either Round 1 or Round 2
      SubsetEnded(subsetID);

      // Multicast to all nodes in the committee
      // =======================================

      deque<Peer> peerInfo;

      for (auto const& i : m_committee) {
        peerInfo.push_back(i.second);
      }

      if (BROADCAST_GOSSIP_MODE) {
        zil::p2p::GetInstance().SpreadRumor(collectivesig);
      } else {
<<<<<<< HEAD
        auto span = zil::trace::Tracing::CreateSpan(
            zil::trace::FilterClass::NODE, __FUNCTION__);

        zil::p2p::GetInstance().SendMessage(
=======
        P2PComm::GetInstance().SendMessage(
>>>>>>> aeb54bc1
            peerInfo, collectivesig, zil::p2p::START_BYTE_NORMAL, true, true);
      }

      if ((m_state == COLLECTIVESIG_DONE) && (m_numOfSubsets > 1)) {
        // Start timer for accepting final commits
        // =================================
        auto func = [this]() -> void {
          std::unique_lock<std::mutex> cv_lk(m_mutexAnnounceSubsetConsensus);
          m_sufficientCommitsReceived = false;
          if (cv_scheduleSubsetConsensus.wait_for(
                  cv_lk, std::chrono::seconds(COMMIT_WINDOW_IN_SECONDS),
                  [&] { return m_sufficientCommitsReceived; })) {
            LOG_GENERAL(INFO, "Sufficient final commits within window")
          } else {
            LOG_GENERAL(INFO, "Timeout - Final Commit window closed");
          }
          if (m_commitCounter < m_numForConsensus) {
            LOG_GENERAL(WARNING,
                        "Insufficient final commits. Required "
                        "= " << m_numForConsensus
                             << " Actual = " << m_commitCounter);
            m_state = ERROR;
            zil::local::variables.SetConsensusState(int(m_state));
            zil::local::variables.AddConsensusError(1);
          } else {
            LOG_GENERAL(INFO, "Sufficient final commits. Required = "
                                  << m_numForConsensus
                                  << " Actual = " << m_commitCounter);
            lock_guard<mutex> g(m_mutex);
            GenerateConsensusSubsets();
            if (!StartConsensusSubsets()) {
              LOG_GENERAL(WARNING, "StartConsensusSubsets failed");
            }
          }
        };
        DetachedFunction(1, func);
      }

      break;
    }
  }

  return true;
}

bool ConsensusLeader::ProcessMessageResponse(const zbytes& response,
                                             unsigned int offset,
                                             const Peer& from) {
  return ProcessMessageResponseCore(response, offset, PROCESS_RESPONSE,
                                    COLLECTIVESIG, COLLECTIVESIG_DONE, from,
                                    "Response");
}

bool ConsensusLeader::GenerateCollectiveSigMessage(zbytes& collectivesig,
                                                   unsigned int offset,
                                                   uint16_t subsetID) {
  LOG_MARKER();

  // Generate collective signature object
  // ====================================

  ConsensusSubset& subset = m_consensusSubsets.at(subsetID);

  // Aggregate responses
  Response aggregated_response = AggregateResponses(subset.responseData);
  if (!aggregated_response.Initialized()) {
    LOG_GENERAL(WARNING, "AggregateCommits failed");
    SetStateSubset(subsetID, ERROR);
    zil::local::variables.AddConsensusError(1);
    return false;
  }

  // Aggregate keys
  PubKey aggregated_key = AggregateKeys(subset.responseMap);

  // Generate the collective signature
  subset.collectiveSig = AggregateSign(subset.challenge, aggregated_response);

  // Verify the collective signature
  if (!MultiSig::MultiSigVerify(m_messageToCosign, subset.collectiveSig,
                                aggregated_key)) {
    LOG_GENERAL(WARNING, "MultiSigVerify failed");
    SetStateSubset(subsetID, ERROR);
    zil::local::variables.AddConsensusError(1);
    return false;
  }

  zbytes new_announcement_message;
  if (m_collSigAnnouncementGeneratorFunc) {
    // Wait and fetch new announcement message once ready
    // ==================================
    new_announcement_message = {m_classByte, m_insByte,
                                ConsensusMessageType::ANNOUNCE};

    if (!m_collSigAnnouncementGeneratorFunc(
            new_announcement_message, MessageOffset::BODY + sizeof(uint8_t),
            m_consensusID, m_blockNumber, m_blockHash, m_myID,
            make_pair(m_myPrivKey, GetCommitteeMember(m_myID).first),
            m_messageToCosign)) {
      LOG_GENERAL(WARNING, "Failed to generate new announcement message");
      return false;
    }
    // Leader will have new m_messageToCosign as per new announcement.

    // However, CS1 + B1 is still one for older value of m_messageToCosign
    // Backup is expected to validate CS1 + B1 against older m_messageToCosign.
    // And should therafter use new m_messageToCosign for commit phase and later
    // phase.
  }

  // Assemble collective signature message body
  // ==========================================

  if (!Messenger::SetConsensusCollectiveSig(
          collectivesig, offset, m_consensusID, m_blockNumber, m_blockHash,
          m_myID, subset.collectiveSig, subset.responseMap,
          make_pair(m_myPrivKey, GetCommitteeMember(m_myID).first),
          new_announcement_message)) {
    LOG_GENERAL(WARNING, "Messenger::SetConsensusCollectiveSig failed.");
    return false;
  }

  // set the collective sig of overall state
  m_collectiveSig = subset.collectiveSig;

  return true;
}

bool ConsensusLeader::ProcessMessageFinalCommit(const zbytes& finalcommit,
                                                unsigned int offset,
                                                const Peer& from) {
  return ProcessMessageCommitCore(finalcommit, offset, PROCESS_FINALCOMMIT,
                                  FINALCHALLENGE, FINALCHALLENGE_DONE, from,
                                  "FinalCommit");
}

bool ConsensusLeader::ProcessMessageFinalResponse(const zbytes& finalresponse,
                                                  unsigned int offset,
                                                  const Peer& from) {
  return ProcessMessageResponseCore(finalresponse, offset,
                                    PROCESS_FINALRESPONSE, FINALCOLLECTIVESIG,
                                    DONE, from, "FinalResponse");
}

ConsensusLeader::ConsensusLeader(
    uint32_t consensus_id, uint64_t block_number, const zbytes& block_hash,
    uint16_t node_id, const PrivKey& privkey, const DequeOfNode& committee,
    unsigned char class_byte, unsigned char ins_byte,
    NodeCommitFailureHandlerFunc nodeCommitFailureHandlerFunc,
    ShardCommitFailureHandlerFunc shardCommitFailureHandlerFunc, bool isDS)
    : ConsensusCommon(consensus_id, block_number, block_hash, node_id, privkey,
                      committee, class_byte, ins_byte, isDS),
      m_commitMap(committee.size(), false),
      m_commitPointMap(committee.size(),
                       vector<CommitPoint>(m_numOfSubsets, CommitPoint())) {
  LOG_MARKER();

  m_gaugeNumForConsensus = std::make_unique<Z_I64GAUGE>(Z_FL::BLOCKS, "consensus.leader.gauge",
                                          "Consensus leader", "calls", true);

  m_gaugeNumForConsensus->SetCallback([this](auto&& result) {
    result.Set(int(m_state), {{"counter", "ConsensusLeaderState"}});
  });

  m_state = INITIAL;
  zil::local::variables.SetConsensusState(int(m_state));
  // m_numForConsensus = (floor(TOLERANCE_FRACTION * (pubkeys.size() - 1)) + 1);
  m_numForConsensus = ConsensusCommon::NumForConsensus(committee.size());
  m_numForConsensusFailure = committee.size() - m_numForConsensus;

  m_nodeCommitFailureHandlerFunc = std::move(nodeCommitFailureHandlerFunc);
  m_shardCommitFailureHandlerFunc = std::move(shardCommitFailureHandlerFunc);

  m_commitSecrets.clear();

  // Add the leader to the commits
  m_commitMap.at(m_myID) = true;
  vector<CommitPoint> myCommits;
  for (unsigned int i = 0; i < m_numOfSubsets; i++) {
    CommitSecret cs;
    m_commitSecrets.emplace_back(cs);
    myCommits.emplace_back(CommitPoint(cs));
  }
  m_commitPoints.emplace_back(myCommits);

  m_commitPointMap.at(m_myID) = myCommits;
  m_commitCounter = 1;

  m_sufficientCommitsReceived = false;
  m_commitFailureCounter = 0;
  m_numSubsetsRunning = 0;

  m_sufficientCommitsNumForSubsets =
      ceil((double)m_committee.size() * COMMIT_TOLERANCE_PERCENT / 100);

  LOG_GENERAL(INFO, "Consensus ID       = " << m_consensusID);
  LOG_GENERAL(INFO, "Leader/My ID       = " << m_myID);
  LOG_GENERAL(INFO, "Committee size     = " << committee.size());
  LOG_GENERAL(INFO, "Num for consensus  = " << m_numForConsensus);
  LOG_GENERAL(INFO, "Num for failure    = " << m_numForConsensusFailure);
  if (m_DS) {
    LOG_GENERAL(INFO,
                "Needed for subsets = " << m_sufficientCommitsNumForSubsets);
  }

  auto span = zil::trace::Tracing::CreateChildSpanOfRemoteTrace(
      zil::trace::FilterClass::NODE, "Consensus",
      TracedIds::GetInstance().GetCurrentEpochSpanIds());
  span.SetAttribute("consensus.role", "leader");
  span.SetAttribute("consensus.id", static_cast<uint64_t>(m_consensusID));
  span.SetAttribute("consensus.committe_size", committee.size());
  span.SetAttribute("consensus.node_id", static_cast<uint64_t>(m_myID));
  span.SetAttribute("consensus.block_number", m_blockNumber);
  TracedIds::GetInstance().SetConsensusSpanIds(span.GetIds());
}

ConsensusLeader::~ConsensusLeader() {}

bool ConsensusLeader::StartConsensus(
    const AnnouncementGeneratorFunc& announcementGeneratorFunc,
    const AnnouncementGeneratorFunc& newAnnouncementGeneratorFunc,
    bool useGossipProto) {
  LOG_MARKER();

  // Initial checks
  // ==============

  if (!CheckState(SEND_ANNOUNCEMENT)) {
    return false;
  }

  // Assemble announcement message body
  // ==================================
  zbytes announcement_message = {m_classByte, m_insByte,
                                 ConsensusMessageType::ANNOUNCE};

  if (!announcementGeneratorFunc(
          announcement_message, MessageOffset::BODY + sizeof(uint8_t),
          m_consensusID, m_blockNumber, m_blockHash, m_myID,
          make_pair(m_myPrivKey, GetCommitteeMember(m_myID).first),
          m_messageToCosign)) {
    LOG_GENERAL(WARNING, "Failed to generate announcement message");
    return false;
  }

  m_collSigAnnouncementGeneratorFunc = newAnnouncementGeneratorFunc;

  // Update internal state
  // =====================

  m_state = ANNOUNCE_DONE;
  m_commitFailureCounter = 0;

  // Multicast to all nodes in the committee
  // =======================================

  if (useGossipProto) {
    zil::p2p::GetInstance().SpreadRumor(announcement_message);
  } else {
    std::deque<Peer> peer;

    for (auto const& i : m_committee) {
      peer.push_back(i.second);
    }

<<<<<<< HEAD
    auto span = zil::trace::Tracing::CreateSpan(zil::trace::FilterClass::NODE,
                                                __FUNCTION__);

    zil::p2p::GetInstance().SendMessage(
        peer, announcement_message, zil::p2p::START_BYTE_NORMAL, true, true);
=======
    P2PComm::GetInstance().SendMessage(peer, announcement_message,
                                       zil::p2p::START_BYTE_NORMAL, true, true);
>>>>>>> aeb54bc1
  }

  if (m_numOfSubsets > 1) {
    // Start timer for accepting commits
    // =================================
    auto func = [this]() -> void {
      std::unique_lock<std::mutex> cv_lk(m_mutexAnnounceSubsetConsensus);
      m_sufficientCommitsReceived = false;
      if (cv_scheduleSubsetConsensus.wait_for(
              cv_lk, std::chrono::seconds(COMMIT_WINDOW_IN_SECONDS),
              [&] { return m_sufficientCommitsReceived; })) {
        LOG_GENERAL(INFO, "Sufficient commits within window");
      } else {
        LOG_GENERAL(INFO, "Timeout - Commit window closed");
      }

      if (m_commitCounter < m_numForConsensus) {
        LOG_GENERAL(WARNING, "Insufficient commits. Required = "
                                 << m_numForConsensus
                                 << " Actual = " << m_commitCounter);
        m_state = ERROR;
        zil::local::variables.SetConsensusState(int(m_state));
        zil::local::variables.AddConsensusError(1);
      } else {
        LOG_GENERAL(INFO, "Sufficient commits. Required = " << m_numForConsensus
                                                            << " Actual = "
                                                            << m_commitCounter);
        lock_guard<mutex> g(m_mutex);
        GenerateConsensusSubsets();
        StartConsensusSubsets();
      }
    };
    DetachedFunction(1, func);
  }

  return true;
}

bool ConsensusLeader::ProcessMessage(const zbytes& message, unsigned int offset,
                                     const Peer& from) {
  LOG_MARKER();

  // Incoming message format (from offset): [1-byte consensus message type]
  // [consensus message]

  bool result = false;

  switch (message.at(offset)) {
    case ConsensusMessageType::COMMIT:
      result = ProcessMessageCommit(message, offset + 1, from);
      break;
    case ConsensusMessageType::COMMITFAILURE:
      result = ProcessMessageCommitFailure(message, offset + 1, from);
      break;
    case ConsensusMessageType::RESPONSE:
      result = ProcessMessageResponse(message, offset + 1, from);
      break;
    case ConsensusMessageType::FINALCOMMIT:
      result = ProcessMessageFinalCommit(message, offset + 1, from);
      break;
    case ConsensusMessageType::FINALRESPONSE:
      result = ProcessMessageFinalResponse(message, offset + 1, from);
      break;
    default:
      LOG_GENERAL(WARNING,
                  "Unknown msg type " << (unsigned int)message.at(offset));
  }

  return result;
}

void ConsensusLeader::Audit() {
  LOG_MARKER();

  lock_guard<mutex> g(m_mutex);

  for (unsigned int subsetID = 0; subsetID < m_consensusSubsets.size();
       subsetID++) {
    ConsensusSubset& subset = m_consensusSubsets.at(subsetID);

    LogResponsesStats(subsetID);

    if ((subset.state == CHALLENGE_DONE) ||
        (subset.state == FINALCHALLENGE_DONE)) {
      if (subset.commitMap.size() != m_committee.size()) {
        LOG_GENERAL(WARNING, "Wrong commit map size");
        continue;
      }
      if (subset.commitMap.size() != subset.responseMap.size()) {
        LOG_GENERAL(WARNING, "Wrong response map size");
        continue;
      }

      LOG_GENERAL(INFO, "[Subset " << subsetID << "] State = "
                                   << GetStateString(subset.state));
      LOG_GENERAL(INFO, "Missing responses:");

      for (unsigned int peerIndex = 0; peerIndex < m_committee.size();
           peerIndex++) {
        if (subset.commitMap.at(peerIndex) &&
            !subset.responseMap.at(peerIndex)) {
          LOG_GENERAL(INFO, "[" << PAD(peerIndex, 3, ' ') << "] "
                                << m_committee.at(peerIndex).second);
        }
      }
    }
  }
}

#define MAKE_LITERAL_PAIR(s) \
  { s, #s }

map<ConsensusLeader::Action, string> ConsensusLeader::ActionStrings = {
    MAKE_LITERAL_PAIR(SEND_ANNOUNCEMENT),
    MAKE_LITERAL_PAIR(PROCESS_COMMIT),
    MAKE_LITERAL_PAIR(PROCESS_RESPONSE),
    MAKE_LITERAL_PAIR(PROCESS_FINALCOMMIT),
    MAKE_LITERAL_PAIR(PROCESS_FINALRESPONSE),
    MAKE_LITERAL_PAIR(PROCESS_COMMITFAILURE)};

std::string ConsensusLeader::GetActionString(Action action) const {
  return (ActionStrings.find(action) == ActionStrings.end())
             ? "UNKNOWN"
             : ActionStrings.at(action);
}<|MERGE_RESOLUTION|>--- conflicted
+++ resolved
@@ -26,8 +26,8 @@
 #include "libNetwork/Guard.h"
 #include "libNetwork/P2P.h"
 #include "libUtils/BitVector.h"
+#include "libUtils/DetachedFunction.h"
 #include "libUtils/IPConverter.h"
-#include "libUtils/DetachedFunction.h"
 #include "libUtils/Logger.h"
 #include "libUtils/RandomGenerator.h"
 
@@ -57,8 +57,9 @@
 
   void Init() {
     if (!temp) {
-      temp = std::make_unique<Z_I64GAUGE>(Z_FL::BLOCKS, "consensus.leader.other.gauge",
-                                          "Consensus leader state", "calls", true);
+      temp = std::make_unique<Z_I64GAUGE>(
+          Z_FL::BLOCKS, "consensus.leader.other.gauge",
+          "Consensus leader state", "calls", true);
 
       temp->SetCallback([this](auto&& result) {
         result.Set(consensusState, {{"counter", "ConsensusState"}});
@@ -473,7 +474,8 @@
       TracedIds::GetInstance().GetConsensusSpanIds());
   auto attrBase = boost::to_lower_copy(std::string{spanName});
   span.SetAttribute(attrBase + ".backup_id", static_cast<uint64_t>(backupID));
-  span.SetAttribute(attrBase + ".from_ip", IPConverter::ToStrFromNumericalIP(from.m_ipAddress));
+  span.SetAttribute(attrBase + ".from_ip",
+                    IPConverter::ToStrFromNumericalIP(from.m_ipAddress));
 
   // 33-byte commit
   m_commitPoints.emplace_back(commitPoints);
@@ -538,7 +540,8 @@
   span.SetAttribute("commit_failure.backup_id",
                     static_cast<uint64_t>(backupID));
   span.SetAttribute("commit_failure.block_number", m_blockNumber);
-  span.SetAttribute("commit_failure.from_ip", IPConverter::ToStrFromNumericalIP(from.m_ipAddress));
+  span.SetAttribute("commit_failure.from_ip",
+                    IPConverter::ToStrFromNumericalIP(from.m_ipAddress));
 
   if (m_commitFailureMap.find(backupID) != m_commitFailureMap.end()) {
     LOG_GENERAL(WARNING, "Backup already sent commit failure message");
@@ -569,16 +572,8 @@
       peerInfo.push_back(i.second);
     }
 
-<<<<<<< HEAD
-    auto span = zil::trace::Tracing::CreateSpan(zil::trace::FilterClass::NODE,
-                                                __FUNCTION__);
-
     zil::p2p::GetInstance().SendMessage(
         peerInfo, consensusFailureMsg, zil::p2p::START_BYTE_NORMAL, true, true);
-=======
-    P2PComm::GetInstance().SendMessage(peerInfo, consensusFailureMsg,
-                                       zil::p2p::START_BYTE_NORMAL, true, true);
->>>>>>> aeb54bc1
     auto main_func = [this]() mutable -> void {
       if (m_shardCommitFailureHandlerFunc != nullptr) {
         m_shardCommitFailureHandlerFunc(m_commitFailureMap);
@@ -674,7 +669,8 @@
       TracedIds::GetInstance().GetConsensusSpanIds());
   auto attrBase = boost::to_lower_copy(std::string{spanName});
   span.SetAttribute(attrBase + ".backup_id", static_cast<uint64_t>(backupID));
-  span.SetAttribute(attrBase + ".from_ip", IPConverter::ToStrFromNumericalIP(from.m_ipAddress));
+  span.SetAttribute(attrBase + ".from_ip",
+                    IPConverter::ToStrFromNumericalIP(from.m_ipAddress));
 
   // Check the IP belongs to the backup with that backupID (check for valid
   // backupID range is already done in Messenger)
@@ -842,14 +838,7 @@
       if (BROADCAST_GOSSIP_MODE) {
         zil::p2p::GetInstance().SpreadRumor(collectivesig);
       } else {
-<<<<<<< HEAD
-        auto span = zil::trace::Tracing::CreateSpan(
-            zil::trace::FilterClass::NODE, __FUNCTION__);
-
         zil::p2p::GetInstance().SendMessage(
-=======
-        P2PComm::GetInstance().SendMessage(
->>>>>>> aeb54bc1
             peerInfo, collectivesig, zil::p2p::START_BYTE_NORMAL, true, true);
       }
 
@@ -1007,8 +996,9 @@
                        vector<CommitPoint>(m_numOfSubsets, CommitPoint())) {
   LOG_MARKER();
 
-  m_gaugeNumForConsensus = std::make_unique<Z_I64GAUGE>(Z_FL::BLOCKS, "consensus.leader.gauge",
-                                          "Consensus leader", "calls", true);
+  m_gaugeNumForConsensus =
+      std::make_unique<Z_I64GAUGE>(Z_FL::BLOCKS, "consensus.leader.gauge",
+                                   "Consensus leader", "calls", true);
 
   m_gaugeNumForConsensus->SetCallback([this](auto&& result) {
     result.Set(int(m_state), {{"counter", "ConsensusLeaderState"}});
@@ -1115,16 +1105,8 @@
       peer.push_back(i.second);
     }
 
-<<<<<<< HEAD
-    auto span = zil::trace::Tracing::CreateSpan(zil::trace::FilterClass::NODE,
-                                                __FUNCTION__);
-
     zil::p2p::GetInstance().SendMessage(
         peer, announcement_message, zil::p2p::START_BYTE_NORMAL, true, true);
-=======
-    P2PComm::GetInstance().SendMessage(peer, announcement_message,
-                                       zil::p2p::START_BYTE_NORMAL, true, true);
->>>>>>> aeb54bc1
   }
 
   if (m_numOfSubsets > 1) {
