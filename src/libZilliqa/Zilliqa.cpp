--- conflicted
+++ resolved
@@ -125,14 +125,6 @@
         }
     };
     DetachedFunction(1, funcCheckMsgQueue);
-<<<<<<< HEAD
-=======
-
-    if (m_mediator.m_isRetrievedHistory)
-    {
-        m_ds.m_consensusID = 0;
-    }
->>>>>>> 020928ab
 
     m_validator = make_shared<Validator>(m_mediator);
     m_mediator.RegisterColleagues(&m_ds, &m_n, &m_lookup, m_validator.get());
@@ -194,11 +186,6 @@
     {
         LOG_GENERAL(INFO, "API Server started successfully");
         m_lookup.SetServerTrue();
-        if (USE_REMOTE_TXN_CREATOR)
-        {
-            LOG_GENERAL(INFO, "[SyncTxn]" << REMOTE_TXN_CREATOR_IP);
-            m_lookup.LaunchTxnSyncThread(REMOTE_TXN_CREATOR_IP);
-        }
     }
     else
     {
