/*
 * Copyright (C) 2019 Zilliqa
 *
 * This program is free software: you can redistribute it and/or modify
 * it under the terms of the GNU General Public License as published by
 * the Free Software Foundation, either version 3 of the License, or
 * (at your option) any later version.
 *
 * This program is distributed in the hope that it will be useful,
 * but WITHOUT ANY WARRANTY; without even the implied warranty of
 * MERCHANTABILITY or FITNESS FOR A PARTICULAR PURPOSE.  See the
 * GNU General Public License for more details.
 *
 * You should have received a copy of the GNU General Public License
 * along with this program.  If not, see <https://www.gnu.org/licenses/>.
 */

#include <boost/filesystem/operations.hpp>
#include <chrono>

#include <boost/asio/io_context.hpp>
#include <boost/asio/signal_set.hpp>

#include <Schnorr.h>
#include "Zilliqa.h"
#include "common/Constants.h"
#include "common/MessageNames.h"
#include "common/Serializable.h"
#include "libCrypto/Sha2.h"
#include "libData/AccountStore/AccountStore.h"
#include "libEth/Filters.h"
#include "libMetrics/Api.h"
#include "libMetrics/Tracing.h"
#include "libNetwork/Guard.h"
#include "libNetwork/P2PComm.h"
#include "libRemoteStorageDB/RemoteStorageDB.h"
#include "libServer/APIServer.h"
#include "libServer/DedicatedWebsocketServer.h"
#include "libServer/GetWorkServer.h"
#include "libServer/LocalAPIServer.h"
#include "libUtils/DetachedFunction.h"
#include "libUtils/Logger.h"
#include "libUtils/SetThreadName.h"
#include "libUtils/UpgradeManager.h"
#include "libValidator/Validator.h"

namespace {

Z_DBLMETRIC &GetMsgDispatchCounter() {
  static Z_DBLMETRIC counter{Z_FL::MSG_DISPATCH, "p2p_dispatch",
                             "Messages dispatched", "Calls"};
  return counter;
}

Z_DBLMETRIC &GetMsgDispatchErrorCounter() {
  static Z_DBLMETRIC counter{Z_FL::MSG_DISPATCH, "p2p_dispatch_error",
                             "Message dispatch errors", "Calls"};
  return counter;
}

#define MATCH_CASE(CASE) \
  case CASE:             \
    return #CASE;

const std::string_view MsgTypeToStr(unsigned char msg_type) {
  switch (msg_type) {
    MATCH_CASE(PEER)
    MATCH_CASE(DIRECTORY)
    MATCH_CASE(NODE)
    MATCH_CASE(CONSENSUSUSER)
    MATCH_CASE(LOOKUP)
    default:
      break;
  }
  return "UNKNOWN";
}

const std::string_view StartByteToStr(unsigned char start_byte) {
  using namespace zil::p2p;

  switch (start_byte) {
    MATCH_CASE(START_BYTE_NORMAL)
    MATCH_CASE(START_BYTE_BROADCAST)
    MATCH_CASE(START_BYTE_GOSSIP)
    MATCH_CASE(START_BYTE_SEED_TO_SEED_REQUEST)
    MATCH_CASE(START_BYTE_SEED_TO_SEED_RESPONSE)
    default:
      break;
  }
  return "UNKNOWN";
}

#undef MATCH_CASE

}  // namespace

using namespace std;

void Zilliqa::LogSelfNodeInfo(const PairOfKey &key, const Peer &peer) {
  zbytes tmp1;
  zbytes tmp2;

  key.first.Serialize(tmp1, 0);
  key.second.Serialize(tmp2, 0);

  LOG_PAYLOAD(INFO, "Public Key", tmp2, PUB_KEY_SIZE * 2);

  SHA256Calculator sha2;
  sha2.Reset();
  zbytes message;
  key.second.Serialize(message, 0);
  sha2.Update(message, 0, PUB_KEY_SIZE);
  const zbytes &tmp3 = sha2.Finalize();
  Address toAddr;
  copy(tmp3.end() - ACC_ADDR_SIZE, tmp3.end(), toAddr.asArray().begin());

  LOG_GENERAL(INFO, "My address is " << toAddr << " and port is "
                                     << peer.m_listenPortHost);
}

/*static*/ std::string Zilliqa::FormatMessageName(unsigned char msgType,
                                                  unsigned char instruction) {
  const std::string InvalidMessageType = "INVALID_MESSAGE";
  if (msgType >= ARRAY_SIZE(MessageTypeStrings)) {
    return InvalidMessageType;
  }

  if (NULL == MessageTypeInstructionStrings[msgType]) {
    return InvalidMessageType;
  }

  if (instruction >= MessageTypeInstructionSize[msgType]) {
    return InvalidMessageType;
  }

  return MessageTypeStrings[msgType] + "_" +
         MessageTypeInstructionStrings[msgType][instruction];
}

void Zilliqa::ProcessMessage(Zilliqa::Msg &message) {
  if (message->msg.size() >= MessageOffset::BODY) {
    const unsigned char msg_type = message->msg.at(MessageOffset::TYPE);

    GetMsgDispatchCounter().IncrementWithAttributes(
          1L,
          {{"Type", std::string(MsgTypeToStr(msg_type))},
<<<<<<< HEAD
           {"StartByte", std::string(StartByteToStr(message->startByte))}});
    }
=======
           {"StartByte", std::string(StartByteToStr(message->second.second))}});
>>>>>>> b287086a

    // To-do: Remove consensus user and peer manager placeholders
    Executable *msg_handlers[] = {NULL, &m_ds, &m_n, NULL, &m_lookup};

    const unsigned int msg_handlers_count =
        sizeof(msg_handlers) / sizeof(Executable *);

    if (msg_type < msg_handlers_count) {
      if (msg_handlers[msg_type] == NULL) {
        LOG_GENERAL(WARNING, "Message type NULL");
        return;
      }

      std::chrono::time_point<std::chrono::high_resolution_clock> tpStart;
      std::string msgName;
      if (ENABLE_CHECK_PERFORMANCE_LOG) {
        const auto ins_byte = message->msg.at(MessageOffset::INST);
        msgName = FormatMessageName(msg_type, ins_byte);
        LOG_GENERAL(
            INFO, MessageSizeKeyword << msgName << " " << message->msg.size());

        tpStart = std::chrono::high_resolution_clock::now();
      }

      bool result = msg_handlers[msg_type]->Execute(
          message->msg, MessageOffset::INST, message->from, message->startByte);

      if (ENABLE_CHECK_PERFORMANCE_LOG) {
        auto tpNow = std::chrono::high_resolution_clock::now();
        auto timeInMicro = static_cast<int64_t>(
            (std::chrono::duration<double, std::micro>(tpNow - tpStart))
                .count());
        LOG_GENERAL(
            INFO, MessgeTimeKeyword << msgName << " " << timeInMicro << " us");
      }

      if (!result) {
        // To-do: Error recovery
        INC_STATUS(GetMsgDispatchErrorCounter(), "Error", "dispatch_failed");
      }
    } else {
      LOG_GENERAL(WARNING, "Unknown message type " << std::hex
                                                   << (unsigned int)msg_type);
    }
  }
}

Zilliqa::Zilliqa(const PairOfKey &key, const Peer &peer, SyncType syncType,
                 bool toRetrieveHistory, bool multiplierSyncMode,
                 PairOfKey extSeedKey)
    : m_mediator(key, peer),
      m_ds(m_mediator),
      m_lookup(m_mediator, syncType, multiplierSyncMode, std::move(extSeedKey)),
      m_n(m_mediator, syncType, toRetrieveHistory),
      m_msgQueue(MSGQUEUE_SIZE) {
  LOG_MARKER();

  /*
   * These are required to initialise SubSystems.
   */
  Metrics::GetInstance();
  Tracing::GetInstance();

  // Launch the thread that reads messages from the queue
  auto funcCheckMsgQueue = [this]() mutable -> void {
    Msg message;
    size_t queueSize;
    while (m_msgQueue.pop(message, queueSize)) {
      // For now, we use a thread pool to handle this message
      // Eventually processing will be single-threaded
      m_queuePool.AddJob([this, m = std::move(message)]() mutable -> void {
        ProcessMessage(m);
      });
    }
  };
  DetachedFunction(1, funcCheckMsgQueue);

  m_validator = make_shared<Validator>(m_mediator);

  m_mediator.RegisterColleagues(&m_ds, &m_n, &m_lookup, m_validator.get());

  {
    lock_guard<mutex> lock(m_mediator.m_mutexInitialDSCommittee);
    if (!UpgradeManager::GetInstance().LoadInitialDS(
            *m_mediator.m_initialDSCommittee)) {
      LOG_GENERAL(WARNING, "Unable to load initial DS comm");
    }
  }

  if (ARCHIVAL_LOOKUP && !LOOKUP_NODE_MODE) {
    LOG_GENERAL(FATAL, "Archvial lookup is true but not lookup ");
  }

  if (GUARD_MODE) {
    // Setting the guard upon process launch
    Guard::GetInstance().Init();

    if (Guard::GetInstance().IsNodeInDSGuardList(key.second)) {
      LOG_GENERAL(INFO, "Current node is a DS guard");
    } else if (Guard::GetInstance().IsNodeInShardGuardList(key.second)) {
      LOG_GENERAL(INFO, "Current node is a shard guard");
    }
  }

  // when individual node is being recovered and persistence is not available
  // locally, then Rejoin as if new miner node which will download persistence
  // from S3 incremental db and identify if already part of any
  // shard/dscommittee and proceed accordingly.

  if (!LOOKUP_NODE_MODE && (SyncType::RECOVERY_ALL_SYNC == syncType)) {
    if (!boost::filesystem::exists(STORAGE_PATH + PERSISTENCE_PATH)) {
      syncType = SyncType::NEW_SYNC;
      m_lookup.SetSyncType(SyncType::NEW_SYNC);
    }
    // assumption: this node is recovering/upgrading as part of entire network
    // recovery from another network. syncType : recovery, persistence : exists,
    // node : DS guard or Shard guard node
    else if (Guard::GetInstance().IsNodeInDSGuardList(key.second) ||
             Guard::GetInstance().IsNodeInShardGuardList(key.second)) {
      LOG_GENERAL(INFO,
                  "I will skip waiting on microblocks for current ds epoch!");
      m_mediator.m_ds->m_dsEpochAfterUpgrade = true;
    }
  }

  if (SyncType::NEW_SYNC == syncType) {
    // Setting it earliest before even p2pcomm is instantiated
    m_n.m_runFromLate = true;
  }

  P2PComm::GetInstance().SetSelfPeer(peer);
  P2PComm::GetInstance().SetSelfKey(key);

  // Clear any existing diagnostic data from previous runs
  BlockStorage::GetBlockStorage().ResetDB(BlockStorage::DIAGNOSTIC_NODES);
  BlockStorage::GetBlockStorage().ResetDB(BlockStorage::DIAGNOSTIC_COINBASE);

  if (SyncType::NEW_LOOKUP_SYNC == syncType || SyncType::NEW_SYNC == syncType) {
    while (!m_n.DownloadPersistenceFromS3()) {
      LOG_GENERAL(
          WARNING,
          "Downloading persistence from S3 has failed. Will try again!");
      this_thread::sleep_for(chrono::seconds(RETRY_REJOINING_TIMEOUT));
    }
    if (!BlockStorage::GetBlockStorage().RefreshAll()) {
      LOG_GENERAL(WARNING, "BlockStorage::RefreshAll failed");
    }
    if (!AccountStore::GetInstance().RefreshDB()) {
      LOG_GENERAL(WARNING, "AccountStore::RefreshDB failed");
    }
  }

  auto func = [this, toRetrieveHistory, syncType, key, peer]() mutable -> void {
    LogSelfNodeInfo(key, peer);
    while (!m_n.Install((SyncType)syncType, toRetrieveHistory)) {
      if (LOOKUP_NODE_MODE && !ARCHIVAL_LOOKUP) {
        syncType = SyncType::LOOKUP_SYNC;
        m_mediator.m_lookup->SetSyncType(SyncType::LOOKUP_SYNC);
        break;
      } else if (toRetrieveHistory && (SyncType::NEW_LOOKUP_SYNC == syncType ||
                                       SyncType::NEW_SYNC == syncType)) {
        if (SyncType::NEW_LOOKUP_SYNC == syncType) {
          m_lookup.CleanVariables();
        } else {
          m_n.CleanVariables();
        }
        while (!m_n.DownloadPersistenceFromS3()) {
          LOG_GENERAL(
              WARNING,
              "Downloading persistence from S3 has failed. Will try again!");
          this_thread::sleep_for(chrono::seconds(RETRY_REJOINING_TIMEOUT));
        }
        if (!BlockStorage::GetBlockStorage().RefreshAll()) {
          LOG_GENERAL(WARNING, "BlockStorage::RefreshAll failed");
        }
        if (!AccountStore::GetInstance().RefreshDB()) {
          LOG_GENERAL(WARNING, "AccountStore::RefreshDB failed");
        }
      } else {
        m_mediator.m_lookup->SetSyncType(SyncType::NO_SYNC);
        bool isDsNode = false;
        for (const auto &ds : *m_mediator.m_DSCommittee) {
          if (ds.first == m_mediator.m_selfKey.second) {
            isDsNode = true;
            m_ds.RejoinAsDS(false);
            break;
          }
        }
        if (!isDsNode) {
          m_n.RejoinAsNormal();
        }
        break;
      }
    }

    // If new node identifed as ds node, change syncType to DS_SYNC
    if (syncType == NEW_SYNC &&
        m_mediator.m_ds->m_mode != DirectoryService::Mode::IDLE) {
      LOG_GENERAL(INFO,
                  "Newly joining node is identified as part of DS Committee. "
                  "Trigerring syncing as ds node");
      syncType = DS_SYNC;
      m_mediator.m_lookup->SetSyncType(SyncType::DS_SYNC);
    }

    switch (syncType) {
      case SyncType::NO_SYNC:
        LOG_GENERAL(INFO, "No Sync Needed");
        break;
      case SyncType::NEW_SYNC:
        LOG_GENERAL(INFO, "Sync as a new node");
        if (toRetrieveHistory) {
          m_n.m_runFromLate = true;
          m_n.StartSynchronization();
        } else {
          LOG_GENERAL(WARNING,
                      "Error: Sync for new node should retrieve history as "
                      "much as possible!");
        }
        break;
      case SyncType::NEW_LOOKUP_SYNC:
        LOG_GENERAL(INFO, "Sync as a new lookup node");
        if (toRetrieveHistory) {
          // Check if next ds epoch was crossed -cornercase after syncing from
          // S3
          if ((m_mediator.m_txBlockChain.GetBlockCount() %
                   NUM_FINAL_BLOCK_PER_POW ==
               0)  // Can fetch dsblock and txblks from new ds epoch
              || m_mediator.m_lookup
                     ->GetDSInfo()) {  // have same ds committee as upper seeds
            // to confirm if no new ds epoch started
            m_mediator.m_lookup->InitSync();
          } else {
            // Sync from S3 again
            LOG_GENERAL(INFO,
                        "I am lagging behind by ds epoch! Will rejoin again!");
            m_mediator.m_lookup->SetSyncType(SyncType::NO_SYNC);
            m_mediator.m_lookup->RejoinAsNewLookup(false);
          }
        } else {
          LOG_GENERAL(FATAL,
                      "Error: Sync for new lookup should retrieve history as "
                      "much as possible");
        }
        break;
      case SyncType::NORMAL_SYNC:
        LOG_GENERAL(INFO, "Sync as a normal node");
        m_n.m_runFromLate = true;
        m_n.StartSynchronization();
        break;
      case SyncType::DS_SYNC:
        LOG_GENERAL(INFO, "Sync as a ds node");
        m_ds.StartSynchronization(false);
        break;
      case SyncType::LOOKUP_SYNC:
        LOG_GENERAL(INFO, "Sync as a lookup node");
        m_lookup.CleanVariables();
        m_lookup.StartSynchronization();
        break;
      case SyncType::RECOVERY_ALL_SYNC:
        LOG_GENERAL(INFO, "Recovery all nodes");
        if (m_mediator.m_lookup->GetSyncType() == SyncType::RECOVERY_ALL_SYNC) {
          m_lookup.SetSyncType(NO_SYNC);
          // Send whitelist request to all peers and seeds.
          if (!LOOKUP_NODE_MODE) {
            m_mediator.m_node->ComposeAndSendRemoveNodeFromBlacklist();
          }
        }
        // When doing recovery, make sure to let other lookups know I'm back
        // online
        if (LOOKUP_NODE_MODE) {
          m_lookup.SetSyncType(NO_SYNC);
          if (!m_mediator.m_lookup->GetMyLookupOnline(true)) {
            LOG_GENERAL(WARNING, "Failed to notify lookups I am back online");
          }
        }
        break;
      case SyncType::GUARD_DS_SYNC:
        LOG_GENERAL(INFO, "Sync as a ds guard node");
        m_ds.m_awaitingToSubmitNetworkInfoUpdate = true;
        // downloads and sync from the persistence of incremental db and
        // and rejoins the network as ds guard member
        m_mediator.m_lookup->SetSyncType(SyncType::NO_SYNC);
        m_ds.m_dsguardPodDelete = true;
        m_ds.RejoinAsDS(false);
        break;
      case SyncType::DB_VERIF:
        LOG_GENERAL(FATAL, "Use of deprecated syncType=DB_VERIF");
#if 0
                LOG_GENERAL(INFO, "Intitialize DB verification");
                m_n.ValidateDB();
                std::this_thread::sleep_for(std::chrono::seconds(10));
                raise(SIGKILL);
#endif
        break;
      default:
        LOG_GENERAL(WARNING, "Invalid Sync Type");
        break;
    }

    if (!LOOKUP_NODE_MODE) {
      LOG_GENERAL(INFO, "I am a ds/normal node.");

      if (GETWORK_SERVER_MINE) {
        LOG_GENERAL(INFO, "Starting GetWork Mining Server at http://"
                              << peer.GetPrintableIPAddress() << ":"
                              << GETWORK_SERVER_PORT);

        // start message loop
        if (GetWorkServer::GetInstance().StartServer()) {
          LOG_GENERAL(INFO, "GetWork Mining Server started successfully");
        } else {
          LOG_GENERAL(WARNING, "GetWork Mining Server couldn't start");
        }

      } else {
        LOG_GENERAL(INFO, "GetWork Mining Server not enable")
      }
      // m_mediator.HeartBeatLaunch();
    } else {
      LOG_GENERAL(INFO, "I am a lookup node.");
      m_lookup.SetServerTrue();
    }

    std::shared_ptr<boost::asio::io_context> asioCtx;
    std::shared_ptr<rpc::APIServer> apiRPC;
    std::shared_ptr<rpc::APIServer> stakingRPC;

    if (LOOKUP_NODE_MODE || ENABLE_STAKING_RPC) {
      asioCtx = std::make_shared<boost::asio::io_context>(1);
    }

    if (LOOKUP_NODE_MODE) {
      rpc::APIServer::Options options;
      options.asio = asioCtx;
      options.threadPoolName = "API";
      options.port = static_cast<uint16_t>(LOOKUP_RPC_PORT);

      apiRPC = rpc::APIServer::CreateAndStart(std::move(options), false);
      if (apiRPC) {
        m_lookupServer = make_shared<LookupServer>(
            m_mediator, apiRPC->GetRPCServerBackend());

        if (ENABLE_EVM) {
          m_mediator.m_filtersAPICache->EnableWebsocketAPI(
              apiRPC->GetWebsocketServer(),
              [this](const std::string &blockHash) -> Json::Value {
                try {
                  return m_lookupServer->GetEthBlockByHash(blockHash, false);
                } catch (...) {
                  LOG_GENERAL(WARNING,
                              "BlockByHash failed with hash=" << blockHash);
                }
                return Json::Value{};
              });
        }
      }

      if (ENABLE_WEBSOCKET) {
        m_mediator.m_websocketServer->Start();
      }

      if (m_lookupServer == nullptr) {
        LOG_GENERAL(WARNING, "m_lookupServer NULL");
      } else {
        m_lookup.SetLookupServer(m_lookupServer);
        if (ARCHIVAL_LOOKUP) {
          m_lookupServer->StartCollectorThread();
        }
        if (m_lookup.GetSyncType() == SyncType::NO_SYNC) {
          if (m_lookupServer->StartListening()) {
            LOG_GENERAL(INFO, "API Server started successfully");

          } else {
            LOG_GENERAL(WARNING, "API Server couldn't start");
          }
        } else {
          LOG_GENERAL(WARNING,
                      "This lookup node not sync yet, don't start listen");
        }
      }
    }

    if (LOOKUP_NODE_MODE && REMOTESTORAGE_DB_ENABLE) {
      LOG_GENERAL(INFO, "Starting connection to mongoDB")
      RemoteStorageDB::GetInstance().Init();
    }

    if (ENABLE_STATUS_RPC) {
      m_statusServerConnector =
          make_unique<rpc::LocalAPIServer>(IP_TO_BIND, STATUS_RPC_PORT);
      m_statusServer =
          make_unique<StatusServer>(m_mediator, *m_statusServerConnector);
      if (m_statusServer == nullptr) {
        LOG_GENERAL(WARNING, "m_statusServer NULL");
      } else {
        if (m_statusServer->StartListening()) {
          LOG_GENERAL(INFO, "Status Server started successfully");
        } else {
          LOG_GENERAL(WARNING, "Status Server couldn't start");
        }
      }
    }

    if (ENABLE_STAKING_RPC) {
      rpc::APIServer::Options options;
      options.asio = asioCtx;
      options.threadPoolName = "Staking";
      options.numThreads = 3;
      options.port = static_cast<uint16_t>(STAKING_RPC_PORT);

      stakingRPC = rpc::APIServer::CreateAndStart(std::move(options), false);
      if (stakingRPC) {
        m_stakingServer = make_shared<StakingServer>(
            m_mediator, stakingRPC->GetRPCServerBackend());
      }
      if (m_stakingServer == nullptr) {
        LOG_GENERAL(WARNING, "m_stakingServer NULL");
      } else {
        m_lookup.SetStakingServer(m_stakingServer);
        if (m_lookup.GetSyncType() == SyncType::NO_SYNC) {
          if (m_stakingServer->StartListening()) {
            LOG_GENERAL(INFO, "Staking Server started successfully");
          } else {
            LOG_GENERAL(WARNING, "Staking Server couldn't start");
          }
        } else {
          LOG_GENERAL(WARNING,
                      "This lookup node not sync yet, don't start listen");
        }
      }
    }

    if (asioCtx) {
      utility::SetThreadName("RPCAPI");

      boost::asio::signal_set sig(*asioCtx, SIGINT, SIGTERM);
      sig.async_wait([&](const boost::system::error_code &, int) {
        if (apiRPC) {
          apiRPC->Close();
        }
        if (stakingRPC) {
          stakingRPC->Close();
        }
      });

      LOG_GENERAL(INFO, "Starting API event loop");
      asioCtx->run();
      LOG_GENERAL(INFO, "API event loop stopped");
    }
  };
  DetachedFunction(1, func);

  m_msgQueueSize.SetCallback([this](auto &&result) {
    if (m_msgQueueSize.Enabled()) {
      result.Set(m_msgQueue.size(), {{"counter", "QueueSize"}});
    }
  });
}

Zilliqa::~Zilliqa() {
  m_msgQueue.stop();
  m_mediator.m_websocketServer->Stop();
}

void Zilliqa::Dispatch(Zilliqa::Msg message) {
  LOG_MARKER();

  // Queue message
  size_t queueSz{};
  if (!m_msgQueue.bounded_push(std::move(message), queueSz)) {
    LOG_GENERAL(WARNING, "Input MsgQueue is full: " << queueSz);
  }
}<|MERGE_RESOLUTION|>--- conflicted
+++ resolved
@@ -142,14 +142,8 @@
     const unsigned char msg_type = message->msg.at(MessageOffset::TYPE);
 
     GetMsgDispatchCounter().IncrementWithAttributes(
-          1L,
-          {{"Type", std::string(MsgTypeToStr(msg_type))},
-<<<<<<< HEAD
-           {"StartByte", std::string(StartByteToStr(message->startByte))}});
-    }
-=======
-           {"StartByte", std::string(StartByteToStr(message->second.second))}});
->>>>>>> b287086a
+        1L, {{"Type", std::string(MsgTypeToStr(msg_type))},
+             {"StartByte", std::string(StartByteToStr(message->startByte))}});
 
     // To-do: Remove consensus user and peer manager placeholders
     Executable *msg_handlers[] = {NULL, &m_ds, &m_n, NULL, &m_lookup};
