--- conflicted
+++ resolved
@@ -82,12 +82,7 @@
          MessageTypeInstructionStrings[msgType][instruction];
 }
 
-<<<<<<< HEAD
 void Zilliqa::ProcessMessage(Zilliqa::Msg& message) {
-=======
-void Zilliqa::ProcessMessage(
-    pair<zbytes, pair<Peer, const unsigned char>>* message) {
->>>>>>> fd37ffa2
   if (message->first.size() >= MessageOffset::BODY) {
     const unsigned char msg_type = message->first.at(MessageOffset::TYPE);
 
@@ -154,25 +149,14 @@
 
   // Launch the thread that reads messages from the queue
   auto funcCheckMsgQueue = [this]() mutable -> void {
-<<<<<<< HEAD
     Msg message;
-    while (m_msgQueue.pop(message)) {
+    size_t queueSize;
+    while (m_msgQueue.pop(message, queueSize)) {
       // For now, we use a thread pool to handle this message
       // Eventually processing will be single-threaded
       m_queuePool.AddJob([this, m = std::move(message)]() mutable -> void {
         ProcessMessage(m);
       });
-=======
-    pair<zbytes, std::pair<Peer, const unsigned char>>* message = NULL;
-    while (true) {
-      while (m_msgQueue.pop(message)) {
-        // For now, we use a thread pool to handle this message
-        // Eventually processing will be single-threaded
-        m_queuePool.AddJob(
-            [this, message]() mutable -> void { ProcessMessage(message); });
-      }
-      std::this_thread::sleep_for(std::chrono::microseconds(1));
->>>>>>> fd37ffa2
     }
   };
   DetachedFunction(1, funcCheckMsgQueue);
@@ -551,24 +535,11 @@
   DetachedFunction(1, func);
 }
 
-<<<<<<< HEAD
 Zilliqa::~Zilliqa() { m_msgQueue.stop(); }
 
 void Zilliqa::Dispatch(Zilliqa::Msg message) {
   // XXX
   LOG_MARKER();
-=======
-Zilliqa::~Zilliqa() {
-  pair<zbytes, Peer>* message = NULL;
-  while (m_msgQueue.pop(message)) {
-    delete message;
-  }
-}
-
-void Zilliqa::Dispatch(
-    pair<zbytes, std::pair<Peer, const unsigned char>>* message) {
-  // LOG_MARKER();
->>>>>>> fd37ffa2
 
   // Queue message
   if (!m_msgQueue.bounded_push(std::move(message))) {
