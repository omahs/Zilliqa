--- conflicted
+++ resolved
@@ -399,21 +399,13 @@
     std::string address = request[0u].asString();
     DataConversion::NormalizeHexString(address);
 
-    const auto resp = this->GetBalance(address, true)["balance"].asString();
-
-<<<<<<< HEAD
-    auto balanceStr = resp.asString();
-
-    resp = "0x" + balanceStr;
-
-    response = resp;
-=======
-    if (resp == "0x0") {
+    const std::string resp = this->GetBalance(address, true)["balance"].asString();
+
+    if (resp.size() >= 2 && resp[0] == '0' && resp[1] == 'x') {
       response = resp;
     } else {
       response = "0x" + resp;
     }
->>>>>>> 9d0e8433
   }
 
   /**
