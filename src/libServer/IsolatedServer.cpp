/*
 * Copyright (C) 2020 Zilliqa
 *
 * This program is free software: you can redistribute it and/or modify
 * it under the terms of the GNU General Public License as published by
 * the Free Software Foundation, either version 3 of the License, or
 * (at your option) any later version.
 *
 * This program is distributed in the hope that it will be useful,
 * but WITHOUT ANY WARRANTY; without even the implied warranty of
 * MERCHANTABILITY or FITNESS FOR A PARTICULAR PURPOSE.  See the
 * GNU General Public License for more details.
 *
 * You should have received a copy of the GNU General Public License
 * along with this program.  If not, see <https://www.gnu.org/licenses/>.
 */

#include "IsolatedServer.h"
#include "JSONConversion.h"
#include "libPersistence/Retriever.h"
#include "libServer/WebsocketServer.h"
#include "libUtils/DataConversion.h"
#include "libUtils/Logger.h"

using namespace jsonrpc;
using namespace std;

IsolatedServer::IsolatedServer(Mediator& mediator,
                               AbstractServerConnector& server,
                               const uint64_t& blocknum,
                               const uint32_t& timeDelta)
    : LookupServer(mediator, server),
      jsonrpc::AbstractServer<IsolatedServer>(server,
                                              jsonrpc::JSONRPC_SERVER_V2),
      m_blocknum(blocknum),
      m_timeDelta(timeDelta),
      m_key(Schnorr::GenKeyPair()) {
  AbstractServer<IsolatedServer>::bindAndAddMethod(
      jsonrpc::Procedure("CreateTransaction", jsonrpc::PARAMS_BY_POSITION,
                         jsonrpc::JSON_STRING, "param01", jsonrpc::JSON_OBJECT,
                         NULL),
      &IsolatedServer::CreateTransactionI);

  AbstractServer<IsolatedServer>::bindAndAddMethod(
      jsonrpc::Procedure("IncreaseBlocknum", jsonrpc::PARAMS_BY_POSITION,
                         jsonrpc::JSON_OBJECT, "param01", jsonrpc::JSON_INTEGER,
                         NULL),
      &IsolatedServer::IncreaseBlocknumI);

  AbstractServer<IsolatedServer>::bindAndAddMethod(
      jsonrpc::Procedure("GetBalance", jsonrpc::PARAMS_BY_POSITION,
                         jsonrpc::JSON_OBJECT, "param01", jsonrpc::JSON_STRING,
                         NULL),
      &LookupServer::GetBalanceI);

  AbstractServer<IsolatedServer>::bindAndAddMethod(
      jsonrpc::Procedure(
          "GetSmartContractSubState", jsonrpc::PARAMS_BY_POSITION,
          jsonrpc::JSON_OBJECT, "param01", jsonrpc::JSON_STRING, "param02",
          jsonrpc::JSON_STRING, "param03", jsonrpc::JSON_ARRAY, NULL),
      &LookupServer::GetSmartContractSubStateI);

  AbstractServer<IsolatedServer>::bindAndAddMethod(
      jsonrpc::Procedure("GetSmartContractState", jsonrpc::PARAMS_BY_POSITION,
                         jsonrpc::JSON_OBJECT, "param01", jsonrpc::JSON_STRING,
                         NULL),
      &LookupServer::GetSmartContractStateI);

  AbstractServer<IsolatedServer>::bindAndAddMethod(
      jsonrpc::Procedure("GetSmartContractCode", jsonrpc::PARAMS_BY_POSITION,
                         jsonrpc::JSON_OBJECT, "param01", jsonrpc::JSON_STRING,
                         NULL),
      &LookupServer::GetSmartContractCodeI);

  AbstractServer<IsolatedServer>::bindAndAddMethod(
      jsonrpc::Procedure("GetMinimumGasPrice", jsonrpc::PARAMS_BY_POSITION,
                         jsonrpc::JSON_STRING, NULL),
      &IsolatedServer::GetMinimumGasPriceI);

  AbstractServer<IsolatedServer>::bindAndAddMethod(
      jsonrpc::Procedure("SetMinimumGasPrice", jsonrpc::PARAMS_BY_POSITION,
                         jsonrpc::JSON_STRING, "param01", jsonrpc::JSON_STRING,
                         NULL),
      &IsolatedServer::SetMinimumGasPriceI);

  AbstractServer<IsolatedServer>::bindAndAddMethod(
      jsonrpc::Procedure("GetSmartContracts", jsonrpc::PARAMS_BY_POSITION,
                         jsonrpc::JSON_ARRAY, "param01", jsonrpc::JSON_STRING,
                         NULL),
      &LookupServer::GetSmartContractsI);

  AbstractServer<IsolatedServer>::bindAndAddMethod(
      jsonrpc::Procedure("GetNetworkId", jsonrpc::PARAMS_BY_POSITION,
                         jsonrpc::JSON_STRING, NULL),
      &LookupServer::GetNetworkIdI);

  AbstractServer<IsolatedServer>::bindAndAddMethod(
      jsonrpc::Procedure("GetSmartContractInit", jsonrpc::PARAMS_BY_POSITION,
                         jsonrpc::JSON_OBJECT, "param01", jsonrpc::JSON_STRING,
                         NULL),
      &LookupServer::GetSmartContractInitI);

  AbstractServer<IsolatedServer>::bindAndAddMethod(
      jsonrpc::Procedure("GetTransaction", jsonrpc::PARAMS_BY_POSITION,
                         jsonrpc::JSON_OBJECT, "param01", jsonrpc::JSON_STRING,
                         NULL),
      &LookupServer::GetTransactionI);

  AbstractServer<IsolatedServer>::bindAndAddMethod(
      jsonrpc::Procedure("GetContractAddressFromTransactionID",
                         jsonrpc::PARAMS_BY_POSITION, jsonrpc::JSON_STRING,
                         "param01", jsonrpc::JSON_STRING, NULL),
      &LookupServer::GetContractAddressFromTransactionIDI);

  AbstractServer<IsolatedServer>::bindAndAddMethod(
      jsonrpc::Procedure("GetBlocknum", jsonrpc::PARAMS_BY_POSITION,
                         jsonrpc::JSON_STRING, NULL),
      &IsolatedServer::GetBlocknumI);

  AbstractServer<IsolatedServer>::bindAndAddMethod(
      jsonrpc::Procedure("GetRecentTransactions", jsonrpc::PARAMS_BY_POSITION,
                         jsonrpc::JSON_OBJECT, NULL),
      &LookupServer::GetRecentTransactionsI);

  // todo: remove when all tests are updated to use eth_call
  AbstractServer<IsolatedServer>::bindAndAddMethod(
      jsonrpc::Procedure("GetEthCall", jsonrpc::PARAMS_BY_POSITION,
                         jsonrpc::JSON_STRING, "param01", jsonrpc::JSON_OBJECT,
                         NULL),
      &LookupServer::GetEthCallZilI);

  AbstractServer<IsolatedServer>::bindAndAddMethod(
      jsonrpc::Procedure("eth_call", jsonrpc::PARAMS_BY_POSITION,
                         jsonrpc::JSON_STRING, "param01", jsonrpc::JSON_OBJECT,
                         "param02", jsonrpc::JSON_STRING, NULL),
      &LookupServer::GetEthCallEthI);

  AbstractServer<IsolatedServer>::bindAndAddMethod(
      jsonrpc::Procedure("web3_clientVersion", jsonrpc::PARAMS_BY_POSITION,
                         jsonrpc::JSON_STRING, NULL),
      &LookupServer::GetWeb3ClientVersionI);

  AbstractServer<IsolatedServer>::bindAndAddMethod(
      jsonrpc::Procedure("web3_sha3", jsonrpc::PARAMS_BY_POSITION,
                         jsonrpc::JSON_STRING, "param01", jsonrpc::JSON_STRING,
                         NULL),
      &LookupServer::GetWeb3Sha3I);

  AbstractServer<IsolatedServer>::bindAndAddMethod(
      jsonrpc::Procedure("eth_mining", jsonrpc::PARAMS_BY_POSITION,
                         jsonrpc::JSON_STRING, NULL),
      &LookupServer::GetEthMiningI);

  AbstractServer<IsolatedServer>::bindAndAddMethod(
      jsonrpc::Procedure("eth_getUncleByBlockHashAndIndex",
                         jsonrpc::PARAMS_BY_POSITION, jsonrpc::JSON_ARRAY,
                         "param01", jsonrpc::JSON_STRING, "param02",
                         jsonrpc::JSON_STRING, nullptr),
      &LookupServer::GetEthUncleBlockI);

  AbstractServer<IsolatedServer>::bindAndAddMethod(
      jsonrpc::Procedure("eth_getUncleByBlockNumberAndIndex",
                         jsonrpc::PARAMS_BY_POSITION, jsonrpc::JSON_ARRAY,
                         "param01", jsonrpc::JSON_STRING, "param02",
                         jsonrpc::JSON_STRING, nullptr),
      &LookupServer::GetEthUncleBlockI);

  AbstractServer<IsolatedServer>::bindAndAddMethod(
      jsonrpc::Procedure("eth_getUncleCountByBlockHash",
                         jsonrpc::PARAMS_BY_POSITION, jsonrpc::JSON_ARRAY,
                         "param01", jsonrpc::JSON_STRING, nullptr),
      &LookupServer::GetEthUncleCountI);

  AbstractServer<IsolatedServer>::bindAndAddMethod(
      jsonrpc::Procedure("eth_getUncleCountByBlockNumber",
                         jsonrpc::PARAMS_BY_POSITION, jsonrpc::JSON_ARRAY,
                         "param01", jsonrpc::JSON_STRING, nullptr),
      &LookupServer::GetEthUncleCountI);

  AbstractServer<IsolatedServer>::bindAndAddMethod(
      jsonrpc::Procedure("eth_coinbase", jsonrpc::PARAMS_BY_POSITION,
                         jsonrpc::JSON_STRING, NULL),
      &LookupServer::GetEthCoinbaseI);

  AbstractServer<IsolatedServer>::bindAndAddMethod(
      jsonrpc::Procedure("net_listening", jsonrpc::PARAMS_BY_POSITION,
                         jsonrpc::JSON_STRING, NULL),
      &LookupServer::GetNetListeningI);

  AbstractServer<IsolatedServer>::bindAndAddMethod(
      jsonrpc::Procedure("net_peerCount", jsonrpc::PARAMS_BY_POSITION,
                         jsonrpc::JSON_STRING, NULL),
      &LookupServer::GetNetPeerCountI);

  AbstractServer<IsolatedServer>::bindAndAddMethod(
      jsonrpc::Procedure("eth_protocolVersion", jsonrpc::PARAMS_BY_POSITION,
                         jsonrpc::JSON_STRING, NULL),
      &LookupServer::GetProtocolVersionI);

  AbstractServer<IsolatedServer>::bindAndAddMethod(
      jsonrpc::Procedure("eth_chainId", jsonrpc::PARAMS_BY_POSITION,
                         jsonrpc::JSON_STRING, NULL),
      &LookupServer::GetEthChainIdI);

  AbstractServer<IsolatedServer>::bindAndAddMethod(
      jsonrpc::Procedure("eth_syncing", jsonrpc::PARAMS_BY_POSITION,
                         jsonrpc::JSON_STRING, NULL),
      &LookupServer::GetEthSyncingI);

  AbstractServer<IsolatedServer>::bindAndAddMethod(
      jsonrpc::Procedure("eth_accounts", jsonrpc::PARAMS_BY_POSITION,
                         jsonrpc::JSON_STRING, NULL),
      &LookupServer::GetEthAccountsI);

  if (timeDelta > 0) {
    AbstractServer<IsolatedServer>::bindAndAddMethod(
        jsonrpc::Procedure("GetTransactionsForTxBlock",
                           jsonrpc::PARAMS_BY_POSITION, jsonrpc::JSON_STRING,
                           "param01", jsonrpc::JSON_STRING, NULL),
        &IsolatedServer::GetTransactionsForTxBlockI);

    AbstractServer<IsolatedServer>::bindAndAddMethod(
        jsonrpc::Procedure("GetTxBlock", jsonrpc::PARAMS_BY_POSITION,
                           jsonrpc::JSON_OBJECT, "param01",
                           jsonrpc::JSON_STRING, NULL),
        &LookupServer::GetTxBlockI);

    AbstractServer<IsolatedServer>::bindAndAddMethod(
        jsonrpc::Procedure("GetLatestTxBlock", jsonrpc::PARAMS_BY_POSITION,
                           jsonrpc::JSON_OBJECT, NULL),
        &LookupServer::GetLatestTxBlockI);

    AbstractServer<IsolatedServer>::bindAndAddMethod(
        jsonrpc::Procedure("TogglePause", jsonrpc::PARAMS_BY_POSITION,
                           jsonrpc::JSON_BOOLEAN, "param01",
                           jsonrpc::JSON_STRING, NULL),
        &IsolatedServer::TogglePauseI);

    AbstractServer<IsolatedServer>::bindAndAddMethod(
        jsonrpc::Procedure("CheckPause", jsonrpc::PARAMS_BY_POSITION,
                           jsonrpc::JSON_BOOLEAN, "param01",
                           jsonrpc::JSON_STRING, NULL),
        &IsolatedServer::CheckPauseI);

    StartBlocknumIncrement();
  }

  // Add the JSON-RPC eth style methods
  AbstractServer<IsolatedServer>::bindAndAddMethod(
      jsonrpc::Procedure("eth_blockNumber", jsonrpc::PARAMS_BY_POSITION,
                         jsonrpc::JSON_STRING, NULL),
      &IsolatedServer::GetEthBlockNumberI);

  AbstractServer<IsolatedServer>::bindAndAddMethod(
      jsonrpc::Procedure("net_version", jsonrpc::PARAMS_BY_POSITION,
                         jsonrpc::JSON_STRING, NULL),
      &LookupServer::GetNetVersionI);

  AbstractServer<IsolatedServer>::bindAndAddMethod(
      jsonrpc::Procedure("eth_getBalance", jsonrpc::PARAMS_BY_POSITION,
                         jsonrpc::JSON_STRING, "param01", jsonrpc::JSON_STRING,
                         "param02", jsonrpc::JSON_STRING, NULL),
      &LookupServer::GetEthBalanceI);

  AbstractServer<IsolatedServer>::bindAndAddMethod(
      jsonrpc::Procedure("eth_getBlockByNumber", jsonrpc::PARAMS_BY_POSITION,
                         jsonrpc::JSON_STRING, "param01", jsonrpc::JSON_STRING,
                         "param02", jsonrpc::JSON_BOOLEAN, NULL),
      &LookupServer::GetEthBlockByNumberI);

  AbstractServer<IsolatedServer>::bindAndAddMethod(
      jsonrpc::Procedure("eth_getBlockByHash", jsonrpc::PARAMS_BY_POSITION,
                         jsonrpc::JSON_STRING, "param01", jsonrpc::JSON_STRING,
                         "param02", jsonrpc::JSON_BOOLEAN, NULL),
      &LookupServer::GetEthBlockByHashI);

  AbstractServer<IsolatedServer>::bindAndAddMethod(
      jsonrpc::Procedure("eth_gasPrice", jsonrpc::PARAMS_BY_POSITION,
                         jsonrpc::JSON_STRING, NULL),
      &LookupServer::GetEthGasPriceI);

  AbstractServer<IsolatedServer>::bindAndAddMethod(
      jsonrpc::Procedure("eth_estimateGas", jsonrpc::PARAMS_BY_POSITION,
                         jsonrpc::JSON_STRING, "param01", jsonrpc::JSON_OBJECT,
                         NULL),
      &LookupServer::GetEthEstimateGasI);

  AbstractServer<IsolatedServer>::bindAndAddMethod(
      jsonrpc::Procedure("eth_getTransactionCount", jsonrpc::PARAMS_BY_POSITION,
                         jsonrpc::JSON_STRING, "param01", jsonrpc::JSON_STRING,
                         "param02", jsonrpc::JSON_STRING, NULL),
      &LookupServer::GetEthTransactionCountI);

  AbstractServer<IsolatedServer>::bindAndAddMethod(
      jsonrpc::Procedure("eth_sendRawTransaction", jsonrpc::PARAMS_BY_POSITION,
                         jsonrpc::JSON_STRING, "param01", jsonrpc::JSON_STRING,
                         NULL),
      &IsolatedServer::GetEthSendRawTransactionI);

  AbstractServer<IsolatedServer>::bindAndAddMethod(
      jsonrpc::Procedure("eth_getTransactionByHash",
                         jsonrpc::PARAMS_BY_POSITION, jsonrpc::JSON_STRING,
                         "param01", jsonrpc::JSON_STRING, NULL),
      &LookupServer::GetEthTransactionByHashI);

  AbstractServer<IsolatedServer>::bindAndAddMethod(
      jsonrpc::Procedure("eth_getTransactionReceipt",
                         jsonrpc::PARAMS_BY_POSITION, jsonrpc::JSON_STRING,
                         "param01", jsonrpc::JSON_STRING, NULL),
      &LookupServer::GetEthTransactionReceiptI);

  AbstractServer<IsolatedServer>::bindAndAddMethod(
      jsonrpc::Procedure("eth_feeHistory", jsonrpc::PARAMS_BY_POSITION,
                         jsonrpc::JSON_STRING, NULL),
      &LookupServer::GetEthFeeHistoryI);

  AbstractServer<IsolatedServer>::bindAndAddMethod(
      jsonrpc::Procedure("eth_getStorageAt", jsonrpc::PARAMS_BY_POSITION,
                         jsonrpc::JSON_STRING, "param01", jsonrpc::JSON_STRING,
                         "param02", jsonrpc::JSON_STRING, "param03",
                         jsonrpc::JSON_STRING, NULL),
      &LookupServer::GetEthStorageAtI);

  AbstractServer<IsolatedServer>::bindAndAddMethod(
      jsonrpc::Procedure("eth_getCode", jsonrpc::PARAMS_BY_POSITION,
                         jsonrpc::JSON_STRING, "param01", jsonrpc::JSON_STRING,
                         "param02", jsonrpc::JSON_STRING, NULL),
      &LookupServer::GetEthCodeI);

  AbstractServer<IsolatedServer>::bindAndAddMethod(
      jsonrpc::Procedure("eth_getBlockTransactionCountByHash",
                         jsonrpc::PARAMS_BY_POSITION, jsonrpc::JSON_STRING,
                         "param01", jsonrpc::JSON_STRING, NULL),
      &LookupServer::GetEthBlockTransactionCountByHashI);

  AbstractServer<IsolatedServer>::bindAndAddMethod(
      jsonrpc::Procedure("eth_getBlockTransactionCountByNumber",
                         jsonrpc::PARAMS_BY_POSITION, jsonrpc::JSON_STRING,
                         "param01", jsonrpc::JSON_STRING, NULL),
      &LookupServer::GetEthBlockTransactionCountByNumberI);

  AbstractServer<IsolatedServer>::bindAndAddMethod(
      jsonrpc::Procedure("eth_getTransactionByBlockHashAndIndex",
                         jsonrpc::PARAMS_BY_POSITION, jsonrpc::JSON_STRING,
                         "param01", jsonrpc::JSON_STRING, "param02",
                         jsonrpc::JSON_STRING, NULL),
      &LookupServer::GetEthTransactionByBlockHashAndIndexI);

  AbstractServer<IsolatedServer>::bindAndAddMethod(
      jsonrpc::Procedure("eth_getTransactionByBlockNumberAndIndex",
                         jsonrpc::PARAMS_BY_POSITION, jsonrpc::JSON_STRING,
                         "param01", jsonrpc::JSON_STRING, "param02",
                         jsonrpc::JSON_STRING, NULL),
      &LookupServer::GetEthTransactionByBlockNumberAndIndexI);
}

bool IsolatedServer::ValidateTxn(const Transaction& tx, const Address& fromAddr,
                                 const Account* sender,
                                 const uint128_t& gasPrice) {
  if (DataConversion::UnpackA(tx.GetVersion()) != CHAIN_ID) {
    throw JsonRpcException(
        ServerBase::RPC_VERIFY_REJECTED,
        std::string("CHAIN_ID incorrect: ") +
            std::to_string(DataConversion::UnpackA(tx.GetVersion())) +
            " when expected " + std::to_string(CHAIN_ID));
  }

  if (tx.GetCode().size() > MAX_CODE_SIZE_IN_BYTES) {
    throw JsonRpcException(ServerBase::RPC_VERIFY_REJECTED,
                           "Code size is too large");
  }

  if (tx.GetGasPriceQa() < gasPrice) {
    throw JsonRpcException(
        ServerBase::RPC_VERIFY_REJECTED,
        "GasPrice " + tx.GetGasPriceQa().convert_to<string>() +
            " lower than minimum allowable " + gasPrice.convert_to<string>());
  }
  if (!Validator::VerifyTransaction(tx)) {
    throw JsonRpcException(ServerBase::RPC_VERIFY_REJECTED,
                           "Unable to verify transaction");
  }

  if (IsNullAddress(fromAddr)) {
    throw JsonRpcException(ServerBase::RPC_INVALID_ADDRESS_OR_KEY,
                           "Invalid address for issuing transactions");
  }

  if (sender == nullptr) {
    throw JsonRpcException(ServerBase::RPC_INVALID_ADDRESS_OR_KEY,
                           "The sender of the txn has no balance");
  }
  const auto type = Transaction::GetTransactionType(tx);

  if (type == Transaction::ContractType::CONTRACT_CALL &&
      (tx.GetGasLimit() <
       max(CONTRACT_INVOKE_GAS, (unsigned int)(tx.GetData().size())))) {
    throw JsonRpcException(ServerBase::RPC_INVALID_PARAMETER,
                           "Gas limit (" + to_string(tx.GetGasLimit()) +
                               ") lower than minimum for invoking contract (" +
                               to_string(CONTRACT_INVOKE_GAS) + ")");
  }

  else if (type == Transaction::ContractType::CONTRACT_CREATION &&
           (tx.GetGasLimit() <
            max(CONTRACT_CREATE_GAS,
                (unsigned int)(tx.GetCode().size() + tx.GetData().size())))) {
    throw JsonRpcException(
        ServerBase::RPC_INVALID_PARAMETER,
        "Gas limit (" + to_string(tx.GetGasLimit()) +
            ") lower than minimum for creating contract (" +
            to_string(max(
                CONTRACT_CREATE_GAS,
                (unsigned int)(tx.GetCode().size() + tx.GetData().size()))) +
            ")");
  }

  if (sender->GetNonce() >= tx.GetNonce()) {
    throw JsonRpcException(ServerBase::RPC_INVALID_PARAMETER,
                           "Nonce (" + to_string(tx.GetNonce()) +
                               ") lower than current (" +
                               to_string(sender->GetNonce()) + ")");
  }

  return true;
}

bool IsolatedServer::RetrieveHistory(const bool& nonisoload) {
  m_mediator.m_txBlockChain.Reset();

  std::shared_ptr<Retriever> m_retriever =
      std::make_shared<Retriever>(m_mediator);

  bool st_result = m_retriever->RetrieveStates();

  if (!(st_result)) {
    LOG_GENERAL(WARNING, "Retrieval of states and tx block failed");
    return false;
  }
  TxBlockSharedPtr txblock;
  bool ret = BlockStorage::GetBlockStorage().GetLatestTxBlock(txblock);
  if (ret) {
    m_blocknum = txblock->GetHeader().GetBlockNum() + 1;
  } else {
    LOG_GENERAL(WARNING, "Could not retrieve latest block num");
    return false;
  }

  if (nonisoload) {  // construct from statedelta for only non isolated server's
                     // persistence.
    uint64_t lastBlockNum = txblock->GetHeader().GetBlockNum();
    unsigned int extra_txblocks = (lastBlockNum + 1) % NUM_FINAL_BLOCK_PER_POW;
    vector<bytes> stateDeltas;

    for (uint64_t blockNum = lastBlockNum + 1 - extra_txblocks;
         blockNum <= lastBlockNum; blockNum++) {
      bytes stateDelta;
      if (!BlockStorage::GetBlockStorage().GetStateDelta(blockNum,
                                                         stateDelta)) {
        LOG_GENERAL(INFO,
                    "Didn't find the state-delta for txBlkNum: " << blockNum);
      }
      stateDeltas.emplace_back(stateDelta);
    }

    m_retriever->ConstructFromStateDeltas(lastBlockNum, extra_txblocks,
                                          stateDeltas, false);
  }

  m_currEpochGas = 0;

  return true;
}

Json::Value IsolatedServer::CreateTransaction(const Json::Value& _json) {
  Json::Value ret;

  try {
    if (!JSONConversion::checkJsonTx(_json)) {
      throw JsonRpcException(RPC_PARSE_ERROR, "Invalid Transaction JSON");
    }

    if (m_pause) {
      throw JsonRpcException(RPC_INTERNAL_ERROR, "IsoServer is paused");
    }

    Transaction tx = JSONConversion::convertJsontoTx(_json);

    uint64_t senderNonce;
    uint128_t senderBalance;

    const Address fromAddr = tx.GetSenderAddr();

    lock_guard<mutex> g(m_blockMutex);

    {
      shared_lock<shared_timed_mutex> lock(
          AccountStore::GetInstance().GetPrimaryMutex());

      const Account* sender = AccountStore::GetInstance().GetAccount(fromAddr);

      if (!ValidateTxn(tx, fromAddr, sender, m_gasPrice)) {
        return ret;
      }

      senderNonce = sender->GetNonce();
      senderBalance = sender->GetBalance();
    }

    if (senderNonce + 1 != tx.GetNonce()) {
      throw JsonRpcException(RPC_INVALID_PARAMETER,
                             "Expected Nonce: " + to_string(senderNonce + 1));
    }

    if (senderBalance < tx.GetAmountQa()) {
      throw JsonRpcException(RPC_INVALID_PARAMETER,
                             "Insufficient Balance: " + senderBalance.str());
    }

    if (m_gasPrice > tx.GetGasPriceQa()) {
      throw JsonRpcException(RPC_INVALID_PARAMETER,
                             "Minimum gas price greater: " + m_gasPrice.str());
    }

    switch (Transaction::GetTransactionType(tx)) {
      case Transaction::ContractType::NON_CONTRACT:
        break;
      case Transaction::ContractType::CONTRACT_CREATION:
        if (!ENABLE_SC) {
          throw JsonRpcException(RPC_MISC_ERROR, "Smart contract is disabled");
        }
        ret["ContractAddress"] =
            Account::GetAddressForContract(fromAddr, senderNonce).hex();
        break;
      case Transaction::ContractType::CONTRACT_CALL: {
        if (!ENABLE_SC) {
          throw JsonRpcException(RPC_MISC_ERROR, "Smart contract is disabled");
        }

        {
          shared_lock<shared_timed_mutex> lock(
              AccountStore::GetInstance().GetPrimaryMutex());

          const Account* account =
              AccountStore::GetInstance().GetAccount(tx.GetToAddr());

          if (account == nullptr) {
            throw JsonRpcException(RPC_INVALID_ADDRESS_OR_KEY,
                                   "To addr is null");
          }

          else if (!account->isContract()) {
            throw JsonRpcException(RPC_INVALID_ADDRESS_OR_KEY,
                                   "Non - contract address called");
          }
        }
      } break;

      case Transaction::ContractType::ERROR:
        throw JsonRpcException(RPC_INVALID_ADDRESS_OR_KEY,
                               "The code is empty and To addr is null");
        break;
      default:
        throw JsonRpcException(RPC_MISC_ERROR, "Txn type unexpected");
    }

    TransactionReceipt txreceipt;

    TxnStatus error_code;
    bool throwError = false;
    txreceipt.SetEpochNum(m_blocknum);
    if (!AccountStore::GetInstance().UpdateAccountsTemp(m_blocknum,
                                                        3  // Arbitrary values
                                                        ,
                                                        true, tx, txreceipt,
                                                        error_code)) {
      throwError = true;
    }
    LOG_GENERAL(INFO, "Processing On the isolated server");
    AccountStore::GetInstance().ProcessStorageRootUpdateBufferTemp();
    AccountStore::GetInstance().CleanNewLibrariesCacheTemp();

    AccountStore::GetInstance().SerializeDelta();
    AccountStore::GetInstance().CommitTemp();

    if (!m_timeDelta) {
      AccountStore::GetInstance().InitTemp();
    }

    if (throwError) {
      throw JsonRpcException(RPC_INVALID_PARAMETER,
                             "Error Code: " + to_string(error_code));
    }

    TransactionWithReceipt twr(tx, txreceipt);

    bytes twr_ser;

    twr.Serialize(twr_ser, 0);

    m_currEpochGas += txreceipt.GetCumGas();

    if (!BlockStorage::GetBlockStorage().PutTxBody(m_blocknum, tx.GetTranID(),
                                                   twr_ser)) {
      LOG_GENERAL(WARNING, "Unable to put tx body");
    }
    const auto& txHash = tx.GetTranID();
    LookupServer::AddToRecentTransactions(txHash);
    {
      lock_guard<mutex> g(m_txnBlockNumMapMutex);
      m_txnBlockNumMap[m_blocknum].emplace_back(txHash);
    }
    LOG_GENERAL(INFO, "Added Txn " << txHash << " to blocknum: " << m_blocknum);
    ret["TranID"] = txHash.hex();
    ret["Info"] = "Txn processed";
    WebsocketServer::GetInstance().ParseTxn(twr);
    LOG_GENERAL(INFO, "Processing On the isolated server completed");
  } catch (const JsonRpcException& je) {
    throw je;
  } catch (exception& e) {
    LOG_GENERAL(INFO,
                "[Error]" << e.what() << " Input: " << _json.toStyledString());
    throw JsonRpcException(RPC_MISC_ERROR, "Unable to Process");
  }

  // This will make sure the block height advances, the
  // TX can be found in a block etc.
  if (m_timeDelta == 0) {
    PostTxBlock();
  }

  return ret;
}

Json::Value IsolatedServer::CreateTransactionEth(Eth::EthFields const& fields,
                                                 bytes const& pubKey) {
  Json::Value ret;

  try {
    if (m_pause) {
      throw JsonRpcException(RPC_INTERNAL_ERROR, "IsoServer is paused");
    }

    Address toAddr{fields.toAddr};
    bytes data;
    bytes code;
    if (IsNullAddress(toAddr)) {
      code = ToEVM(fields.code);
    } else {
      data = DataConversion::StringToCharArray(
          DataConversion::Uint8VecToHexStrRet(fields.code));
    }
    Transaction tx{fields.version,
                   fields.nonce,
                   Address(fields.toAddr),
                   PubKey(pubKey, 0),
                   fields.amount,
                   fields.gasPrice,
                   fields.gasLimit,
                   code,  // either empty or stripped EVM-less code
                   data,  // either empty or un-hexed byte-stream
                   Signature(fields.signature, 0)};

    uint64_t senderNonce;
    uint256_t senderBalance;

    const uint128_t gasPriceWei =
        m_mediator.m_dsBlockChain.GetLastBlock().GetHeader().GetGasPrice() *
        EVM_ZIL_SCALING_FACTOR;

    const Address fromAddr = tx.GetSenderAddr();

    lock_guard<mutex> g(m_blockMutex);

    {
      shared_lock<shared_timed_mutex> lock(
          AccountStore::GetInstance().GetPrimaryMutex());

      const Account* sender = AccountStore::GetInstance().GetAccount(fromAddr);

      if (!Eth::ValidateEthTxn(tx, fromAddr, sender, gasPriceWei)) {
        return ret;
      }

      senderBalance = uint256_t{sender->GetBalance()} * EVM_ZIL_SCALING_FACTOR;
      senderNonce = sender->GetNonce();
    }

    // Sender's balance should be higher than value sent in the transaction +
    // max gas to be used by contract action
    const uint256_t requiredGas =
<<<<<<< HEAD
        uint256_t{tx.GetGasPriceWei()} * uint256_t{tx.GetGasLimitRaw()};
=======
        uint256_t{tx.GetGasPriceWei()} * uint256_t{tx.GetGasLimit()};
>>>>>>> d4ffb5c5
    const uint256_t requiredBalance =
        uint256_t{tx.GetAmountWei()} + requiredGas;

    if (senderBalance < requiredBalance) {
      throw JsonRpcException(
          RPC_INVALID_PARAMETER,
          "Insufficient Balance: " + senderBalance.str() +
              " with an attempt to send: " + tx.GetAmountWei().str() +
              " and use totalGas: " + requiredGas.str());
    }

    switch (Transaction::GetTransactionType(tx)) {
      case Transaction::ContractType::NON_CONTRACT:
        break;
      case Transaction::ContractType::CONTRACT_CREATION:
        if (!ENABLE_SC) {
          throw JsonRpcException(RPC_MISC_ERROR, "Smart contract is disabled");
        }
        ret["ContractAddress"] =
            Account::GetAddressForContract(fromAddr, senderNonce).hex();
        break;
      case Transaction::ContractType::CONTRACT_CALL: {
        if (!ENABLE_SC) {
          throw JsonRpcException(RPC_MISC_ERROR, "Smart contract is disabled");
        }

        {
          shared_lock<shared_timed_mutex> lock(
              AccountStore::GetInstance().GetPrimaryMutex());

          const Account* account =
              AccountStore::GetInstance().GetAccount(tx.GetToAddr());

          if (account == nullptr) {
            throw JsonRpcException(RPC_INVALID_ADDRESS_OR_KEY,
                                   "To addr is null");
          }

          else if (!account->isContract()) {
            throw JsonRpcException(RPC_INVALID_ADDRESS_OR_KEY,
                                   "Non - contract address called");
          }
        }
      } break;

      case Transaction::ContractType::ERROR:
        throw JsonRpcException(RPC_INVALID_ADDRESS_OR_KEY,
                               "The code is empty and To addr is null");
        break;
      default:
        throw JsonRpcException(RPC_MISC_ERROR, "Txn type unexpected");
    }

    TransactionReceipt txreceipt;

    TxnStatus error_code;
    bool throwError = false;
    txreceipt.SetEpochNum(m_blocknum);

    if (!AccountStore::GetInstance().UpdateAccountsTemp(m_blocknum,
                                                        3,  // Arbitrary values
                                                        true, tx, txreceipt,
                                                        error_code)) {
      LOG_GENERAL(WARNING, "failed to update accounts!!!");
      throwError = true;
    }
    LOG_GENERAL(INFO, "Processing On the isolated server...");

    AccountStore::GetInstance().ProcessStorageRootUpdateBufferTemp();
    AccountStore::GetInstance().CleanNewLibrariesCacheTemp();

    AccountStore::GetInstance().SerializeDelta();
    AccountStore::GetInstance().CommitTemp();

    if (!m_timeDelta) {
      AccountStore::GetInstance().InitTemp();
    }

    if (throwError) {
      throw JsonRpcException(RPC_INVALID_PARAMETER,
                             "Error Code: " + to_string(error_code));
    }

    TransactionWithReceipt twr(tx, txreceipt);

    bytes twr_ser;

    twr.Serialize(twr_ser, 0);

    m_currEpochGas += txreceipt.GetCumGas();

    if (!BlockStorage::GetBlockStorage().PutTxBody(m_blocknum, tx.GetTranID(),
                                                   twr_ser)) {
      LOG_GENERAL(WARNING, "Unable to put tx body");
    }
    const auto& txHash = tx.GetTranID();
    LookupServer::AddToRecentTransactions(txHash);
    {
      lock_guard<mutex> g(m_txnBlockNumMapMutex);
      m_txnBlockNumMap[m_blocknum].emplace_back(txHash);
    }
    LOG_GENERAL(INFO, "Added Txn " << txHash << " to blocknum: " << m_blocknum);
    ret["TranID"] = txHash.hex();
    ret["Info"] = "Txn processed";
    WebsocketServer::GetInstance().ParseTxn(twr);
    LOG_GENERAL(
        INFO,
        "Processing On the isolated server completed. Minting a block...");
  } catch (const JsonRpcException& je) {
    LOG_GENERAL(INFO, "[Error]" << je.what() << " Input JSON: NA");
    throw je;
  } catch (exception& e) {
    LOG_GENERAL(INFO, "[Error]" << e.what() << " Input code: NA");
    throw JsonRpcException(RPC_MISC_ERROR, "Unable to Process");
  }

  // Double create a block to make sure TXs are 'flushed'
  // This will make sure the block height advances, the
  // TX can be found in a block etc.
  if (m_timeDelta == 0) {
    PostTxBlock();
    PostTxBlock();
  }

  return ret;
}

Json::Value IsolatedServer::GetTransactionsForTxBlock(
    const string& txBlockNum) {
  uint64_t txNum;
  try {
    txNum = strtoull(txBlockNum.c_str(), NULL, 0);
  } catch (exception& e) {
    throw JsonRpcException(RPC_INVALID_PARAMETER, e.what());
  }

  auto const& txBlock = m_mediator.m_txBlockChain.GetBlock(txNum);

  if (txBlock.GetHeader().GetBlockNum() == INIT_BLOCK_NUMBER &&
      txBlock.GetHeader().GetDSBlockNum() == INIT_BLOCK_NUMBER) {
    throw JsonRpcException(RPC_INVALID_PARAMS, "TxBlock does not exist");
  }

  auto microBlockInfos = txBlock.GetMicroBlockInfos();
  Json::Value _json = Json::arrayValue;
  bool hasTransactions = false;

  for (auto const& mbInfo : microBlockInfos) {
    MicroBlockSharedPtr mbptr;
    _json[mbInfo.m_shardId] = Json::arrayValue;

    if (!BlockStorage::GetBlockStorage().GetMicroBlock(mbInfo.m_microBlockHash,
                                                       mbptr)) {
      throw JsonRpcException(RPC_DATABASE_ERROR, "Failed to get Microblock");
    }

    const std::vector<TxnHash>& tranHashes = mbptr->GetTranHashes();
    if (tranHashes.size() > 0) {
      hasTransactions = true;
      for (const auto& tranHash : tranHashes) {
        _json[mbInfo.m_shardId].append(tranHash.hex());
      }
    }
  }

  if (!hasTransactions) {
    throw JsonRpcException(RPC_MISC_ERROR, "TxBlock has no transactions");
  }
  return _json;
}

string IsolatedServer::IncreaseBlocknum(const uint32_t& delta) {
  if (m_timeDelta > 0) {
    throw JsonRpcException(RPC_INVALID_PARAMETER, "Manual trigger disallowed");
  }

  m_blocknum += delta;

  return to_string(m_blocknum);
}

string IsolatedServer::GetBlocknum() { return to_string(m_blocknum); }

Json::Value IsolatedServer::GetEthBlockNumber() {
  Json::Value ret;

  try {
    const auto txBlock = m_mediator.m_txBlockChain.GetLastBlock();

    auto blockHeight = txBlock.GetHeader().GetBlockNum();
    blockHeight =
        blockHeight == std::numeric_limits<uint64_t>::max() ? 1 : blockHeight;

    std::ostringstream returnVal;
    returnVal << "0x" << std::hex << blockHeight << std::dec;
    ret = returnVal.str();
  } catch (std::exception& e) {
    LOG_GENERAL(INFO, "[Error]" << e.what() << " When getting block number!");
    throw JsonRpcException(RPC_MISC_ERROR, "Unable To Process");
  }

  return ret;
}

string IsolatedServer::SetMinimumGasPrice(const string& gasPrice) {
  uint128_t newGasPrice;
  if (m_timeDelta > 0) {
    throw JsonRpcException(RPC_INVALID_PARAMETER, "Manual trigger disallowed");
  }
  try {
    newGasPrice = uint128_t(gasPrice);
  } catch (exception& e) {
    throw JsonRpcException(RPC_INVALID_PARAMETER,
                           "Gas price should be numeric");
  }
  if (newGasPrice < 1) {
    throw JsonRpcException(RPC_INVALID_PARAMETER,
                           "Gas price cannot be less than 1");
  }

  m_gasPrice = move(newGasPrice);

  return m_gasPrice.str();
}

string IsolatedServer::GetMinimumGasPrice() { return m_gasPrice.str(); }

bool IsolatedServer::StartBlocknumIncrement() {
  LOG_GENERAL(INFO, "Starting automatic increment " << m_timeDelta);
  auto incrThread = [this]() mutable -> void {
    while (true) {
      this_thread::sleep_for(chrono::milliseconds(m_timeDelta));
      if (m_pause) {
        continue;
      }
      PostTxBlock();
    }
  };

  DetachedFunction(1, incrThread);
  return true;
}

bool IsolatedServer::TogglePause(const string& uuid) {
  if (uuid != m_uuid) {
    throw JsonRpcException(RPC_INVALID_ADDRESS_OR_KEY, "Invalid UUID");
  }
  m_pause = !m_pause;
  return m_pause;
}

bool IsolatedServer::CheckPause(const string& uuid) {
  if (uuid != m_uuid) {
    throw JsonRpcException(RPC_INVALID_ADDRESS_OR_KEY, "Invalid UUID");
  }
  return m_pause;
}

TxBlock IsolatedServer::GenerateTxBlock() {
  uint numtxns;
  vector<TxnHash> txnhashes;
  {
    lock_guard<mutex> g(m_txnBlockNumMapMutex);
    numtxns = m_txnBlockNumMap[m_blocknum].size();
    txnhashes = m_txnBlockNumMap[m_blocknum];
    m_txnBlockNumMap[m_blocknum].clear();
  }

  TxBlockHeader txblockheader(0, m_currEpochGas, 0, m_blocknum,
                              TxBlockHashSet(), numtxns, m_key.first,
                              TXBLOCK_VERSION);

  // In order that the m_txRootHash is not empty if there are actually TXs
  // in the microblock, set the root hash to a TXn hash if there is one
  MicroBlockHashSet hashSet{};
  if (txnhashes.size() > 0) {
    hashSet.m_txRootHash = txnhashes[0];
  }

  MicroBlockHeader mbh(0, 0, m_currEpochGas, 0, m_blocknum, hashSet, numtxns,
                       m_key.first, 0);
  MicroBlock mb(mbh, txnhashes, CoSignatures());
  MicroBlockInfo mbInfo{mb.GetBlockHash(), mb.GetHeader().GetTxRootHash(),
                        mb.GetHeader().GetShardId()};
  LOG_GENERAL(INFO, "MicroBlock hash = " << mbInfo.m_microBlockHash);
  bytes body;

  mb.Serialize(body, 0);

  if (!BlockStorage::GetBlockStorage().PutMicroBlock(
          mb.GetBlockHash(), mb.GetHeader().GetEpochNum(),
          mb.GetHeader().GetShardId(), body)) {
    LOG_GENERAL(WARNING, "Failed to put microblock in body");
  }
  TxBlock txblock(txblockheader, {mbInfo}, CoSignatures());

  return txblock;
}

void IsolatedServer::PostTxBlock() {
  lock_guard<mutex> g(m_blockMutex);
  const TxBlock& txBlock = GenerateTxBlock();
  if (ENABLE_WEBSOCKET) {
    // send tx block and attach txhashes
    Json::Value j_txnhashes;
    try {
      j_txnhashes = GetTransactionsForTxBlock(to_string(m_blocknum));
    } catch (exception& e) {
      j_txnhashes = Json::arrayValue;
    }
    WebsocketServer::GetInstance().PrepareTxBlockAndTxHashes(
        JSONConversion::convertTxBlocktoJson(txBlock), j_txnhashes);

    // send event logs
    WebsocketServer::GetInstance().SendOutMessages();
  }
  m_mediator.m_txBlockChain.AddBlock(txBlock);

  bytes serializedTxBlock;
  txBlock.Serialize(serializedTxBlock, 0);
  if (!BlockStorage::GetBlockStorage().PutTxBlock(txBlock.GetHeader(),
                                                  serializedTxBlock)) {
    LOG_GENERAL(WARNING, "BlockStorage::PutTxBlock failed " << txBlock);
  }
  AccountStore::GetInstance().MoveUpdatesToDisk();
  AccountStore::GetInstance().InitTemp();

  m_blocknum++;
  m_currEpochGas = 0;
}<|MERGE_RESOLUTION|>--- conflicted
+++ resolved
@@ -689,11 +689,7 @@
     // Sender's balance should be higher than value sent in the transaction +
     // max gas to be used by contract action
     const uint256_t requiredGas =
-<<<<<<< HEAD
         uint256_t{tx.GetGasPriceWei()} * uint256_t{tx.GetGasLimitRaw()};
-=======
-        uint256_t{tx.GetGasPriceWei()} * uint256_t{tx.GetGasLimit()};
->>>>>>> d4ffb5c5
     const uint256_t requiredBalance =
         uint256_t{tx.GetAmountWei()} + requiredGas;
 
@@ -701,7 +697,7 @@
       throw JsonRpcException(
           RPC_INVALID_PARAMETER,
           "Insufficient Balance: " + senderBalance.str() +
-              " with an attempt to send: " + tx.GetAmountWei().str() +
+              " with an attempt to send: " + tx.GetAmountWeiWei().str() +
               " and use totalGas: " + requiredGas.str());
     }
 
