--- conflicted
+++ resolved
@@ -170,12 +170,9 @@
   retJson["version"] = (boost::format("0x%x") % txheader.GetVersion()).str();
   // Required by ethers
   retJson["extraData"] = "0x0";
-<<<<<<< HEAD
-=======
   retJson["nonce"] = "0x0";
   retJson["receiptsRoot"] = "0x0";
   retJson["transactionsRoot"] = "0x0";
->>>>>>> 5a530243
 
   auto transactionsJson = Json::Value{Json::arrayValue};
   if (!includeFullTransactions) {
