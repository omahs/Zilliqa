--- conflicted
+++ resolved
@@ -134,8 +134,7 @@
   ret_header["prevhash"] = dshead.GetPrevHash().hex();
   ret_header["leaderPubKey"] = static_cast<string>(dshead.GetLeaderPubKey());
   ret_header["blockNum"] = to_string(dshead.GetBlockNum());
-<<<<<<< HEAD
-  ret_header["timestamp"] = dshead.GetTimestamp().str();
+
   ret_header["difficultyDS"] = dshead.GetDSDifficulty();
   ret_header["gasPrice"] = dshead.GetGasPrice().str();
   ret_header["PoWWinners"] = Json::Value(Json::arrayValue);
@@ -143,10 +142,7 @@
   for (const auto& dswinner : dshead.GetDSPoWWinners()) {
     ret_header["PoWWinners"].append(static_cast<string>(dswinner.first));
   }
-=======
   ret_header["timestamp"] = to_string(dshead.GetTimestamp());
->>>>>>> 6d3646d6
-
   ret["header"] = ret_header;
 
   ret["signature"] = ret_sign;
