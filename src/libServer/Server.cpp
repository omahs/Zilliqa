--- conflicted
+++ resolved
@@ -47,903 +47,6 @@
     // destructor
 };
 
-<<<<<<< HEAD
-string Server::GetNetworkId() {
-  if (!LOOKUP_NODE_MODE) {
-    throw JsonRpcException(RPC_INVALID_REQUEST, "Sent to a non-lookup");
-  }
-  return to_string(CHAIN_ID);
-}
-
-bool Server::StartCollectorThread() {
-  if (!LOOKUP_NODE_MODE || !ARCHIVAL_LOOKUP) {
-    LOG_GENERAL(
-        WARNING,
-        "Not expected to be called from node other than LOOKUP ARCHIVAL ");
-    return false;
-  }
-  auto collectorThread = [this]() mutable -> void {
-    this_thread::sleep_for(chrono::seconds(POW_WINDOW_IN_SECONDS));
-
-    vector<Transaction> txns;
-    LOG_GENERAL(INFO, "[ARCHLOOK]"
-                          << "Start thread");
-    while (true) {
-      this_thread::sleep_for(chrono::seconds(SEED_TXN_COLLECTION_TIME_IN_SEC));
-      txns.clear();
-
-      if (m_mediator.m_lookup->GetSyncType() == SyncType::NEW_LOOKUP_SYNC) {
-        LOG_GENERAL(INFO, "This new lookup (Seed) is not yet synced..");
-        continue;
-      }
-
-      if (USE_REMOTE_TXN_CREATOR && !m_mediator.m_lookup->GenTxnToSend(
-                                        NUM_TXN_TO_SEND_PER_ACCOUNT, txns)) {
-        LOG_GENERAL(WARNING, "GenTxnToSend failed");
-      }
-
-      if (!txns.empty()) {
-        for (const auto& tx : txns) {
-          m_mediator.m_lookup->AddToTxnShardMap(tx, 0);
-        }
-      }
-      // LOG_GENERAL(INFO, "Size of txns " << txns.size());
-
-      bool hasTxn = false;
-
-      for (auto const& i :
-           {SEND_TYPE::ARCHIVAL_SEND_SHARD, SEND_TYPE::ARCHIVAL_SEND_DS}) {
-        {
-          lock_guard<mutex> g(m_mediator.m_lookup->m_txnShardMapMutex);
-          if (m_mediator.m_lookup->GetTxnFromShardMap(i).empty()) {
-            continue;
-          }
-          hasTxn = true;
-        }
-      }
-
-      if (!hasTxn) {
-        LOG_GENERAL(INFO, "No Txns to send for this seed node");
-        continue;
-      }
-
-      bytes msg = {MessageType::LOOKUP, LookupInstructionType::FORWARDTXN};
-
-      {
-        lock_guard<mutex> g(m_mediator.m_lookup->m_txnShardMapMutex);
-        if (!Messenger::SetForwardTxnBlockFromSeed(
-                msg, MessageOffset::BODY,
-                m_mediator.m_lookup->GetTxnFromShardMap(
-                    SEND_TYPE::ARCHIVAL_SEND_SHARD),
-                m_mediator.m_lookup->GetTxnFromShardMap(
-                    SEND_TYPE::ARCHIVAL_SEND_DS))) {
-          continue;
-        }
-      }
-
-      m_mediator.m_lookup->SendMessageToRandomSeedNode(msg);
-
-      for (auto const& i :
-           {SEND_TYPE::ARCHIVAL_SEND_SHARD, SEND_TYPE::ARCHIVAL_SEND_DS}) {
-        m_mediator.m_lookup->DeleteTxnShardMap(i);
-      }
-    }
-  };
-  DetachedFunction(1, collectorThread);
-  return true;
-}
-
-bool Server::ValidateTxn(const Transaction& tx, const Address& fromAddr,
-                         const Account* sender) const {
-  if (DataConversion::UnpackA(tx.GetVersion()) != CHAIN_ID) {
-    throw JsonRpcException(RPC_VERIFY_REJECTED, "CHAIN_ID incorrect");
-  }
-
-  if (tx.GetCode().size() > MAX_CODE_SIZE_IN_BYTES) {
-    throw JsonRpcException(RPC_VERIFY_REJECTED, "Code size is too large");
-  }
-
-  if (tx.GetGasPrice() <
-      m_mediator.m_dsBlockChain.GetLastBlock().GetHeader().GetGasPrice()) {
-    throw JsonRpcException(RPC_VERIFY_REJECTED,
-                           "GasPrice " + tx.GetGasPrice().convert_to<string>() +
-                               " lower than minimum allowable " +
-                               m_mediator.m_dsBlockChain.GetLastBlock()
-                                   .GetHeader()
-                                   .GetGasPrice()
-                                   .convert_to<string>());
-  }
-  if (!m_mediator.m_validator->VerifyTransaction(tx)) {
-    throw JsonRpcException(RPC_VERIFY_REJECTED, "Unable to verify transaction");
-  }
-
-  unsigned int num_shards = m_mediator.m_lookup->GetShardPeers().size();
-
-  if (fromAddr == Address()) {
-    throw JsonRpcException(RPC_INVALID_ADDRESS_OR_KEY,
-                           "Invalid address for issuing transactions");
-  }
-
-  if (sender == nullptr) {
-    throw JsonRpcException(RPC_INVALID_ADDRESS_OR_KEY,
-                           "The sender of the txn has no balance");
-  }
-
-  if (num_shards == 0) {
-    throw JsonRpcException(RPC_IN_WARMUP, "No Shards yet");
-  }
-
-  return true;
-}
-
-Json::Value Server::CreateTransaction(const Json::Value& _json) {
-  LOG_MARKER();
-
-  if (!LOOKUP_NODE_MODE) {
-    throw JsonRpcException(RPC_INVALID_REQUEST, "Sent to a non-lookup");
-  }
-
-  try {
-    if (!JSONConversion::checkJsonTx(_json)) {
-      throw JsonRpcException(RPC_PARSE_ERROR, "Invalid Transaction JSON");
-    }
-
-    Transaction tx = JSONConversion::convertJsontoTx(_json);
-
-    Json::Value ret;
-
-    const PubKey& senderPubKey = tx.GetSenderPubKey();
-    const Address fromAddr = Account::GetAddressFromPublicKey(senderPubKey);
-    const Account* sender = AccountStore::GetInstance().GetAccount(fromAddr);
-
-    if (!ValidateTxn(tx, fromAddr, sender)) {
-      return ret;
-    }
-
-    const unsigned int num_shards = m_mediator.m_lookup->GetShardPeers().size();
-    const unsigned int shard = Transaction::GetShardIndex(fromAddr, num_shards);
-    unsigned int mapIndex = shard;
-    switch (Transaction::GetTransactionType(tx)) {
-      case Transaction::NON_CONTRACT:
-        if (ARCHIVAL_LOOKUP) {
-          mapIndex = SEND_TYPE::ARCHIVAL_SEND_SHARD;
-        }
-        ret["Info"] = "Non-contract txn, sent to shard";
-        break;
-      case Transaction::CONTRACT_CREATION:
-        if (!ENABLE_SC) {
-          throw JsonRpcException(RPC_MISC_ERROR, "Smart contract is disabled");
-        }
-        if (ARCHIVAL_LOOKUP) {
-          mapIndex = SEND_TYPE::ARCHIVAL_SEND_SHARD;
-        }
-        ret["Info"] = "Contract Creation txn, sent to shard";
-        ret["ContractAddress"] =
-            Account::GetAddressForContract(fromAddr, sender->GetNonce()).hex();
-        break;
-      case Transaction::CONTRACT_CALL: {
-        if (!ENABLE_SC) {
-          throw JsonRpcException(RPC_MISC_ERROR, "Smart contract is disabled");
-        }
-        const Account* account =
-            AccountStore::GetInstance().GetAccount(tx.GetToAddr());
-
-        if (account == nullptr) {
-          throw JsonRpcException(RPC_INVALID_ADDRESS_OR_KEY, "To addr is null");
-        }
-
-        else if (!account->isContract()) {
-          throw JsonRpcException(RPC_INVALID_ADDRESS_OR_KEY,
-                                 "Non - contract address called");
-        }
-
-        unsigned int to_shard =
-            Transaction::GetShardIndex(tx.GetToAddr(), num_shards);
-        bool sendToDs = false;
-        if (_json.isMember("priority")) {
-          sendToDs = _json["priority"].asBool();
-        }
-        if ((to_shard == shard) && !sendToDs) {
-          if (ARCHIVAL_LOOKUP) {
-            mapIndex = SEND_TYPE::ARCHIVAL_SEND_SHARD;
-          }
-          ret["Info"] =
-              "Contract Txn, Shards Match of the sender "
-              "and reciever";
-        } else {
-          if (ARCHIVAL_LOOKUP) {
-            mapIndex = SEND_TYPE::ARCHIVAL_SEND_DS;
-          } else {
-            mapIndex = num_shards;
-          }
-          ret["Info"] = "Contract Txn, Sent To Ds";
-        }
-      } break;
-      case Transaction::ERROR:
-        throw JsonRpcException(RPC_INVALID_ADDRESS_OR_KEY,
-                               "Code is empty and To addr is null");
-        break;
-      default:
-        throw JsonRpcException(RPC_MISC_ERROR, "Txn type unexpected");
-    }
-    if (!m_mediator.m_lookup->AddToTxnShardMap(tx, mapIndex)) {
-      throw JsonRpcException(RPC_DATABASE_ERROR,
-                             "Txn could not be added as database exceeded "
-                             "limit or the txn was already present");
-    }
-    ret["TranID"] = tx.GetTranID().hex();
-    return ret;
-  } catch (const JsonRpcException& je) {
-    throw je;
-  } catch (exception& e) {
-    LOG_GENERAL(INFO,
-                "[Error]" << e.what() << " Input: " << _json.toStyledString());
-    throw JsonRpcException(RPC_MISC_ERROR, "Unable to Process");
-  }
-}
-
-Json::Value Server::GetTransaction(const string& transactionHash) {
-  LOG_MARKER();
-
-  if (!LOOKUP_NODE_MODE) {
-    throw JsonRpcException(RPC_INVALID_REQUEST, "Sent to a non-lookup");
-  }
-
-  try {
-    TxBodySharedPtr tptr;
-    TxnHash tranHash(transactionHash);
-    if (transactionHash.size() != TRAN_HASH_SIZE * 2) {
-      throw JsonRpcException(RPC_INVALID_PARAMS, "Size not appropriate");
-    }
-    bool isPresent = BlockStorage::GetBlockStorage().GetTxBody(tranHash, tptr);
-    bool isPresentHistorical = false;
-    if (m_mediator.m_lookup->m_historicalDB && !isPresent) {
-      isPresentHistorical =
-          BlockStorage::GetBlockStorage().GetTxnFromHistoricalDB(tranHash,
-                                                                 tptr);
-    }
-    if (isPresentHistorical || isPresent) {
-      Json::Value _json;
-      return JSONConversion::convertTxtoJson(*tptr);
-    } else {
-      throw JsonRpcException(RPC_DATABASE_ERROR, "Txn Hash not Present");
-    }
-  } catch (const JsonRpcException& je) {
-    throw je;
-  } catch (exception& e) {
-    LOG_GENERAL(INFO, "[Error]" << e.what() << " Input: " << transactionHash);
-    throw JsonRpcException(RPC_MISC_ERROR, "Unable to Process");
-  }
-}
-
-Json::Value Server::GetDsBlock(const string& blockNum) {
-  if (!LOOKUP_NODE_MODE) {
-    throw JsonRpcException(RPC_INVALID_REQUEST, "Sent to a non-lookup");
-  }
-
-  try {
-    uint64_t BlockNum = stoull(blockNum);
-    return JSONConversion::convertDSblocktoJson(
-        m_mediator.m_dsBlockChain.GetBlock(BlockNum));
-  } catch (const JsonRpcException& je) {
-    throw je;
-  } catch (runtime_error& e) {
-    LOG_GENERAL(INFO, "[Error]" << e.what() << " Input: " << blockNum);
-    throw JsonRpcException(RPC_INVALID_PARAMS, "String not numeric");
-  } catch (invalid_argument& e) {
-    LOG_GENERAL(INFO, "[Error]" << e.what() << " Input: " << blockNum);
-    throw JsonRpcException(RPC_INVALID_PARAMS, "Invalid arugment");
-  } catch (out_of_range& e) {
-    LOG_GENERAL(INFO, "[Error]" << e.what() << " Input: " << blockNum);
-    throw JsonRpcException(RPC_INVALID_PARAMS, "Out of range");
-  } catch (exception& e) {
-    LOG_GENERAL(INFO, "[Error]" << e.what() << " Input: " << blockNum);
-    throw JsonRpcException(RPC_MISC_ERROR, "Unable To Process");
-  }
-}
-
-Json::Value Server::GetTxBlock(const string& blockNum) {
-  if (!LOOKUP_NODE_MODE) {
-    throw JsonRpcException(RPC_INVALID_REQUEST, "Sent to a non-lookup");
-  }
-
-  try {
-    uint64_t BlockNum = stoull(blockNum);
-    return JSONConversion::convertTxBlocktoJson(
-        m_mediator.m_txBlockChain.GetBlock(BlockNum));
-  } catch (const JsonRpcException& je) {
-    throw je;
-  } catch (runtime_error& e) {
-    LOG_GENERAL(INFO, "[Error]" << e.what() << " Input: " << blockNum);
-    throw JsonRpcException(RPC_INVALID_PARAMS, "String not numeric");
-  } catch (invalid_argument& e) {
-    LOG_GENERAL(INFO, "[Error]" << e.what() << " Input: " << blockNum);
-    throw JsonRpcException(RPC_INVALID_PARAMS, "Invalid arugment");
-  } catch (out_of_range& e) {
-    LOG_GENERAL(INFO, "[Error]" << e.what() << " Input: " << blockNum);
-    throw JsonRpcException(RPC_INVALID_PARAMS, "Out of range");
-  } catch (exception& e) {
-    LOG_GENERAL(INFO, "[Error]" << e.what() << " Input: " << blockNum);
-    throw JsonRpcException(RPC_MISC_ERROR, "Unable To Process");
-  }
-}
-
-string Server::GetMinimumGasPrice() {
-  if (!LOOKUP_NODE_MODE) {
-    throw JsonRpcException(RPC_INVALID_REQUEST, "Sent to a non-lookup");
-  }
-
-  return m_mediator.m_dsBlockChain.GetLastBlock()
-      .GetHeader()
-      .GetGasPrice()
-      .str();
-}
-
-Json::Value Server::GetLatestDsBlock() {
-  if (!LOOKUP_NODE_MODE) {
-    throw JsonRpcException(RPC_INVALID_REQUEST, "Sent to a non-lookup");
-  }
-
-  LOG_MARKER();
-  DSBlock Latest = m_mediator.m_dsBlockChain.GetLastBlock();
-
-  LOG_EPOCH(INFO, m_mediator.m_currentEpochNum,
-            "BlockNum " << Latest.GetHeader().GetBlockNum()
-                        << "  Timestamp:        " << Latest.GetTimestamp());
-
-  return JSONConversion::convertDSblocktoJson(Latest);
-}
-
-Json::Value Server::GetLatestTxBlock() {
-  LOG_MARKER();
-
-  if (!LOOKUP_NODE_MODE) {
-    throw JsonRpcException(RPC_INVALID_REQUEST, "Sent to a non-lookup");
-  }
-
-  TxBlock Latest = m_mediator.m_txBlockChain.GetLastBlock();
-
-  LOG_EPOCH(INFO, m_mediator.m_currentEpochNum,
-            "BlockNum " << Latest.GetHeader().GetBlockNum()
-                        << "  Timestamp:        " << Latest.GetTimestamp());
-
-  return JSONConversion::convertTxBlocktoJson(Latest);
-}
-
-Json::Value Server::GetBalance(const string& address) {
-  LOG_MARKER();
-
-  if (!LOOKUP_NODE_MODE) {
-    throw JsonRpcException(RPC_INVALID_REQUEST, "Sent to a non-lookup");
-  }
-
-  try {
-    if (address.size() != ACC_ADDR_SIZE * 2) {
-      throw JsonRpcException(RPC_INVALID_PARAMETER,
-                             "Address size not appropriate");
-    }
-
-    bytes tmpaddr;
-    if (!DataConversion::HexStrToUint8Vec(address, tmpaddr)) {
-      throw JsonRpcException(RPC_INVALID_ADDRESS_OR_KEY, "invalid address");
-    }
-    Address addr(tmpaddr);
-    const Account* account = AccountStore::GetInstance().GetAccount(addr);
-
-    Json::Value ret;
-    if (account != nullptr) {
-      boost::multiprecision::uint128_t balance = account->GetBalance();
-      uint64_t nonce = account->GetNonce();
-
-      ret["balance"] = balance.str();
-      ret["nonce"] = static_cast<unsigned int>(nonce);
-      LOG_GENERAL(INFO, "balance " << balance.str() << " nonce: " << nonce);
-    } else if (account == nullptr) {
-      throw JsonRpcException(RPC_INVALID_ADDRESS_OR_KEY,
-                             "Account is not created");
-    }
-
-    return ret;
-  } catch (const JsonRpcException& je) {
-    throw je;
-  } catch (exception& e) {
-    LOG_GENERAL(INFO, "[Error]" << e.what() << " Input: " << address);
-    throw JsonRpcException(RPC_MISC_ERROR, "Unable To Process");
-  }
-}
-
-Json::Value Server::GetSmartContractState(const string& address) {
-  LOG_MARKER();
-
-  if (!LOOKUP_NODE_MODE) {
-    throw JsonRpcException(RPC_INVALID_REQUEST, "Sent to a non-lookup");
-  }
-
-  try {
-    Json::Value _json;
-    if (address.size() != ACC_ADDR_SIZE * 2) {
-      throw JsonRpcException(RPC_INVALID_PARAMETER,
-                             "Address size not appropriate");
-    }
-    bytes tmpaddr;
-    if (!DataConversion::HexStrToUint8Vec(address, tmpaddr)) {
-      throw JsonRpcException(RPC_INVALID_ADDRESS_OR_KEY, "invalid address");
-    }
-
-    Address addr(tmpaddr);
-    const Account* account = AccountStore::GetInstance().GetAccount(addr);
-
-    if (account == nullptr) {
-      throw JsonRpcException(RPC_INVALID_ADDRESS_OR_KEY,
-                             "Address does not exist");
-    }
-
-    if (!account->isContract()) {
-      throw JsonRpcException(RPC_INVALID_ADDRESS_OR_KEY,
-                             "Address not contract address");
-    }
-
-    return account->GetStateJson(false);
-  } catch (const JsonRpcException& je) {
-    throw je;
-  } catch (exception& e) {
-    LOG_GENERAL(INFO, "[Error]" << e.what() << " Input: " << address);
-    throw JsonRpcException(RPC_MISC_ERROR, "Unable To Process");
-  }
-}
-
-Json::Value Server::GetSmartContractInit(const string& address) {
-  LOG_MARKER();
-
-  if (!LOOKUP_NODE_MODE) {
-    throw JsonRpcException(RPC_INVALID_REQUEST, "Sent to a non-lookup");
-  }
-
-  try {
-    Json::Value _json;
-    if (address.size() != ACC_ADDR_SIZE * 2) {
-      throw JsonRpcException(RPC_INVALID_PARAMETER,
-                             "Address size not appropriate");
-    }
-
-    bytes tmpaddr;
-    if (!DataConversion::HexStrToUint8Vec(address, tmpaddr)) {
-      throw JsonRpcException(RPC_INVALID_ADDRESS_OR_KEY, "invalid address");
-    }
-    Address addr(tmpaddr);
-    const Account* account = AccountStore::GetInstance().GetAccount(addr);
-
-    if (account == nullptr) {
-      throw JsonRpcException(RPC_INVALID_ADDRESS_OR_KEY,
-                             "Address does not exist");
-    }
-    if (!account->isContract()) {
-      throw JsonRpcException(RPC_INVALID_ADDRESS_OR_KEY,
-                             "Address not contract address");
-    }
-
-    return account->GetInitJson(false);
-  } catch (const JsonRpcException& je) {
-    throw je;
-  } catch (exception& e) {
-    LOG_GENERAL(INFO, "[Error]" << e.what() << " Input: " << address);
-    throw JsonRpcException(RPC_MISC_ERROR, "Unable To Process");
-  }
-}
-
-Json::Value Server::GetSmartContractCode(const string& address) {
-  LOG_MARKER();
-
-  if (!LOOKUP_NODE_MODE) {
-    throw JsonRpcException(RPC_INVALID_REQUEST, "Sent to a non-lookup");
-  }
-
-  try {
-    if (address.size() != ACC_ADDR_SIZE * 2) {
-      throw JsonRpcException(RPC_INVALID_PARAMETER,
-                             "Address size not appropriate");
-    }
-    bytes tmpaddr;
-    if (!DataConversion::HexStrToUint8Vec(address, tmpaddr)) {
-      throw JsonRpcException(RPC_INVALID_ADDRESS_OR_KEY, "invalid address");
-    }
-    Address addr(tmpaddr);
-    const Account* account = AccountStore::GetInstance().GetAccount(addr);
-
-    if (account == nullptr) {
-      throw JsonRpcException(RPC_INVALID_ADDRESS_OR_KEY,
-                             "Address does not exist");
-    }
-
-    if (!account->isContract()) {
-      throw JsonRpcException(RPC_INVALID_ADDRESS_OR_KEY,
-                             "Address not contract address");
-    }
-
-    Json::Value _json;
-    _json["code"] = DataConversion::CharArrayToString(account->GetCode());
-    return _json;
-  } catch (const JsonRpcException& je) {
-    throw je;
-  } catch (exception& e) {
-    LOG_GENERAL(INFO, "[Error]" << e.what() << " Input: " << address);
-    throw JsonRpcException(RPC_MISC_ERROR, "Unable To Process");
-  }
-}
-
-Json::Value Server::GetSmartContracts(const string& address) {
-  LOG_MARKER();
-
-  if (!LOOKUP_NODE_MODE) {
-    throw JsonRpcException(RPC_INVALID_REQUEST, "Sent to a non-lookup");
-  }
-
-  try {
-    if (address.size() != ACC_ADDR_SIZE * 2) {
-      throw JsonRpcException(RPC_INVALID_PARAMETER,
-                             "Address size not appropriate");
-    }
-    bytes tmpaddr;
-    if (!DataConversion::HexStrToUint8Vec(address, tmpaddr)) {
-      throw JsonRpcException(RPC_INVALID_ADDRESS_OR_KEY,
-                             "Address is not a hex string");
-    }
-
-    Address addr(tmpaddr);
-    const Account* account = AccountStore::GetInstance().GetAccount(addr);
-
-    if (account == nullptr) {
-      throw JsonRpcException(RPC_INVALID_ADDRESS_OR_KEY,
-                             "Address does not exist");
-    }
-    if (account->isContract()) {
-      throw JsonRpcException(RPC_INVALID_ADDRESS_OR_KEY,
-                             "A contract account queried");
-    }
-    uint64_t nonce = account->GetNonce();
-    //[TODO] find out a more efficient way (using storage)
-    Json::Value _json;
-
-    for (uint64_t i = 0; i < nonce; i++) {
-      Address contractAddr = Account::GetAddressForContract(addr, i);
-      const Account* contractAccount =
-          AccountStore::GetInstance().GetAccount(contractAddr);
-
-      if (contractAccount == nullptr || !contractAccount->isContract()) {
-        continue;
-      }
-
-      Json::Value tmpJson;
-      tmpJson["address"] = contractAddr.hex();
-      tmpJson["state"] = GetSmartContractState(contractAddr.hex());
-
-      _json.append(tmpJson);
-    }
-    return _json;
-  } catch (const JsonRpcException& je) {
-    throw je;
-  } catch (exception& e) {
-    LOG_GENERAL(INFO, "[Error]" << e.what() << " Input: " << address);
-    throw JsonRpcException(RPC_MISC_ERROR, "Unable To Process");
-  }
-}
-
-string Server::GetContractAddressFromTransactionID(const string& tranID) {
-  if (!LOOKUP_NODE_MODE) {
-    throw JsonRpcException(RPC_INVALID_REQUEST, "Sent to a non-lookup");
-  }
-
-  try {
-    TxBodySharedPtr tptr;
-    TxnHash tranHash(tranID);
-    if (tranID.size() != TRAN_HASH_SIZE * 2) {
-      throw JsonRpcException(RPC_INVALID_PARAMETER,
-                             "Address size not appropriate");
-    }
-    bool isPresent = BlockStorage::GetBlockStorage().GetTxBody(tranHash, tptr);
-    if (!isPresent) {
-      throw JsonRpcException(RPC_INVALID_ADDRESS_OR_KEY,
-                             "Txn Hash not Present");
-    }
-    const Transaction& tx = tptr->GetTransaction();
-    if (tx.GetCode().empty() || tx.GetToAddr() != NullAddress) {
-      throw JsonRpcException(RPC_INVALID_ADDRESS_OR_KEY,
-                             "ID is not a contract txn");
-    }
-
-    return Account::GetAddressForContract(tx.GetSenderAddr(), tx.GetNonce() - 1)
-        .hex();
-  } catch (const JsonRpcException& je) {
-    throw je;
-  } catch (exception& e) {
-    LOG_GENERAL(WARNING, "[Error]" << e.what() << " Input " << tranID);
-    throw JsonRpcException(RPC_MISC_ERROR, "Unable To Process");
-  }
-}
-
-Json::Value Server::IsTxnInMemPool(const string& tranID) {
-  if (LOOKUP_NODE_MODE) {
-    throw JsonRpcException(RPC_INVALID_REQUEST, "Sent to a lookup");
-  }
-  try {
-    if (tranID.size() != TRAN_HASH_SIZE * 2) {
-      throw JsonRpcException(RPC_INVALID_PARAMETER,
-                             "Txn Hash size not appropriate");
-    }
-
-    TxnHash tranHash(tranID);
-    Json::Value _json;
-
-    switch (m_mediator.m_node->IsTxnInMemPool(tranHash)) {
-      case PoolTxnStatus::NOT_PRESENT:
-        _json["present"] = false;
-        _json["code"] = PoolTxnStatus::NOT_PRESENT;
-        return _json;
-      case PoolTxnStatus::PRESENT_NONCE_HIGH:
-        _json["present"] = true;
-        _json["code"] = PoolTxnStatus::PRESENT_NONCE_HIGH;
-        _json["info"] = "Nonce too high";
-        return _json;
-      case PoolTxnStatus::PRESENT_GAS_EXCEEDED:
-        _json["present"] = true;
-        _json["code"] = PoolTxnStatus::PRESENT_GAS_EXCEEDED;
-        _json["info"] = "Could not fit in as microblock gas limit reached";
-        return _json;
-      case PoolTxnStatus::ERROR:
-        throw JsonRpcException(RPC_INTERNAL_ERROR, "Processing transactions");
-      default:
-        throw JsonRpcException(RPC_MISC_ERROR, "Unable to process");
-    }
-  } catch (const JsonRpcException& je) {
-    throw je;
-  } catch (exception& e) {
-    LOG_GENERAL(WARNING, "[Error]" << e.what() << " Input " << tranID);
-    throw JsonRpcException(RPC_MISC_ERROR,
-                           string("Unable To Process: ") + e.what());
-  }
-}
-
-unsigned int Server::GetNumPeers() {
-  LOG_MARKER();
-
-  if (!LOOKUP_NODE_MODE) {
-    throw JsonRpcException(RPC_INVALID_REQUEST, "Sent to a non-lookup");
-  }
-
-  unsigned int numPeers = m_mediator.m_lookup->GetNodePeers().size();
-  lock_guard<mutex> g(m_mediator.m_mutexDSCommittee);
-  return numPeers + m_mediator.m_DSCommittee->size();
-}
-
-string Server::GetNumTxBlocks() {
-  LOG_MARKER();
-
-  if (!LOOKUP_NODE_MODE) {
-    throw JsonRpcException(RPC_INVALID_REQUEST, "Sent to a non-lookup");
-  }
-
-  return to_string(m_mediator.m_txBlockChain.GetBlockCount());
-}
-
-string Server::GetNumDSBlocks() {
-  LOG_MARKER();
-
-  if (!LOOKUP_NODE_MODE) {
-    throw JsonRpcException(RPC_INVALID_REQUEST, "Sent to a non-lookup");
-  }
-
-  return to_string(m_mediator.m_dsBlockChain.GetBlockCount());
-}
-
-uint8_t Server::GetPrevDSDifficulty() {
-  if (!LOOKUP_NODE_MODE) {
-    throw JsonRpcException(RPC_INVALID_REQUEST, "Sent to a non-lookup");
-  }
-
-  return m_mediator.m_dsBlockChain.GetLastBlock().GetHeader().GetDSDifficulty();
-}
-
-uint8_t Server::GetPrevDifficulty() {
-  if (!LOOKUP_NODE_MODE) {
-    throw JsonRpcException(RPC_INVALID_REQUEST, "Sent to a non-lookup");
-  }
-
-  return m_mediator.m_dsBlockChain.GetLastBlock().GetHeader().GetDifficulty();
-}
-
-string Server::GetNumTransactions() {
-  LOG_MARKER();
-
-  if (!LOOKUP_NODE_MODE) {
-    throw JsonRpcException(RPC_INVALID_REQUEST, "Sent to a non-lookup");
-  }
-
-  lock_guard<mutex> g(m_mutexBlockTxPair);
-
-  uint64_t currBlock =
-      m_mediator.m_txBlockChain.GetLastBlock().GetHeader().GetBlockNum();
-  if (m_BlockTxPair.first < currBlock) {
-    for (uint64_t i = m_BlockTxPair.first + 1; i <= currBlock; i++) {
-      m_BlockTxPair.second +=
-          m_mediator.m_txBlockChain.GetBlock(i).GetHeader().GetNumTxs();
-    }
-  }
-  m_BlockTxPair.first = currBlock;
-
-  return m_BlockTxPair.second.str();
-}
-
-size_t Server::GetNumTransactions(uint64_t blockNum) {
-  if (!LOOKUP_NODE_MODE) {
-    throw JsonRpcException(RPC_INVALID_REQUEST, "Sent to a non-lookup");
-  }
-
-  uint64_t currBlockNum =
-      m_mediator.m_txBlockChain.GetLastBlock().GetHeader().GetBlockNum();
-
-  if (blockNum >= currBlockNum) {
-    return 0;
-  }
-
-  size_t i, res = 0;
-
-  for (i = blockNum + 1; i <= currBlockNum; i++) {
-    res += m_mediator.m_txBlockChain.GetBlock(i).GetHeader().GetNumTxs();
-  }
-
-  return res;
-}
-double Server::GetTransactionRate() {
-  LOG_MARKER();
-
-  if (!LOOKUP_NODE_MODE) {
-    throw JsonRpcException(RPC_INVALID_REQUEST, "Sent to a non-lookup");
-  }
-
-  uint64_t refBlockNum =
-      m_mediator.m_txBlockChain.GetLastBlock().GetHeader().GetBlockNum();
-
-  uint64_t refTimeTx = 0;
-
-  if (refBlockNum <= REF_BLOCK_DIFF) {
-    if (refBlockNum <= 1) {
-      LOG_GENERAL(INFO, "Not enough blocks for information");
-      return 0;
-    } else {
-      refBlockNum = 1;
-      // In case there are less than REF_DIFF_BLOCKS blocks in blockchain,
-      // blocknum 1 can be ref block;
-    }
-  } else {
-    refBlockNum = refBlockNum - REF_BLOCK_DIFF;
-  }
-
-  boost::multiprecision::cpp_dec_float_50 numTxns(
-      Server::GetNumTransactions(refBlockNum));
-  LOG_GENERAL(INFO, "Num Txns: " << numTxns);
-
-  try {
-    TxBlock tx = m_mediator.m_txBlockChain.GetBlock(refBlockNum);
-    refTimeTx = tx.GetTimestamp();
-  } catch (const JsonRpcException& je) {
-    throw je;
-  } catch (const char* msg) {
-    if (string(msg) == "Blocknumber Absent") {
-      LOG_GENERAL(INFO, "Error in fetching ref block");
-    }
-    return 0;
-  }
-
-  uint64_t TimeDiff =
-      m_mediator.m_txBlockChain.GetLastBlock().GetTimestamp() - refTimeTx;
-
-  if (TimeDiff == 0 || refTimeTx == 0) {
-    // something went wrong
-    LOG_GENERAL(INFO, "TimeDiff or refTimeTx = 0 \n TimeDiff:"
-                          << TimeDiff << " refTimeTx:" << refTimeTx);
-    return 0;
-  }
-  numTxns = numTxns * 1000000;  // conversion from microseconds to seconds
-  boost::multiprecision::cpp_dec_float_50 TimeDiffFloat =
-      static_cast<boost::multiprecision::cpp_dec_float_50>(TimeDiff);
-  boost::multiprecision::cpp_dec_float_50 ans = numTxns / TimeDiffFloat;
-
-  return ans.convert_to<double>();
-}
-
-double Server::GetDSBlockRate() {
-  LOG_MARKER();
-
-  if (!LOOKUP_NODE_MODE) {
-    throw JsonRpcException(RPC_INVALID_REQUEST, "Sent to a non-lookup");
-  }
-
-  string numDSblockStr = to_string(m_mediator.m_dsBlockChain.GetBlockCount());
-  boost::multiprecision::cpp_dec_float_50 numDs(numDSblockStr);
-
-  if (m_StartTimeDs == 0)  // case when m_StartTime has not been set
-  {
-    try {
-      // Refernce time chosen to be the first block's timestamp
-      DSBlock dsb = m_mediator.m_dsBlockChain.GetBlock(1);
-      m_StartTimeDs = dsb.GetTimestamp();
-    } catch (const JsonRpcException& je) {
-      throw je;
-    } catch (const char* msg) {
-      if (string(msg) == "Blocknumber Absent") {
-        LOG_GENERAL(INFO, "No DSBlock has been mined yet");
-      }
-      return 0;
-    }
-  }
-  uint64_t TimeDiff =
-      m_mediator.m_dsBlockChain.GetLastBlock().GetTimestamp() - m_StartTimeDs;
-
-  if (TimeDiff == 0) {
-    LOG_GENERAL(INFO, "Wait till the second block");
-    return 0;
-  }
-  // To convert from microSeconds to seconds
-  numDs = numDs * 1000000;
-  boost::multiprecision::cpp_dec_float_50 TimeDiffFloat =
-      static_cast<boost::multiprecision::cpp_dec_float_50>(TimeDiff);
-  boost::multiprecision::cpp_dec_float_50 ans = numDs / TimeDiffFloat;
-  return ans.convert_to<double>();
-}
-
-double Server::GetTxBlockRate() {
-  LOG_MARKER();
-
-  if (!LOOKUP_NODE_MODE) {
-    throw JsonRpcException(RPC_INVALID_REQUEST, "Sent to a non-lookup");
-  }
-
-  string numTxblockStr = to_string(m_mediator.m_txBlockChain.GetBlockCount());
-  boost::multiprecision::cpp_dec_float_50 numTx(numTxblockStr);
-
-  if (m_StartTimeTx == 0) {
-    try {
-      // Reference Time chosen to be first block's timestamp
-      TxBlock txb = m_mediator.m_txBlockChain.GetBlock(1);
-      m_StartTimeTx = txb.GetTimestamp();
-    } catch (const char* msg) {
-      if (string(msg) == "Blocknumber Absent") {
-        LOG_GENERAL(INFO, "No TxBlock has been mined yet");
-      }
-      return 0;
-    }
-  }
-  uint64_t TimeDiff =
-      m_mediator.m_txBlockChain.GetLastBlock().GetTimestamp() - m_StartTimeTx;
-
-  if (TimeDiff == 0) {
-    LOG_GENERAL(INFO, "Wait till the second block");
-    return 0;
-  }
-  // To convert from microSeconds to seconds
-  numTx = numTx * 1000000;
-  boost::multiprecision::cpp_dec_float_50 TimeDiffFloat(to_string(TimeDiff));
-  boost::multiprecision::cpp_dec_float_50 ans = numTx / TimeDiffFloat;
-  return ans.convert_to<double>();
-=======
-Server::ContractType Server::GetTransactionType(const Transaction& tx) const {
-  if (!tx.GetData().empty() && tx.GetToAddr() != NullAddress) {
-    return CONTRACT_CALL;
-  }
-
-  if (!tx.GetCode().empty() && tx.GetToAddr() == NullAddress) {
-    return CONTRACT_CREATION;
-  }
-
-  if (tx.GetData().empty() && tx.GetToAddr() != NullAddress &&
-      tx.GetCode().empty()) {
-    return NON_CONTRACT;
-  }
-
-  return ERROR;
->>>>>>> 23cf0d9c
-}
-
 string Server::GetCurrentMiniEpoch() {
   LOG_MARKER();
 
