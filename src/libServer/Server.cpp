/*
 * Copyright (C) 2019 Zilliqa
 *
 * This program is free software: you can redistribute it and/or modify
 * it under the terms of the GNU General Public License as published by
 * the Free Software Foundation, either version 3 of the License, or
 * (at your option) any later version.
 *
 * This program is distributed in the hope that it will be useful,
 * but WITHOUT ANY WARRANTY; without even the implied warranty of
 * MERCHANTABILITY or FITNESS FOR A PARTICULAR PURPOSE.  See the
 * GNU General Public License for more details.
 *
 * You should have received a copy of the GNU General Public License
 * along with this program.  If not, see <https://www.gnu.org/licenses/>.
 */

#include "JSONConversion.h"

#include <boost/multiprecision/cpp_dec_float.hpp>
#include "depends/jsonrpc/include/jsonrpccpp/server.h"
#pragma GCC diagnostic push
#pragma GCC diagnostic ignored "-Wunused-parameter"
#include <boost/multiprecision/cpp_int.hpp>
#pragma GCC diagnostic pop
#include <iostream>

#include "Server.h"
#include "common/MempoolEnum.h"
#include "common/Messages.h"
#include "common/Serializable.h"
#include "libCrypto/Schnorr.h"
#include "libCrypto/Sha2.h"
#include "libData/AccountData/Account.h"
#include "libData/AccountData/AccountStore.h"
#include "libData/AccountData/Transaction.h"
#include "libMediator/Mediator.h"
#include "libMessage/Messenger.h"
#include "libNetwork/Blacklist.h"
#include "libNetwork/P2PComm.h"
#include "libNetwork/Peer.h"
#include "libPersistence/BlockStorage.h"
#include "libUtils/DetachedFunction.h"
#include "libUtils/Logger.h"
#include "libUtils/TimeUtils.h"

using namespace jsonrpc;
using namespace std;

CircularArray<std::string> Server::m_RecentTransactions;
std::mutex Server::m_mutexRecentTxns;

const unsigned int PAGE_SIZE = 10;
const unsigned int NUM_PAGES_CACHE = 2;
const unsigned int TXN_PAGE_SIZE = 100;

//[warning] do not make this constant too big as it loops over blockchain
const unsigned int REF_BLOCK_DIFF = 1;

Server::Server(Mediator& mediator, AbstractServerConnector& server)
    : AbstractZServer(server), m_mediator(mediator) {
  m_StartTimeTx = 0;
  m_StartTimeDs = 0;
  m_DSBlockCache.first = 0;
  m_DSBlockCache.second.resize(NUM_PAGES_CACHE * PAGE_SIZE);
  m_TxBlockCache.first = 0;
  m_TxBlockCache.second.resize(NUM_PAGES_CACHE * PAGE_SIZE);
  m_RecentTransactions.resize(TXN_PAGE_SIZE);
  m_TxBlockCountSumPair.first = 0;
  m_TxBlockCountSumPair.second = 0;
  random_device rd;
  m_eng = mt19937(rd());
}

Server::~Server(){
    // destructor
};

string Server::GetNetworkId() {
  if (!LOOKUP_NODE_MODE) {
    throw JsonRpcException(RPC_INVALID_REQUEST, "Sent to a non-lookup");
  }
  return to_string(CHAIN_ID);
}

bool Server::StartCollectorThread() {
  if (!LOOKUP_NODE_MODE || !ARCHIVAL_LOOKUP) {
    LOG_GENERAL(
        WARNING,
        "Not expected to be called from node other than LOOKUP ARCHIVAL ");
    return false;
  }
  auto collectorThread = [this]() mutable -> void {
    this_thread::sleep_for(chrono::seconds(POW_WINDOW_IN_SECONDS));

    vector<Transaction> txns;
    LOG_GENERAL(INFO, "[ARCHLOOK]"
                          << "Start thread");
    while (true) {
      this_thread::sleep_for(chrono::seconds(SEED_TXN_COLLECTION_TIME_IN_SEC));
      txns.clear();

      if (m_mediator.m_lookup->GetSyncType() == SyncType::NEW_LOOKUP_SYNC) {
        LOG_GENERAL(INFO, "This new lookup (Seed) is not yet synced..");
        continue;
      }

      if (USE_REMOTE_TXN_CREATOR && !m_mediator.m_lookup->GenTxnToSend(
                                        NUM_TXN_TO_SEND_PER_ACCOUNT, txns)) {
        LOG_GENERAL(WARNING, "GenTxnToSend failed");
      }

      if (!txns.empty()) {
        for (const auto& tx : txns) {
          m_mediator.m_lookup->AddToTxnShardMap(tx, 0);
        }
      }
      // LOG_GENERAL(INFO, "Size of txns " << txns.size());

      bool hasTxn = false;

      for (auto const& i :
           {SEND_TYPE::ARCHIVAL_SEND_SHARD, SEND_TYPE::ARCHIVAL_SEND_DS}) {
        {
          lock_guard<mutex> g(m_mediator.m_lookup->m_txnShardMapMutex);
          if (m_mediator.m_lookup->GetTxnFromShardMap(i).empty()) {
            continue;
          }
          hasTxn = true;
        }
      }

      if (!hasTxn) {
        LOG_GENERAL(INFO, "No Txns to send for this seed node");
        continue;
      }

      bytes msg = {MessageType::LOOKUP, LookupInstructionType::FORWARDTXN};

      {
        lock_guard<mutex> g(m_mediator.m_lookup->m_txnShardMapMutex);
        if (!Messenger::SetForwardTxnBlockFromSeed(
                msg, MessageOffset::BODY,
                m_mediator.m_lookup->GetTxnFromShardMap(
                    SEND_TYPE::ARCHIVAL_SEND_SHARD),
                m_mediator.m_lookup->GetTxnFromShardMap(
                    SEND_TYPE::ARCHIVAL_SEND_DS))) {
          continue;
        }
      }

      m_mediator.m_lookup->SendMessageToRandomSeedNode(msg);

      for (auto const& i :
           {SEND_TYPE::ARCHIVAL_SEND_SHARD, SEND_TYPE::ARCHIVAL_SEND_DS}) {
        m_mediator.m_lookup->DeleteTxnShardMap(i);
      }
    }
  };
  DetachedFunction(1, collectorThread);
  return true;
}

bool Server::ValidateTxn(const Transaction& tx, const Address& fromAddr,
                         const Account* sender) const {
  if (DataConversion::UnpackA(tx.GetVersion()) != CHAIN_ID) {
    throw JsonRpcException(RPC_VERIFY_REJECTED, "CHAIN_ID incorrect");
  }

  if (tx.GetCode().size() > MAX_CODE_SIZE_IN_BYTES) {
    throw JsonRpcException(RPC_VERIFY_REJECTED, "Code size is too large");
  }

  if (tx.GetGasPrice() <
      m_mediator.m_dsBlockChain.GetLastBlock().GetHeader().GetGasPrice()) {
    throw JsonRpcException(RPC_VERIFY_REJECTED,
                           "GasPrice " + tx.GetGasPrice().convert_to<string>() +
                               " lower than minimum allowable " +
                               m_mediator.m_dsBlockChain.GetLastBlock()
                                   .GetHeader()
                                   .GetGasPrice()
                                   .convert_to<string>());
  }
  if (!m_mediator.m_validator->VerifyTransaction(tx)) {
    throw JsonRpcException(RPC_VERIFY_REJECTED, "Unable to verify transaction");
  }

  unsigned int num_shards = m_mediator.m_lookup->GetShardPeers().size();

  if (fromAddr == Address()) {
    throw JsonRpcException(RPC_INVALID_ADDRESS_OR_KEY,
                           "Invalid address for issuing transactions");
  }

  if (sender == nullptr) {
    throw JsonRpcException(RPC_INVALID_ADDRESS_OR_KEY,
                           "The sender of the txn has no balance");
  }

  if (num_shards == 0) {
    throw JsonRpcException(RPC_IN_WARMUP, "No Shards yet");
  }

  return true;
}

Json::Value Server::CreateTransaction(const Json::Value& _json) {
  LOG_MARKER();

  if (!LOOKUP_NODE_MODE) {
    throw JsonRpcException(RPC_INVALID_REQUEST, "Sent to a non-lookup");
  }

  try {
    if (!JSONConversion::checkJsonTx(_json)) {
      throw JsonRpcException(RPC_PARSE_ERROR, "Invalid Transaction JSON");
    }

    Transaction tx = JSONConversion::convertJsontoTx(_json);

    Json::Value ret;

    const PubKey& senderPubKey = tx.GetSenderPubKey();
    const Address fromAddr = Account::GetAddressFromPublicKey(senderPubKey);
    const Account* sender = AccountStore::GetInstance().GetAccount(fromAddr);

    if (!ValidateTxn(tx, fromAddr, sender)) {
      return ret;
    }

    const unsigned int num_shards = m_mediator.m_lookup->GetShardPeers().size();
    const unsigned int shard = Transaction::GetShardIndex(fromAddr, num_shards);
    unsigned int mapIndex = shard;
    switch (GetTransactionType(tx)) {
      case NON_CONTRACT:
        if (ARCHIVAL_LOOKUP) {
          mapIndex = SEND_TYPE::ARCHIVAL_SEND_SHARD;
        }
        ret["Info"] = "Non-contract txn, sent to shard";
        break;
      case CONTRACT_CREATION:
        if (!ENABLE_SC) {
          throw JsonRpcException(RPC_MISC_ERROR, "Smart contract is disabled");
        }
        if (ARCHIVAL_LOOKUP) {
          mapIndex = SEND_TYPE::ARCHIVAL_SEND_SHARD;
        }
        ret["Info"] = "Contract Creation txn, sent to shard";
        ret["ContractAddress"] =
            Account::GetAddressForContract(fromAddr, sender->GetNonce()).hex();
        break;
      case CONTRACT_CALL: {
        if (!ENABLE_SC) {
          throw JsonRpcException(RPC_MISC_ERROR, "Smart contract is disabled");
        }
        const Account* account =
            AccountStore::GetInstance().GetAccount(tx.GetToAddr());

        if (account == nullptr) {
          throw JsonRpcException(RPC_INVALID_ADDRESS_OR_KEY, "To addr is null");
        }

        else if (!account->isContract()) {
          throw JsonRpcException(RPC_INVALID_ADDRESS_OR_KEY,
                                 "Non - contract address called");
        }

        unsigned int to_shard =
            Transaction::GetShardIndex(tx.GetToAddr(), num_shards);
        bool sendToDs = false;
        if (_json.isMember("priority")) {
          sendToDs = _json["priority"].asBool();
        }
        if ((to_shard == shard) && !sendToDs) {
          if (ARCHIVAL_LOOKUP) {
            mapIndex = SEND_TYPE::ARCHIVAL_SEND_SHARD;
          }
          ret["Info"] =
              "Contract Txn, Shards Match of the sender "
              "and reciever";
        } else {
          if (ARCHIVAL_LOOKUP) {
            mapIndex = SEND_TYPE::ARCHIVAL_SEND_DS;
          } else {
            mapIndex = num_shards;
          }
          ret["Info"] = "Contract Txn, Sent To Ds";
        }
      } break;
      case ERROR:
        throw JsonRpcException(RPC_INVALID_ADDRESS_OR_KEY,
                               "Code is empty and To addr is null");
        break;
      default:
        throw JsonRpcException(RPC_MISC_ERROR, "Txn type unexpected");
    }
    if (!m_mediator.m_lookup->AddToTxnShardMap(tx, mapIndex)) {
      throw JsonRpcException(RPC_DATABASE_ERROR,
                             "Txn could not be added as database exceeded "
                             "limit or the txn was already present");
    }
    ret["TranID"] = tx.GetTranID().hex();
    return ret;
  } catch (const JsonRpcException& je) {
    throw je;
  } catch (exception& e) {
    LOG_GENERAL(INFO,
                "[Error]" << e.what() << " Input: " << _json.toStyledString());
    throw JsonRpcException(RPC_MISC_ERROR, "Unable to Process");
  }
}

Server::ContractType Server::GetTransactionType(const Transaction& tx) const {
  if (!tx.GetData().empty() && tx.GetToAddr() != NullAddress) {
    return CONTRACT_CALL;
  }

  if (!tx.GetCode().empty() && tx.GetToAddr() == NullAddress) {
    return CONTRACT_CREATION;
  }

  if (tx.GetData().empty() && tx.GetToAddr() != NullAddress &&
      tx.GetCode().empty()) {
    return NON_CONTRACT;
  }

  return ERROR;
}

Json::Value Server::GetTransaction(const string& transactionHash) {
  LOG_MARKER();

  if (!LOOKUP_NODE_MODE) {
    throw JsonRpcException(RPC_INVALID_REQUEST, "Sent to a non-lookup");
  }

  try {
    TxBodySharedPtr tptr;
    TxnHash tranHash(transactionHash);
    if (transactionHash.size() != TRAN_HASH_SIZE * 2) {
      throw JsonRpcException(RPC_INVALID_PARAMS, "Size not appropriate");
    }
    bool isPresent = BlockStorage::GetBlockStorage().GetTxBody(tranHash, tptr);
    bool isPresentHistorical = false;
    if (m_mediator.m_lookup->m_historicalDB && !isPresent) {
      isPresentHistorical =
          BlockStorage::GetBlockStorage().GetTxnFromHistoricalDB(tranHash,
                                                                 tptr);
    }
    if (isPresentHistorical || isPresent) {
      Json::Value _json;
      return JSONConversion::convertTxtoJson(*tptr);
    } else {
      throw JsonRpcException(RPC_DATABASE_ERROR, "Txn Hash not Present");
    }
  } catch (const JsonRpcException& je) {
    throw je;
  } catch (exception& e) {
    LOG_GENERAL(INFO, "[Error]" << e.what() << " Input: " << transactionHash);
    throw JsonRpcException(RPC_MISC_ERROR, "Unable to Process");
  }
}

Json::Value Server::GetDsBlock(const string& blockNum) {
  if (!LOOKUP_NODE_MODE) {
    throw JsonRpcException(RPC_INVALID_REQUEST, "Sent to a non-lookup");
  }

  try {
    uint64_t BlockNum = stoull(blockNum);
    return JSONConversion::convertDSblocktoJson(
        m_mediator.m_dsBlockChain.GetBlock(BlockNum));
  } catch (const JsonRpcException& je) {
    throw je;
  } catch (runtime_error& e) {
    LOG_GENERAL(INFO, "[Error]" << e.what() << " Input: " << blockNum);
    throw JsonRpcException(RPC_INVALID_PARAMS, "String not numeric");
  } catch (invalid_argument& e) {
    LOG_GENERAL(INFO, "[Error]" << e.what() << " Input: " << blockNum);
    throw JsonRpcException(RPC_INVALID_PARAMS, "Invalid arugment");
  } catch (out_of_range& e) {
    LOG_GENERAL(INFO, "[Error]" << e.what() << " Input: " << blockNum);
    throw JsonRpcException(RPC_INVALID_PARAMS, "Out of range");
  } catch (exception& e) {
    LOG_GENERAL(INFO, "[Error]" << e.what() << " Input: " << blockNum);
    throw JsonRpcException(RPC_MISC_ERROR, "Unable To Process");
  }
}

Json::Value Server::GetTxBlock(const string& blockNum) {
  if (!LOOKUP_NODE_MODE) {
    throw JsonRpcException(RPC_INVALID_REQUEST, "Sent to a non-lookup");
  }

  try {
    uint64_t BlockNum = stoull(blockNum);
    return JSONConversion::convertTxBlocktoJson(
        m_mediator.m_txBlockChain.GetBlock(BlockNum));
  } catch (const JsonRpcException& je) {
    throw je;
  } catch (runtime_error& e) {
    LOG_GENERAL(INFO, "[Error]" << e.what() << " Input: " << blockNum);
    throw JsonRpcException(RPC_INVALID_PARAMS, "String not numeric");
  } catch (invalid_argument& e) {
    LOG_GENERAL(INFO, "[Error]" << e.what() << " Input: " << blockNum);
    throw JsonRpcException(RPC_INVALID_PARAMS, "Invalid arugment");
  } catch (out_of_range& e) {
    LOG_GENERAL(INFO, "[Error]" << e.what() << " Input: " << blockNum);
    throw JsonRpcException(RPC_INVALID_PARAMS, "Out of range");
  } catch (exception& e) {
    LOG_GENERAL(INFO, "[Error]" << e.what() << " Input: " << blockNum);
    throw JsonRpcException(RPC_MISC_ERROR, "Unable To Process");
  }
}

string Server::GetMinimumGasPrice() {
  if (!LOOKUP_NODE_MODE) {
    throw JsonRpcException(RPC_INVALID_REQUEST, "Sent to a non-lookup");
  }

  return m_mediator.m_dsBlockChain.GetLastBlock()
      .GetHeader()
      .GetGasPrice()
      .str();
}

Json::Value Server::GetLatestDsBlock() {
  if (!LOOKUP_NODE_MODE) {
    throw JsonRpcException(RPC_INVALID_REQUEST, "Sent to a non-lookup");
  }

  LOG_MARKER();
  DSBlock Latest = m_mediator.m_dsBlockChain.GetLastBlock();

  LOG_EPOCH(INFO, m_mediator.m_currentEpochNum,
            "BlockNum " << Latest.GetHeader().GetBlockNum()
                        << "  Timestamp:        " << Latest.GetTimestamp());

  return JSONConversion::convertDSblocktoJson(Latest);
}

Json::Value Server::GetLatestTxBlock() {
  LOG_MARKER();

  if (!LOOKUP_NODE_MODE) {
    throw JsonRpcException(RPC_INVALID_REQUEST, "Sent to a non-lookup");
  }

  TxBlock Latest = m_mediator.m_txBlockChain.GetLastBlock();

  LOG_EPOCH(INFO, m_mediator.m_currentEpochNum,
            "BlockNum " << Latest.GetHeader().GetBlockNum()
                        << "  Timestamp:        " << Latest.GetTimestamp());

  return JSONConversion::convertTxBlocktoJson(Latest);
}

Json::Value Server::GetBalance(const string& address) {
  LOG_MARKER();

  if (!LOOKUP_NODE_MODE) {
    throw JsonRpcException(RPC_INVALID_REQUEST, "Sent to a non-lookup");
  }

  try {
    if (address.size() != ACC_ADDR_SIZE * 2) {
      throw JsonRpcException(RPC_INVALID_PARAMETER,
                             "Address size not appropriate");
    }

    bytes tmpaddr;
    if (!DataConversion::HexStrToUint8Vec(address, tmpaddr)) {
      throw JsonRpcException(RPC_INVALID_ADDRESS_OR_KEY, "invalid address");
    }
    Address addr(tmpaddr);
    const Account* account = AccountStore::GetInstance().GetAccount(addr);

    Json::Value ret;
    if (account != nullptr) {
      boost::multiprecision::uint128_t balance = account->GetBalance();
      uint64_t nonce = account->GetNonce();

      ret["balance"] = balance.str();
      ret["nonce"] = static_cast<unsigned int>(nonce);
      LOG_GENERAL(INFO, "balance " << balance.str() << " nonce: " << nonce);
    } else if (account == nullptr) {
      throw JsonRpcException(RPC_INVALID_ADDRESS_OR_KEY,
                             "Account is not created");
    }

    return ret;
  } catch (const JsonRpcException& je) {
    throw je;
  } catch (exception& e) {
    LOG_GENERAL(INFO, "[Error]" << e.what() << " Input: " << address);
    throw JsonRpcException(RPC_MISC_ERROR, "Unable To Process");
  }
}

Json::Value Server::GetSmartContractState(const string& address) {
  LOG_MARKER();

  if (!LOOKUP_NODE_MODE) {
    throw JsonRpcException(RPC_INVALID_REQUEST, "Sent to a non-lookup");
  }

  try {
    Json::Value _json;
    if (address.size() != ACC_ADDR_SIZE * 2) {
      throw JsonRpcException(RPC_INVALID_PARAMETER,
                             "Address size not appropriate");
    }
    bytes tmpaddr;
    if (!DataConversion::HexStrToUint8Vec(address, tmpaddr)) {
      throw JsonRpcException(RPC_INVALID_ADDRESS_OR_KEY, "invalid address");
    }

    Address addr(tmpaddr);
    const Account* account = AccountStore::GetInstance().GetAccount(addr);

    if (account == nullptr) {
      throw JsonRpcException(RPC_INVALID_ADDRESS_OR_KEY,
                             "Address does not exist");
    }

    if (!account->isContract()) {
      throw JsonRpcException(RPC_INVALID_ADDRESS_OR_KEY,
                             "Address not contract address");
    }

    return account->GetStateJson(false);
  } catch (const JsonRpcException& je) {
    throw je;
  } catch (exception& e) {
    LOG_GENERAL(INFO, "[Error]" << e.what() << " Input: " << address);
    throw JsonRpcException(RPC_MISC_ERROR, "Unable To Process");
  }
}

Json::Value Server::GetSmartContractInit(const string& address) {
  LOG_MARKER();

  if (!LOOKUP_NODE_MODE) {
    throw JsonRpcException(RPC_INVALID_REQUEST, "Sent to a non-lookup");
  }

  try {
    Json::Value _json;
    if (address.size() != ACC_ADDR_SIZE * 2) {
      throw JsonRpcException(RPC_INVALID_PARAMETER,
                             "Address size not appropriate");
    }

    bytes tmpaddr;
    if (!DataConversion::HexStrToUint8Vec(address, tmpaddr)) {
      throw JsonRpcException(RPC_INVALID_ADDRESS_OR_KEY, "invalid address");
    }
    Address addr(tmpaddr);
    const Account* account = AccountStore::GetInstance().GetAccount(addr);

    if (account == nullptr) {
      throw JsonRpcException(RPC_INVALID_ADDRESS_OR_KEY,
                             "Address does not exist");
    }
    if (!account->isContract()) {
      throw JsonRpcException(RPC_INVALID_ADDRESS_OR_KEY,
                             "Address not contract address");
    }

    return account->GetInitJson(false);
  } catch (const JsonRpcException& je) {
    throw je;
  } catch (exception& e) {
    LOG_GENERAL(INFO, "[Error]" << e.what() << " Input: " << address);
    throw JsonRpcException(RPC_MISC_ERROR, "Unable To Process");
  }
}

Json::Value Server::GetSmartContractCode(const string& address) {
  LOG_MARKER();

  if (!LOOKUP_NODE_MODE) {
    throw JsonRpcException(RPC_INVALID_REQUEST, "Sent to a non-lookup");
  }

  try {
    if (address.size() != ACC_ADDR_SIZE * 2) {
      throw JsonRpcException(RPC_INVALID_PARAMETER,
                             "Address size not appropriate");
    }
    bytes tmpaddr;
    if (!DataConversion::HexStrToUint8Vec(address, tmpaddr)) {
      throw JsonRpcException(RPC_INVALID_ADDRESS_OR_KEY, "invalid address");
    }
    Address addr(tmpaddr);
    const Account* account = AccountStore::GetInstance().GetAccount(addr);

    if (account == nullptr) {
      throw JsonRpcException(RPC_INVALID_ADDRESS_OR_KEY,
                             "Address does not exist");
    }

    if (!account->isContract()) {
      throw JsonRpcException(RPC_INVALID_ADDRESS_OR_KEY,
                             "Address not contract address");
    }

    Json::Value _json;
    _json["code"] = DataConversion::CharArrayToString(account->GetCode());
    return _json;
  } catch (const JsonRpcException& je) {
    throw je;
  } catch (exception& e) {
    LOG_GENERAL(INFO, "[Error]" << e.what() << " Input: " << address);
    throw JsonRpcException(RPC_MISC_ERROR, "Unable To Process");
  }
}

Json::Value Server::GetSmartContracts(const string& address) {
  LOG_MARKER();

  if (!LOOKUP_NODE_MODE) {
    throw JsonRpcException(RPC_INVALID_REQUEST, "Sent to a non-lookup");
  }

  try {
    if (address.size() != ACC_ADDR_SIZE * 2) {
      throw JsonRpcException(RPC_INVALID_PARAMETER,
                             "Address size not appropriate");
    }
    bytes tmpaddr;
    if (!DataConversion::HexStrToUint8Vec(address, tmpaddr)) {
      throw JsonRpcException(RPC_INVALID_ADDRESS_OR_KEY,
                             "Address is not a hex string");
    }

    Address addr(tmpaddr);
    const Account* account = AccountStore::GetInstance().GetAccount(addr);

    if (account == nullptr) {
      throw JsonRpcException(RPC_INVALID_ADDRESS_OR_KEY,
                             "Address does not exist");
    }
    if (account->isContract()) {
      throw JsonRpcException(RPC_INVALID_ADDRESS_OR_KEY,
                             "A contract account queried");
    }
    uint64_t nonce = account->GetNonce();
    //[TODO] find out a more efficient way (using storage)
    Json::Value _json;

    for (uint64_t i = 0; i < nonce; i++) {
      Address contractAddr = Account::GetAddressForContract(addr, i);
      const Account* contractAccount =
          AccountStore::GetInstance().GetAccount(contractAddr);

      if (contractAccount == nullptr || !contractAccount->isContract()) {
        continue;
      }

      Json::Value tmpJson;
      tmpJson["address"] = contractAddr.hex();
      tmpJson["state"] = GetSmartContractState(contractAddr.hex());

      _json.append(tmpJson);
    }
    return _json;
  } catch (const JsonRpcException& je) {
    throw je;
  } catch (exception& e) {
    LOG_GENERAL(INFO, "[Error]" << e.what() << " Input: " << address);
    throw JsonRpcException(RPC_MISC_ERROR, "Unable To Process");
  }
}

string Server::GetContractAddressFromTransactionID(const string& tranID) {
  if (!LOOKUP_NODE_MODE) {
    throw JsonRpcException(RPC_INVALID_REQUEST, "Sent to a non-lookup");
  }

  try {
    TxBodySharedPtr tptr;
    TxnHash tranHash(tranID);
    if (tranID.size() != TRAN_HASH_SIZE * 2) {
      throw JsonRpcException(RPC_INVALID_PARAMETER,
                             "Address size not appropriate");
    }
    bool isPresent = BlockStorage::GetBlockStorage().GetTxBody(tranHash, tptr);
    if (!isPresent) {
      throw JsonRpcException(RPC_INVALID_ADDRESS_OR_KEY,
                             "Txn Hash not Present");
    }
    const Transaction& tx = tptr->GetTransaction();
    if (tx.GetCode().empty() || tx.GetToAddr() != NullAddress) {
      throw JsonRpcException(RPC_INVALID_ADDRESS_OR_KEY,
                             "ID is not a contract txn");
    }

    return Account::GetAddressForContract(tx.GetSenderAddr(), tx.GetNonce() - 1)
        .hex();
  } catch (const JsonRpcException& je) {
    throw je;
  } catch (exception& e) {
    LOG_GENERAL(WARNING, "[Error]" << e.what() << " Input " << tranID);
    throw JsonRpcException(RPC_MISC_ERROR, "Unable To Process");
  }
}

Json::Value Server::IsTxnInMemPool(const string& tranID) {
  if (LOOKUP_NODE_MODE) {
    throw JsonRpcException(RPC_INVALID_REQUEST, "Sent to a lookup");
  }
  try {
    if (tranID.size() != TRAN_HASH_SIZE * 2) {
      throw JsonRpcException(RPC_INVALID_PARAMETER,
                             "Txn Hash size not appropriate");
    }

    TxnHash tranHash(tranID);
    Json::Value _json;

    switch (m_mediator.m_node->IsTxnInMemPool(tranHash)) {
      case PoolTxnStatus::NOT_PRESENT:
        _json["present"] = false;
        _json["code"] = PoolTxnStatus::NOT_PRESENT;
        return _json;
      case PoolTxnStatus::PRESENT_NONCE_HIGH:
        _json["present"] = true;
        _json["code"] = PoolTxnStatus::PRESENT_NONCE_HIGH;
        _json["info"] = "Nonce too high";
        return _json;
      case PoolTxnStatus::PRESENT_GAS_EXCEEDED:
        _json["present"] = true;
        _json["code"] = PoolTxnStatus::PRESENT_GAS_EXCEEDED;
        _json["info"] = "Could not fit in as microblock gas limit reached";
        return _json;
      case PoolTxnStatus::ERROR:
        throw JsonRpcException(RPC_INTERNAL_ERROR, "Processing transactions");
      default:
        throw JsonRpcException(RPC_MISC_ERROR, "Unable to process");
    }
  } catch (const JsonRpcException& je) {
    throw je;
  } catch (exception& e) {
    LOG_GENERAL(WARNING, "[Error]" << e.what() << " Input " << tranID);
    throw JsonRpcException(RPC_MISC_ERROR,
                           string("Unable To Process: ") + e.what());
  }
}

unsigned int Server::GetNumPeers() {
  LOG_MARKER();

  if (!LOOKUP_NODE_MODE) {
    throw JsonRpcException(RPC_INVALID_REQUEST, "Sent to a non-lookup");
  }

  unsigned int numPeers = m_mediator.m_lookup->GetNodePeers().size();
  lock_guard<mutex> g(m_mediator.m_mutexDSCommittee);
  return numPeers + m_mediator.m_DSCommittee->size();
}

string Server::GetNumTxBlocks() {
  LOG_MARKER();

  if (!LOOKUP_NODE_MODE) {
    throw JsonRpcException(RPC_INVALID_REQUEST, "Sent to a non-lookup");
  }

  return to_string(m_mediator.m_txBlockChain.GetBlockCount());
}

string Server::GetNumDSBlocks() {
  LOG_MARKER();

  if (!LOOKUP_NODE_MODE) {
    throw JsonRpcException(RPC_INVALID_REQUEST, "Sent to a non-lookup");
  }

  return to_string(m_mediator.m_dsBlockChain.GetBlockCount());
}

uint8_t Server::GetPrevDSDifficulty() {
  if (!LOOKUP_NODE_MODE) {
    throw JsonRpcException(RPC_INVALID_REQUEST, "Sent to a non-lookup");
  }

  return m_mediator.m_dsBlockChain.GetLastBlock().GetHeader().GetDSDifficulty();
}

uint8_t Server::GetPrevDifficulty() {
  if (!LOOKUP_NODE_MODE) {
    throw JsonRpcException(RPC_INVALID_REQUEST, "Sent to a non-lookup");
  }

  return m_mediator.m_dsBlockChain.GetLastBlock().GetHeader().GetDifficulty();
}

string Server::GetNumTransactions() {
  LOG_MARKER();

  if (!LOOKUP_NODE_MODE) {
    throw JsonRpcException(RPC_INVALID_REQUEST, "Sent to a non-lookup");
  }

  lock_guard<mutex> g(m_mutexBlockTxPair);

  uint64_t currBlock =
      m_mediator.m_txBlockChain.GetLastBlock().GetHeader().GetBlockNum();
  if (m_BlockTxPair.first < currBlock) {
    for (uint64_t i = m_BlockTxPair.first + 1; i <= currBlock; i++) {
      m_BlockTxPair.second +=
          m_mediator.m_txBlockChain.GetBlock(i).GetHeader().GetNumTxs();
    }
  }
  m_BlockTxPair.first = currBlock;

  return m_BlockTxPair.second.str();
}

size_t Server::GetNumTransactions(uint64_t blockNum) {
  if (!LOOKUP_NODE_MODE) {
    throw JsonRpcException(RPC_INVALID_REQUEST, "Sent to a non-lookup");
  }

  uint64_t currBlockNum =
      m_mediator.m_txBlockChain.GetLastBlock().GetHeader().GetBlockNum();

  if (blockNum >= currBlockNum) {
    return 0;
  }

  size_t i, res = 0;

  for (i = blockNum + 1; i <= currBlockNum; i++) {
    res += m_mediator.m_txBlockChain.GetBlock(i).GetHeader().GetNumTxs();
  }

  return res;
}
double Server::GetTransactionRate() {
  LOG_MARKER();

  if (!LOOKUP_NODE_MODE) {
    throw JsonRpcException(RPC_INVALID_REQUEST, "Sent to a non-lookup");
  }

  uint64_t refBlockNum =
      m_mediator.m_txBlockChain.GetLastBlock().GetHeader().GetBlockNum();

  uint64_t refTimeTx = 0;

  if (refBlockNum <= REF_BLOCK_DIFF) {
    if (refBlockNum <= 1) {
      LOG_GENERAL(INFO, "Not enough blocks for information");
      return 0;
    } else {
      refBlockNum = 1;
      // In case there are less than REF_DIFF_BLOCKS blocks in blockchain,
      // blocknum 1 can be ref block;
    }
  } else {
    refBlockNum = refBlockNum - REF_BLOCK_DIFF;
  }

  boost::multiprecision::cpp_dec_float_50 numTxns(
      Server::GetNumTransactions(refBlockNum));
  LOG_GENERAL(INFO, "Num Txns: " << numTxns);

  try {
    TxBlock tx = m_mediator.m_txBlockChain.GetBlock(refBlockNum);
    refTimeTx = tx.GetTimestamp();
  } catch (const JsonRpcException& je) {
    throw je;
  } catch (const char* msg) {
    if (string(msg) == "Blocknumber Absent") {
      LOG_GENERAL(INFO, "Error in fetching ref block");
    }
    return 0;
  }

  uint64_t TimeDiff =
      m_mediator.m_txBlockChain.GetLastBlock().GetTimestamp() - refTimeTx;

  if (TimeDiff == 0 || refTimeTx == 0) {
    // something went wrong
    LOG_GENERAL(INFO, "TimeDiff or refTimeTx = 0 \n TimeDiff:"
                          << TimeDiff << " refTimeTx:" << refTimeTx);
    return 0;
  }
  numTxns = numTxns * 1000000;  // conversion from microseconds to seconds
  boost::multiprecision::cpp_dec_float_50 TimeDiffFloat =
      static_cast<boost::multiprecision::cpp_dec_float_50>(TimeDiff);
  boost::multiprecision::cpp_dec_float_50 ans = numTxns / TimeDiffFloat;

  return ans.convert_to<double>();
}

double Server::GetDSBlockRate() {
  LOG_MARKER();

  if (!LOOKUP_NODE_MODE) {
    throw JsonRpcException(RPC_INVALID_REQUEST, "Sent to a non-lookup");
  }

  string numDSblockStr = to_string(m_mediator.m_dsBlockChain.GetBlockCount());
  boost::multiprecision::cpp_dec_float_50 numDs(numDSblockStr);

  if (m_StartTimeDs == 0)  // case when m_StartTime has not been set
  {
    try {
      // Refernce time chosen to be the first block's timestamp
      DSBlock dsb = m_mediator.m_dsBlockChain.GetBlock(1);
      m_StartTimeDs = dsb.GetTimestamp();
    } catch (const JsonRpcException& je) {
      throw je;
    } catch (const char* msg) {
      if (string(msg) == "Blocknumber Absent") {
        LOG_GENERAL(INFO, "No DSBlock has been mined yet");
      }
      return 0;
    }
  }
  uint64_t TimeDiff =
      m_mediator.m_dsBlockChain.GetLastBlock().GetTimestamp() - m_StartTimeDs;

  if (TimeDiff == 0) {
    LOG_GENERAL(INFO, "Wait till the second block");
    return 0;
  }
  // To convert from microSeconds to seconds
  numDs = numDs * 1000000;
  boost::multiprecision::cpp_dec_float_50 TimeDiffFloat =
      static_cast<boost::multiprecision::cpp_dec_float_50>(TimeDiff);
  boost::multiprecision::cpp_dec_float_50 ans = numDs / TimeDiffFloat;
  return ans.convert_to<double>();
}

double Server::GetTxBlockRate() {
  LOG_MARKER();

  if (!LOOKUP_NODE_MODE) {
    throw JsonRpcException(RPC_INVALID_REQUEST, "Sent to a non-lookup");
  }

  string numTxblockStr = to_string(m_mediator.m_txBlockChain.GetBlockCount());
  boost::multiprecision::cpp_dec_float_50 numTx(numTxblockStr);

  if (m_StartTimeTx == 0) {
    try {
      // Reference Time chosen to be first block's timestamp
      TxBlock txb = m_mediator.m_txBlockChain.GetBlock(1);
      m_StartTimeTx = txb.GetTimestamp();
    } catch (const char* msg) {
      if (string(msg) == "Blocknumber Absent") {
        LOG_GENERAL(INFO, "No TxBlock has been mined yet");
      }
      return 0;
    }
  }
  uint64_t TimeDiff =
      m_mediator.m_txBlockChain.GetLastBlock().GetTimestamp() - m_StartTimeTx;

  if (TimeDiff == 0) {
    LOG_GENERAL(INFO, "Wait till the second block");
    return 0;
  }
  // To convert from microSeconds to seconds
  numTx = numTx * 1000000;
  boost::multiprecision::cpp_dec_float_50 TimeDiffFloat(to_string(TimeDiff));
  boost::multiprecision::cpp_dec_float_50 ans = numTx / TimeDiffFloat;
  return ans.convert_to<double>();
}

string Server::GetCurrentMiniEpoch() {
  LOG_MARKER();

  return to_string(m_mediator.m_currentEpochNum);
}

string Server::GetLatestEpochStatesUpdated() {
  LOG_MARKER();
  uint64_t epochNum;
  if (!BlockStorage::GetBlockStorage().GetLatestEpochStatesUpdated(epochNum)) {
    return "";
  }
  return to_string(epochNum);
}

string Server::GetCurrentDSEpoch() {
  LOG_MARKER();

  return to_string(
      m_mediator.m_dsBlockChain.GetLastBlock().GetHeader().GetBlockNum());
}

Json::Value Server::DSBlockListing(unsigned int page) {
  LOG_MARKER();
  if (!LOOKUP_NODE_MODE) {
    throw JsonRpcException(RPC_INVALID_REQUEST, "Sent to a non-lookup");
  }
  uint64_t currBlockNum =
      m_mediator.m_dsBlockChain.GetLastBlock().GetHeader().GetBlockNum();
  Json::Value _json;

  uint maxPages = (currBlockNum / PAGE_SIZE) + 1;

  _json["maxPages"] = maxPages;

  lock_guard<mutex> g(m_mutexDSBlockCache);

  if (m_DSBlockCache.second.size() == 0) {
    try {
      // add the hash of genesis block
      DSBlockHeader dshead = m_mediator.m_dsBlockChain.GetBlock(0).GetHeader();
      SHA2<HASH_TYPE::HASH_VARIANT_256> sha2;
      bytes vec;
      dshead.Serialize(vec, 0);
      sha2.Update(vec);
      const bytes& resVec = sha2.Finalize();
      string resStr;
      DataConversion::Uint8VecToHexStr(resVec, resStr);
      m_DSBlockCache.second.insert_new(m_DSBlockCache.second.size(), resStr);
    } catch (const char* msg) {
      throw JsonRpcException(RPC_MISC_ERROR, string(msg));
    }
  }

  if (page > maxPages || page < 1) {
    throw JsonRpcException(RPC_INVALID_PARAMETER, "Pages out of limit");
  }

  if (currBlockNum > m_DSBlockCache.first) {
    for (uint64_t i = m_DSBlockCache.first + 1; i < currBlockNum; i++) {
      m_DSBlockCache.second.insert_new(m_DSBlockCache.second.size(),
                                       m_mediator.m_dsBlockChain.GetBlock(i + 1)
                                           .GetHeader()
                                           .GetPrevHash()
                                           .hex());
    }
    // for the latest block
    DSBlockHeader dshead =
        m_mediator.m_dsBlockChain.GetBlock(currBlockNum).GetHeader();
    SHA2<HASH_TYPE::HASH_VARIANT_256> sha2;
    bytes vec;
    dshead.Serialize(vec, 0);
    sha2.Update(vec);
    const bytes& resVec = sha2.Finalize();
    string resStr;
    DataConversion::Uint8VecToHexStr(resVec, resStr);

    m_DSBlockCache.second.insert_new(m_DSBlockCache.second.size(), resStr);
    m_DSBlockCache.first = currBlockNum;
  }

  unsigned int offset = PAGE_SIZE * (page - 1);
  Json::Value tmpJson;
  if (page <= NUM_PAGES_CACHE)  // can use cache
  {
    boost::multiprecision::uint128_t cacheSize(
        m_DSBlockCache.second.capacity());
    if (cacheSize > m_DSBlockCache.second.size()) {
      cacheSize = m_DSBlockCache.second.size();
    }

    uint64_t size = m_DSBlockCache.second.size();

    for (unsigned int i = offset; i < PAGE_SIZE + offset && i < cacheSize;
         i++) {
      tmpJson.clear();
      tmpJson["Hash"] = m_DSBlockCache.second[size - i - 1];
      tmpJson["BlockNum"] = uint(currBlockNum - i);
      _json["data"].append(tmpJson);
    }
  } else {
    for (uint64_t i = offset; i < PAGE_SIZE + offset && i <= currBlockNum;
         i++) {
      tmpJson.clear();
      tmpJson["Hash"] = m_mediator.m_dsBlockChain.GetBlock(currBlockNum - i + 1)
                            .GetHeader()
                            .GetPrevHash()
                            .hex();
      tmpJson["BlockNum"] = uint(currBlockNum - i);
      _json["data"].append(tmpJson);
    }
  }

  return _json;
}

Json::Value Server::TxBlockListing(unsigned int page) {
  LOG_MARKER();
  if (!LOOKUP_NODE_MODE) {
    throw JsonRpcException(RPC_INVALID_REQUEST, "Sent to a non-lookup");
  }
  uint64_t currBlockNum =
      m_mediator.m_txBlockChain.GetLastBlock().GetHeader().GetBlockNum();
  Json::Value _json;

  uint maxPages = (currBlockNum / PAGE_SIZE) + 1;

  _json["maxPages"] = maxPages;

  lock_guard<mutex> g(m_mutexTxBlockCache);

  if (m_TxBlockCache.second.size() == 0) {
    try {
      // add the hash of genesis block
      TxBlockHeader txhead = m_mediator.m_txBlockChain.GetBlock(0).GetHeader();
      SHA2<HASH_TYPE::HASH_VARIANT_256> sha2;
      bytes vec;
      txhead.Serialize(vec, 0);
      sha2.Update(vec);
      const bytes& resVec = sha2.Finalize();
      string resStr;
      DataConversion::Uint8VecToHexStr(resVec, resStr);
      m_TxBlockCache.second.insert_new(m_TxBlockCache.second.size(), resStr);
    } catch (const char* msg) {
      throw JsonRpcException(RPC_MISC_ERROR, string(msg));
    }
  }

  if (page > maxPages || page < 1) {
    throw JsonRpcException(RPC_INVALID_PARAMETER, "Pages out of limit");
  }

  if (currBlockNum > m_TxBlockCache.first) {
    for (uint64_t i = m_TxBlockCache.first + 1; i < currBlockNum; i++) {
      m_TxBlockCache.second.insert_new(m_TxBlockCache.second.size(),
                                       m_mediator.m_txBlockChain.GetBlock(i + 1)
                                           .GetHeader()
                                           .GetPrevHash()
                                           .hex());
    }
    // for the latest block
    TxBlockHeader txhead =
        m_mediator.m_txBlockChain.GetBlock(currBlockNum).GetHeader();
    SHA2<HASH_TYPE::HASH_VARIANT_256> sha2;
    bytes vec;
    txhead.Serialize(vec, 0);
    sha2.Update(vec);
    const bytes& resVec = sha2.Finalize();
    string resStr;
    DataConversion::Uint8VecToHexStr(resVec, resStr);

    m_TxBlockCache.second.insert_new(m_TxBlockCache.second.size(), resStr);
    m_TxBlockCache.first = currBlockNum;
  }

  unsigned int offset = PAGE_SIZE * (page - 1);
  Json::Value tmpJson;
  if (page <= NUM_PAGES_CACHE)  // can use cache
  {
    boost::multiprecision::uint128_t cacheSize(
        m_TxBlockCache.second.capacity());

    if (cacheSize > m_TxBlockCache.second.size()) {
      cacheSize = m_TxBlockCache.second.size();
    }

    uint64_t size = m_TxBlockCache.second.size();

    for (unsigned int i = offset; i < PAGE_SIZE + offset && i < cacheSize;
         i++) {
      tmpJson.clear();
      tmpJson["Hash"] = m_TxBlockCache.second[size - i - 1];
      tmpJson["BlockNum"] = uint(currBlockNum - i);
      _json["data"].append(tmpJson);
    }
  } else {
    for (uint64_t i = offset; i < PAGE_SIZE + offset && i <= currBlockNum;
         i++) {
      tmpJson.clear();
      tmpJson["Hash"] = m_mediator.m_txBlockChain.GetBlock(currBlockNum - i + 1)
                            .GetHeader()
                            .GetPrevHash()
                            .hex();
      tmpJson["BlockNum"] = uint(currBlockNum - i);
      _json["data"].append(tmpJson);
    }
  }

  return _json;
}

Json::Value Server::GetBlockchainInfo() {
  Json::Value _json;
  if (!LOOKUP_NODE_MODE) {
    throw JsonRpcException(RPC_INVALID_REQUEST, "Sent to a non-lookup");
  }
  _json["NumPeers"] = Server::GetNumPeers();
  _json["NumTxBlocks"] = Server::GetNumTxBlocks();
  _json["NumDSBlocks"] = Server::GetNumDSBlocks();
  _json["NumTransactions"] = Server::GetNumTransactions();
  _json["TransactionRate"] = Server::GetTransactionRate();
  _json["TxBlockRate"] = Server::GetTxBlockRate();
  _json["DSBlockRate"] = Server::GetDSBlockRate();
  _json["CurrentMiniEpoch"] = Server::GetCurrentMiniEpoch();
  _json["LatestEpochStatesUpdated"] = Server::GetLatestEpochStatesUpdated();
  _json["CurrentDSEpoch"] = Server::GetCurrentDSEpoch();
  _json["NumTxnsDSEpoch"] = Server::GetNumTxnsDSEpoch();
  _json["NumTxnsTxEpoch"] = Server::GetNumTxnsTxEpoch();
  _json["ShardingStructure"] = Server::GetShardingStructure();

  return _json;
}

Json::Value Server::GetRecentTransactions() {
  LOG_MARKER();
  if (!LOOKUP_NODE_MODE) {
    throw JsonRpcException(RPC_INVALID_REQUEST, "Sent to a non-lookup");
  }
  lock_guard<mutex> g(m_mutexRecentTxns);
  Json::Value _json;
  uint64_t actualSize(m_RecentTransactions.capacity());
  if (actualSize > m_RecentTransactions.size()) {
    actualSize = m_RecentTransactions.size();
  }
  uint64_t size = m_RecentTransactions.size();
  _json["number"] = uint(actualSize);
  _json["TxnHashes"] = Json::Value(Json::arrayValue);
  for (uint64_t i = 0; i < actualSize; i++) {
    _json["TxnHashes"].append(m_RecentTransactions[size - i - 1]);
  }

  return _json;
}

void Server::AddToRecentTransactions(const TxnHash& txhash) {
  lock_guard<mutex> g(m_mutexRecentTxns);
  m_RecentTransactions.insert_new(m_RecentTransactions.size(), txhash.hex());
}
Json::Value Server::GetShardingStructure() {
  LOG_MARKER();
  if (!LOOKUP_NODE_MODE) {
    throw JsonRpcException(RPC_INVALID_REQUEST, "Sent to a non-lookup");
  }
  try {
    Json::Value _json;

    auto shards = m_mediator.m_lookup->GetShardPeers();

    unsigned int num_shards = shards.size();

    if (num_shards == 0) {
      throw JsonRpcException(RPC_IN_WARMUP, "No shards yet");
    } else {
      for (unsigned int i = 0; i < num_shards; i++) {
        _json["NumPeers"].append(static_cast<unsigned int>(shards[i].size()));
      }
    }
    return _json;

  } catch (const JsonRpcException& je) {
    throw je;
  } catch (exception& e) {
    LOG_GENERAL(WARNING, e.what());
    throw JsonRpcException(RPC_MISC_ERROR, "Unable to process");
  }
}

string Server::GetNumTxnsTxEpoch() {
  LOG_MARKER();
  if (!LOOKUP_NODE_MODE) {
    throw JsonRpcException(RPC_INVALID_REQUEST, "Sent to a non-lookup");
  }
  try {
    return to_string(
        m_mediator.m_txBlockChain.GetLastBlock().GetHeader().GetNumTxs());
  } catch (const JsonRpcException& je) {
    throw je;
  } catch (exception& e) {
    LOG_GENERAL(WARNING, e.what());
    return "0";
  }
}

string Server::GetNumTxnsDSEpoch() {
  LOG_MARKER();
  if (!LOOKUP_NODE_MODE) {
    throw JsonRpcException(RPC_INVALID_REQUEST, "Sent to a non-lookup");
  }
  try {
    auto latestTxBlock = m_mediator.m_txBlockChain.GetLastBlock().GetHeader();
    auto latestTxBlockNum = latestTxBlock.GetBlockNum();
    auto latestDSBlockNum = latestTxBlock.GetDSBlockNum();

    lock_guard<mutex> g(m_mutexTxBlockCountSumPair);

    if (latestTxBlockNum > m_TxBlockCountSumPair.first) {
      // Case where the DS Epoch is same
      if (m_mediator.m_txBlockChain.GetBlock(m_TxBlockCountSumPair.first)
              .GetHeader()
              .GetDSBlockNum() == latestDSBlockNum) {
        for (auto i = latestTxBlockNum; i > m_TxBlockCountSumPair.first; i--) {
          m_TxBlockCountSumPair.second +=
              m_mediator.m_txBlockChain.GetBlock(i).GetHeader().GetNumTxs();
        }
      }
      // Case if DS Epoch Changed
      else {
        m_TxBlockCountSumPair.second = 0;

        for (auto i = latestTxBlockNum; i > m_TxBlockCountSumPair.first; i--) {
          if (m_mediator.m_txBlockChain.GetBlock(i)
                  .GetHeader()
                  .GetDSBlockNum() < latestDSBlockNum) {
            break;
          }
          m_TxBlockCountSumPair.second +=
              m_mediator.m_txBlockChain.GetBlock(i).GetHeader().GetNumTxs();
        }
      }

      m_TxBlockCountSumPair.first = latestTxBlockNum;
    }

    return m_TxBlockCountSumPair.second.str();
  } catch (const JsonRpcException& je) {
    throw je;
  }

  catch (exception& e) {
    LOG_GENERAL(WARNING, e.what());
    return "0";
  }
}

Json::Value Server::GetTransactionsForTxBlock(const string& txBlockNum) {
  LOG_MARKER();
  if (!LOOKUP_NODE_MODE) {
    throw JsonRpcException(RPC_INVALID_REQUEST, "Sent to a non-lookup");
  }
  uint64_t txNum;
  Json::Value _json = Json::arrayValue;
  try {
    txNum = strtoull(txBlockNum.c_str(), NULL, 0);
  } catch (exception& e) {
    throw JsonRpcException(RPC_INVALID_PARAMETER, e.what());
  }

  auto const& txBlock = m_mediator.m_txBlockChain.GetBlock(txNum);

  // TODO
  // Workaround to identify dummy block as == comparator does not work on
  // empty object for TxBlock and TxBlockheader().
  // if (txBlock == TxBlock()) {
  if (txBlock.GetHeader().GetBlockNum() == INIT_BLOCK_NUMBER &&
      txBlock.GetHeader().GetDSBlockNum() == INIT_BLOCK_NUMBER) {
    throw JsonRpcException(RPC_INVALID_PARAMS, "Tx Block does not exist");
  }

  auto microBlockInfos = txBlock.GetMicroBlockInfos();

  bool hasTransactions = false;
  for (auto const& mbInfo : microBlockInfos) {
    MicroBlockSharedPtr mbptr;
    _json[mbInfo.m_shardId] = Json::arrayValue;

    if (mbInfo.m_txnRootHash == TxnHash()) {
      continue;
    }

    if (!BlockStorage::GetBlockStorage().GetMicroBlock(mbInfo.m_microBlockHash,
                                                       mbptr)) {
      if (!m_mediator.m_lookup->m_historicalDB) {
        throw JsonRpcException(RPC_DATABASE_ERROR, "Failed to get Microblock");
      } else if (!BlockStorage::GetBlockStorage().GetHistoricalMicroBlock(
                     mbInfo.m_microBlockHash, mbptr)) {
        throw JsonRpcException(RPC_DATABASE_ERROR, "Failed to get Microblock");
      }
    }

    const std::vector<TxnHash>& tranHashes = mbptr->GetTranHashes();
    if (tranHashes.size() > 0) {
      hasTransactions = true;
      for (const auto& tranHash : tranHashes) {
        _json[mbInfo.m_shardId].append(tranHash.hex());
      }
    }
  }

  if (!hasTransactions) {
    throw JsonRpcException(RPC_MISC_ERROR, "TxBlock has no transactions");
  }

  return _json;
}

string Server::GetNodeType() {
  if (!m_mediator.m_lookup->AlreadyJoinedNetwork()) {
    return "Not in network";
  } else if (LOOKUP_NODE_MODE && ARCHIVAL_LOOKUP) {
    return "Seed";
  } else if (LOOKUP_NODE_MODE) {
    return "Lookup";
  } else if (m_mediator.m_ds->m_mode != DirectoryService::Mode::IDLE) {
    return "DS Node";
  } else {
    return string("Shard Node of shard") +
           to_string(m_mediator.m_node->GetShardId());
  }
}

Json::Value Server::GetDSCommittee() {
  if (m_mediator.m_DSCommittee == NULL) {
    throw JsonRpcException(RPC_INTERNAL_ERROR, "DS Committee empty");
  }

  lock_guard<mutex>(m_mediator.m_mutexDSCommittee);

  const DequeOfNode& dq = *m_mediator.m_DSCommittee;

  return JSONConversion::convertDequeOfNode(dq);
}

string Server::GetNodeState() {
  if (LOOKUP_NODE_MODE) {
    throw JsonRpcException(RPC_INVALID_REQUEST, "Not to be queried on lookup");
  }
  if (m_mediator.m_ds->m_mode == DirectoryService::Mode::IDLE) {
    return m_mediator.m_node->GetStateString();
  } else {
    return m_mediator.m_ds->GetStateString();
  }
}

<<<<<<< HEAD
vector<uint> GenUniqueIndices(uint32_t size, uint32_t num, mt19937& eng) {
  // case when the number required is greater than total numbers being shuffled
  if (size < num) {
    num = size;
  }
  if (num == 0) {
    return vector<uint>();
  }
  vector<uint> v(num);

  for (uint i = 0; i < num; i++) {
    uniform_int_distribution<> dis(
        0, size - i - 1);  // random num between 0 to i-1
    uint x = dis(eng);
    uint j = 0;
    for (j = 0; j < i; j++) {
      if (x < v.at(j)) {
        break;
      }
      x++;
    }
    for (uint k = j + 1; k <= i; k++) {
      v.at(i + j + 1 - k) = v.at(i + j - k);
    }
    v.at(j) = x;
  }
  return v;
}

Json::Value Server::GetShardMembers(unsigned int shardID) {
  if (!LOOKUP_NODE_MODE) {
    throw JsonRpcException(RPC_INVALID_REQUEST, "Sent to a non-lookup");
  }
  const auto shards = m_mediator.m_lookup->GetShardPeers();
  const auto& num_shards = shards.size();
  if (num_shards <= shardID) {
    throw JsonRpcException(RPC_INVALID_PARAMETER, "Invalid shard ID");
  }
  Json::Value _json;
  try {
    const auto& shard = shards.at(shardID);
    if (shard.empty()) {
      throw JsonRpcException(RPC_INVALID_PARAMETER, "Shard size 0");
    }

    auto random_vec =
        GenUniqueIndices(shard.size(), NUM_SHARD_PEER_TO_REVEAL, m_eng);
    for (auto const& x : random_vec) {
      const auto& node = shard.at(x);
      _json.append(JSONConversion::convertNode(node));
    }
    return _json;
  } catch (const JsonRpcException& je) {
    throw je;
  } catch (const exception& e) {
    LOG_GENERAL(WARNING, "[Error] " << e.what());
=======
bool Server::AddToBlacklistExclusion(const string& ipAddr) {
  if (LOOKUP_NODE_MODE) {
    throw JsonRpcException(RPC_INVALID_REQUEST, "Not to be queried on lookup");
  }

  try {
    boost::multiprecision::uint128_t numIP;

    if (!IPConverter::ToNumericalIPFromStr(ipAddr, numIP)) {
      throw JsonRpcException(RPC_INVALID_PARAMETER,
                             "IP Address provided not valid");
    }

    if (!Blacklist::GetInstance().Exclude(numIP)) {
      throw JsonRpcException(
          RPC_INVALID_PARAMETER,
          "Could not add IP Address in exclusion list, already present");
    }

    return true;

  } catch (const JsonRpcException& je) {
    throw je;
  } catch (const exception& e) {
    LOG_GENERAL(WARNING, "[Error]: " << e.what());
    throw JsonRpcException(RPC_MISC_ERROR, "Unable to process");
  }
}

bool Server::RemoveFromBlacklistExclusion(const string& ipAddr) {
  if (LOOKUP_NODE_MODE) {
    throw JsonRpcException(RPC_INVALID_REQUEST, "Not to be queried on lookup");
  }

  try {
    boost::multiprecision::uint128_t numIP;

    if (!IPConverter::ToNumericalIPFromStr(ipAddr, numIP)) {
      throw JsonRpcException(RPC_INVALID_PARAMETER,
                             "IP Address provided not valid");
    }

    if (!Blacklist::GetInstance().RemoveExclude(numIP)) {
      throw JsonRpcException(RPC_INVALID_PARAMETER,
                             "Could not remove IP Address from exclusion list");
    }

    return true;

  } catch (const JsonRpcException& je) {
    throw je;
  } catch (const exception& e) {
    LOG_GENERAL(WARNING, "[Error]: " << e.what());
>>>>>>> 2d195fa6
    throw JsonRpcException(RPC_MISC_ERROR, "Unable to process");
  }
}<|MERGE_RESOLUTION|>--- conflicted
+++ resolved
@@ -1425,7 +1425,6 @@
   }
 }
 
-<<<<<<< HEAD
 vector<uint> GenUniqueIndices(uint32_t size, uint32_t num, mt19937& eng) {
   // case when the number required is greater than total numbers being shuffled
   if (size < num) {
@@ -1482,7 +1481,10 @@
     throw je;
   } catch (const exception& e) {
     LOG_GENERAL(WARNING, "[Error] " << e.what());
-=======
+    throw JsonRpcException(RPC_MISC_ERROR, "Unable to process");
+  }
+}
+
 bool Server::AddToBlacklistExclusion(const string& ipAddr) {
   if (LOOKUP_NODE_MODE) {
     throw JsonRpcException(RPC_INVALID_REQUEST, "Not to be queried on lookup");
@@ -1536,7 +1538,6 @@
     throw je;
   } catch (const exception& e) {
     LOG_GENERAL(WARNING, "[Error]: " << e.what());
->>>>>>> 2d195fa6
     throw JsonRpcException(RPC_MISC_ERROR, "Unable to process");
   }
 }