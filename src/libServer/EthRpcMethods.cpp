--- conflicted
+++ resolved
@@ -109,7 +109,6 @@
     return;
   }
 
-
   m_lookupServer->bindAndAddExternalMethod(
       jsonrpc::Procedure("eth_call", jsonrpc::PARAMS_BY_POSITION,
                          jsonrpc::JSON_STRING, "param01", jsonrpc::JSON_OBJECT,
@@ -571,13 +570,8 @@
   LOG_MARKER();
   LOG_GENERAL(DEBUG, "GetEthCall:" << _json);
   const auto& addr = JSONConversion::checkJsonGetEthCall(_json, apiKeys.to);
-<<<<<<< HEAD
   bytes contractCode{};
-  auto ret{false};
-=======
-  bytes code{};
   auto success{false};
->>>>>>> 071e48cc
   {
     shared_lock<shared_timed_mutex> lock(
         AccountStore::GetInstance().GetPrimaryMutex());
@@ -617,7 +611,6 @@
     if (data.size() >= 2 && data[0] == '0' && data[1] == 'x') {
       data = data.substr(2);
     }
-<<<<<<< HEAD
 
     const EvmCallParameters params{
         addr.hex(),
@@ -628,14 +621,6 @@
         amount,
         tag};
 
-    LOG_GENERAL(DEBUG, "EvmCall parameter:" << params);
-    AccountStore::GetInstance().ViewAccounts(params, ret, result);
-=======
-
-    const EvmCallParameters params{
-        addr.hex(), fromAddr.hex(), DataConversion::CharArrayToString(code),
-        data,       gasRemained,    amount};
-
     if (AccountStore::GetInstance().ViewAccounts(params, response) &&
         response.Success()) {
       success = true;
@@ -644,7 +629,6 @@
     if (LOG_SC) {
       LOG_GENERAL(INFO, "Called Evm, response:" << response);
     }
->>>>>>> 071e48cc
 
   } catch (const exception& e) {
     LOG_GENERAL(WARNING, "Error: " << e.what());
