--- conflicted
+++ resolved
@@ -1148,7 +1148,6 @@
                                                  includeFullTransactions);
 }
 
-<<<<<<< HEAD
 Json::Value LookupServer::GetEthBlockTransactionCountByHash(
     const std::string& inputHash) {
   try {
@@ -1189,16 +1188,12 @@
   }
 }
 
-Json::Value LookupServer::GetTransactionReceipt(const std::string& txnhash) {
-  Json::Value ret;
-=======
 Json::Value LookupServer::GetEthTransactionReceipt(const std::string& txnhash) {
   auto hash = txnhash;
 
   if (hash[0] == '0' && hash[1] == 'x') {
     hash.erase(0, 2);
   }
->>>>>>> cb7d8cf7
 
   try {
     auto const result = GetTransaction(hash);
