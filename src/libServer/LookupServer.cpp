--- conflicted
+++ resolved
@@ -884,11 +884,8 @@
 }
 
 Json::Value LookupServer::GetBalance(const string& address) {
-<<<<<<< HEAD
   std::cout << "Getting balance!" << std::endl;
 
-=======
->>>>>>> 279ec03f
   if (!LOOKUP_NODE_MODE) {
     throw JsonRpcException(RPC_INVALID_REQUEST, "Sent to a non-lookup");
   }
@@ -929,7 +926,7 @@
                                                 const string& vname,
                                                 const Json::Value& indices) {
   LOG_MARKER();
-
+"libUtil
   if (Mediator::m_disableGetSmartContractState) {
     LOG_GENERAL(WARNING, "API disabled");
     throw JsonRpcException(RPC_INVALID_REQUEST, "API disabled");
