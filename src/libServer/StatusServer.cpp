/*
 * Copyright (C) 2019 Zilliqa
 *
 * This program is free software: you can redistribute it and/or modify
 * it under the terms of the GNU General Public License as published by
 * the Free Software Foundation, either version 3 of the License, or
 * (at your option) any later version.
 *
 * This program is distributed in the hope that it will be useful,
 * but WITHOUT ANY WARRANTY; without even the implied warranty of
 * MERCHANTABILITY or FITNESS FOR A PARTICULAR PURPOSE.  See the
 * GNU General Public License for more details.
 *
 * You should have received a copy of the GNU General Public License
 * along with this program.  If not, see <https://www.gnu.org/licenses/>.
 */

#include "StatusServer.h"
#include "JSONConversion.h"
#include "libNetwork/Blacklist.h"
#include "libRemoteStorageDB/RemoteStorageDB.h"

using namespace jsonrpc;
using namespace std;

StatusServer::StatusServer(Mediator& mediator,
                           jsonrpc::AbstractServerConnector& server)
    : Server(mediator),
      jsonrpc::AbstractServer<StatusServer>(server,
                                            jsonrpc::JSONRPC_SERVER_V2) {
  this->bindAndAddMethod(
      jsonrpc::Procedure("GetCurrentMiniEpoch", jsonrpc::PARAMS_BY_POSITION,
                         jsonrpc::JSON_STRING, NULL),
      &Server::GetCurrentMiniEpochI);

  this->bindAndAddMethod(
      jsonrpc::Procedure("GetCurrentDSEpoch", jsonrpc::PARAMS_BY_POSITION,
                         jsonrpc::JSON_STRING, NULL),
      &Server::GetCurrentDSEpochI);
  this->bindAndAddMethod(
      jsonrpc::Procedure("GetNodeType", jsonrpc::PARAMS_BY_POSITION,
                         jsonrpc::JSON_STRING, NULL),
      &Server::GetNodeTypeI);

  this->bindAndAddMethod(
      jsonrpc::Procedure("GetNodeState", jsonrpc::PARAMS_BY_POSITION,
                         jsonrpc::JSON_STRING, NULL),
      &StatusServer::GetNodeStateI);
  this->bindAndAddMethod(
      jsonrpc::Procedure("IsTxnInMemPool", jsonrpc::PARAMS_BY_POSITION,
                         jsonrpc::JSON_OBJECT, "param01", jsonrpc::JSON_STRING,
                         NULL),
      &StatusServer::IsTxnInMemPoolI);

  this->bindAndAddMethod(
      jsonrpc::Procedure("AddToBlacklistExclusion", jsonrpc::PARAMS_BY_POSITION,
                         jsonrpc::JSON_BOOLEAN, "param01", jsonrpc::JSON_STRING,
                         NULL),
      &StatusServer::AddToBlacklistExclusionI);
  this->bindAndAddMethod(
      jsonrpc::Procedure("RemoveFromBlacklistExclusion",
                         jsonrpc::PARAMS_BY_POSITION, jsonrpc::JSON_BOOLEAN,
                         "param01", jsonrpc::JSON_STRING, NULL),
      &StatusServer::RemoveFromBlacklistExclusionI);
  this->bindAndAddMethod(
      jsonrpc::Procedure("AddToExtSeedWhitelist", jsonrpc::PARAMS_BY_POSITION,
                         jsonrpc::JSON_BOOLEAN, "param01", jsonrpc::JSON_STRING,
                         NULL),
      &StatusServer::AddToExtSeedWhitelistI);
  this->bindAndAddMethod(
      jsonrpc::Procedure("RemoveFromExtSeedWhitelist",
                         jsonrpc::PARAMS_BY_POSITION, jsonrpc::JSON_BOOLEAN,
                         "param01", jsonrpc::JSON_STRING, NULL),
      &StatusServer::RemoveFromExtSeedWhitelistI);
  this->bindAndAddMethod(
      jsonrpc::Procedure("GetWhitelistedExtSeed", jsonrpc::PARAMS_BY_POSITION,
                         jsonrpc::JSON_STRING, NULL),
      &StatusServer::GetWhitelistedExtSeedI);
  this->bindAndAddMethod(
      jsonrpc::Procedure("AddToSeedsWhitelist", jsonrpc::PARAMS_BY_POSITION,
                         jsonrpc::JSON_BOOLEAN, "param01", jsonrpc::JSON_STRING,
                         NULL),
      &StatusServer::AddToSeedsWhitelistI);
  this->bindAndAddMethod(
      jsonrpc::Procedure("RemoveFromSeedsWhitelist",
                         jsonrpc::PARAMS_BY_POSITION, jsonrpc::JSON_BOOLEAN,
                         "param01", jsonrpc::JSON_STRING, NULL),
      &StatusServer::RemoveFromSeedsWhitelistI);
  this->bindAndAddMethod(
      jsonrpc::Procedure("IsIPInBlacklist", jsonrpc::PARAMS_BY_POSITION,
                         jsonrpc::JSON_BOOLEAN, "param01", jsonrpc::JSON_STRING,
                         NULL),
      &StatusServer::IsIPInBlacklistI);
  this->bindAndAddMethod(
      jsonrpc::Procedure("RemoveIPFromBlacklist", jsonrpc::PARAMS_BY_POSITION,
                         jsonrpc::JSON_BOOLEAN, "param01", jsonrpc::JSON_STRING,
                         NULL),
      &StatusServer::RemoveIPFromBlacklistI);
  this->bindAndAddMethod(
      jsonrpc::Procedure("GetDSCommittee", jsonrpc::PARAMS_BY_POSITION,
                         jsonrpc::JSON_OBJECT, NULL),
      &StatusServer::GetDSCommitteeI);
  this->bindAndAddMethod(jsonrpc::Procedure("GetLatestEpochStatesUpdated",
                                            jsonrpc::PARAMS_BY_POSITION,
                                            jsonrpc::JSON_STRING, NULL),
                         &StatusServer::GetLatestEpochStatesUpdatedI);
  this->bindAndAddMethod(
      jsonrpc::Procedure("GetEpochFin", jsonrpc::PARAMS_BY_POSITION,
                         jsonrpc::JSON_STRING, NULL),
      &StatusServer::GetEpochFinI);
  this->bindAndAddMethod(
      jsonrpc::Procedure("GetPrevDSDifficulty", jsonrpc::PARAMS_BY_POSITION,
                         jsonrpc::JSON_INTEGER, NULL),
      &Server::GetPrevDSDifficultyI);
  this->bindAndAddMethod(
      jsonrpc::Procedure("GetPrevDifficulty", jsonrpc::PARAMS_BY_POSITION,
                         jsonrpc::JSON_INTEGER, NULL),
      &Server::GetPrevDifficultyI);

  this->bindAndAddMethod(
      jsonrpc::Procedure("ToggleSendSCCallsToDS", jsonrpc::PARAMS_BY_POSITION,
                         jsonrpc::JSON_STRING, NULL),
      &StatusServer::ToggleSendSCCallsToDSI);
  this->bindAndAddMethod(
      jsonrpc::Procedure("GetSendSCCallsToDS", jsonrpc::PARAMS_BY_POSITION,
                         jsonrpc::JSON_STRING, NULL),
      &StatusServer::GetSendSCCallsToDSI);
  this->bindAndAddMethod(
      jsonrpc::Procedure("DisablePoW", jsonrpc::PARAMS_BY_POSITION,
                         jsonrpc::JSON_OBJECT, NULL),
      &StatusServer::DisablePoWI);
  this->bindAndAddMethod(
      jsonrpc::Procedure("ToggleDisableTxns", jsonrpc::PARAMS_BY_POSITION,
                         jsonrpc::JSON_OBJECT, NULL),
      &StatusServer::ToggleDisableTxnsI);
  this->bindAndAddMethod(
      jsonrpc::Procedure("SetValidateDB", jsonrpc::PARAMS_BY_POSITION,
                         jsonrpc::JSON_STRING, NULL),
      &StatusServer::SetValidateDBI);
  this->bindAndAddMethod(
      jsonrpc::Procedure("GetValidateDB", jsonrpc::PARAMS_BY_POSITION,
                         jsonrpc::JSON_STRING, NULL),
      &StatusServer::GetValidateDBI);
  this->bindAndAddMethod(
      jsonrpc::Procedure("SetVoteInPow", jsonrpc::PARAMS_BY_POSITION,
                         jsonrpc::JSON_BOOLEAN, NULL),
      &StatusServer::SetVoteInPowI);
  this->bindAndAddMethod(
      jsonrpc::Procedure("ToggleRemoteStorage", jsonrpc::PARAMS_BY_POSITION,
                         jsonrpc::JSON_OBJECT, NULL),
      &StatusServer::ToggleRemoteStorageI);
  this->bindAndAddMethod(
      jsonrpc::Procedure("GetRemoteStorage", jsonrpc::PARAMS_BY_POSITION,
                         jsonrpc::JSON_OBJECT, NULL),
      &StatusServer::GetRemoteStorageI);
  this->bindAndAddMethod(
      jsonrpc::Procedure("InitRemoteStorage", jsonrpc::PARAMS_BY_POSITION,
                         jsonrpc::JSON_OBJECT, NULL),
      &StatusServer::InitRemoteStorageI);
  this->bindAndAddMethod(
      jsonrpc::Procedure("GetAverageBlockTime", jsonrpc::PARAMS_BY_POSITION,
                         jsonrpc::JSON_STRING, NULL),
      &StatusServer::GetAverageBlockTimeI);
<<<<<<< HEAD
  this->bindAndAddMethod(
      jsonrpc::Procedure("AuditShard", jsonrpc::PARAMS_BY_POSITION,
                         jsonrpc::JSON_OBJECT, "param01", jsonrpc::JSON_STRING,
                         NULL),
      &StatusServer::AuditShardI);
=======
  this->bindAndAddMethod(jsonrpc::Procedure("ToggleGetSmartContractState",
                                            jsonrpc::PARAMS_BY_POSITION,
                                            jsonrpc::JSON_OBJECT, NULL),
                         &StatusServer::ToggleGetSmartContractStateI);
>>>>>>> b794200a
}

string StatusServer::GetLatestEpochStatesUpdated() {
  LOG_MARKER();
  uint64_t epochNum;
  if (!BlockStorage::GetBlockStorage().GetLatestEpochStatesUpdated(epochNum)) {
    return "";
  }
  return to_string(epochNum);
}

string StatusServer::GetEpochFin() {
  // LOG_MARKER();
  uint64_t epochNum;
  if (!BlockStorage::GetBlockStorage().GetEpochFin(epochNum)) {
    return "";
  }
  return to_string(epochNum);
}

Json::Value StatusServer::GetDSCommittee() {
  if (m_mediator.m_DSCommittee == NULL) {
    throw JsonRpcException(RPC_INTERNAL_ERROR, "DS Committee empty");
  }

  lock_guard<mutex> g(m_mediator.m_mutexDSCommittee);

  const DequeOfNode& dq = *m_mediator.m_DSCommittee;

  return JSONConversion::convertDequeOfNode(dq);
}

bool StatusServer::AddToBlacklistExclusion(const string& ipAddr) {
  try {
    uint128_t numIP;

    if (!IPConverter::ToNumericalIPFromStr(ipAddr, numIP)) {
      throw JsonRpcException(RPC_INVALID_PARAMETER,
                             "IP Address provided not valid");
    }

    if (!Blacklist::GetInstance().Whitelist(numIP)) {
      throw JsonRpcException(
          RPC_INVALID_PARAMETER,
          "Could not add IP Address in exclusion list, already present");
    }

    return true;

  } catch (const JsonRpcException& je) {
    throw je;
  } catch (const exception& e) {
    LOG_GENERAL(WARNING, "[Error]: " << e.what());
    throw JsonRpcException(RPC_MISC_ERROR, "Unable to process");
  }
}

bool StatusServer::AddToExtSeedWhitelist(const string& pubKeyStr) {
  try {
    PubKey pubKey = PubKey::GetPubKeyFromString(pubKeyStr);

    if (!m_mediator.m_lookup->AddToWhitelistExtSeed(pubKey)) {
      throw JsonRpcException(
          RPC_INVALID_PARAMETER,
          "Could not add pub key in extseed whitelist, already present");
    }

    return true;

  } catch (const JsonRpcException& je) {
    throw je;
  } catch (const exception& e) {
    LOG_GENERAL(WARNING, "[Error]: " << e.what());
    throw JsonRpcException(RPC_MISC_ERROR, "Unable to process");
  }
}

bool StatusServer::RemoveFromExtSeedWhitelist(const string& pubKeyStr) {
  try {
    PubKey pubKey = PubKey::GetPubKeyFromString(pubKeyStr);

    if (!m_mediator.m_lookup->RemoveFromWhitelistExtSeed(pubKey)) {
      throw JsonRpcException(RPC_INVALID_PARAMETER,
                             "Could not remove pub key in extseed whitelist, "
                             "already not present");
    }
    return true;

  } catch (const JsonRpcException& je) {
    throw je;
  } catch (const exception& e) {
    LOG_GENERAL(WARNING, "[Error]: " << e.what());
    throw JsonRpcException(RPC_MISC_ERROR, "Unable to process");
  }
}

string StatusServer::GetWhitelistedExtSeed() {
  try {
    std::unordered_set<PubKey> extSeedsWhitelisted;
    if (!BlockStorage::GetBlockStorage().GetAllExtSeedPubKeys(
            extSeedsWhitelisted)) {
      throw JsonRpcException(RPC_INVALID_PARAMETER,
                             "Could not get pub key in extseed whitelist");
    }
    string result;
    for (const auto& pubk : extSeedsWhitelisted) {
      result += string(pubk);
      result += ", ";
    }
    result.erase(result.find_last_of(','));
    return result;
  } catch (const JsonRpcException& je) {
    throw je;
  } catch (const exception& e) {
    LOG_GENERAL(WARNING, "[Error]: " << e.what());
    throw JsonRpcException(RPC_MISC_ERROR, "Unable to process");
  }
}

bool StatusServer::AddToSeedsWhitelist(const string& ipAddr) {
  try {
    uint128_t numIP;

    if (!IPConverter::ToNumericalIPFromStr(ipAddr, numIP)) {
      throw JsonRpcException(RPC_INVALID_PARAMETER,
                             "IP Address provided not valid");
    }

    if (!Blacklist::GetInstance().IsEnabled()) {
      throw JsonRpcException(
          RPC_INVALID_PARAMETER,
          "Whitelisting is disabled. Node might not be synced yet!");
    }

    if (!Blacklist::GetInstance().WhitelistSeed(numIP)) {
      throw JsonRpcException(
          RPC_INVALID_PARAMETER,
          "Could not add IP Address in whitelisted seed list, already present");
    }

    return true;

  } catch (const JsonRpcException& je) {
    throw je;
  } catch (const exception& e) {
    LOG_GENERAL(WARNING, "[Error]: " << e.what());
    throw JsonRpcException(RPC_MISC_ERROR, "Unable to process");
  }
}

bool StatusServer::RemoveFromSeedsWhitelist(const string& ipAddr) {
  try {
    uint128_t numIP;

    if (!IPConverter::ToNumericalIPFromStr(ipAddr, numIP)) {
      throw JsonRpcException(RPC_INVALID_PARAMETER,
                             "IP Address provided not valid");
    }

    if (!Blacklist::GetInstance().RemoveFromWhitelistedSeeds(numIP)) {
      throw JsonRpcException(
          RPC_INVALID_PARAMETER,
          "Could not remove IP Address from whitelisted seed list");
    }

    return true;

  } catch (const JsonRpcException& je) {
    throw je;
  } catch (const exception& e) {
    LOG_GENERAL(WARNING, "[Error]: " << e.what());
    throw JsonRpcException(RPC_MISC_ERROR, "Unable to process");
  }
}

bool StatusServer::IsIPInBlacklist(const string& ipAddr) {
  try {
    uint128_t numIP;

    if (!IPConverter::ToNumericalIPFromStr(ipAddr, numIP)) {
      throw JsonRpcException(RPC_INVALID_PARAMETER,
                             "IP Address provided not valid");
    }

    return Blacklist::GetInstance().Exist(numIP);
  } catch (const JsonRpcException& je) {
    throw je;
  } catch (const exception& e) {
    LOG_GENERAL(WARNING, "[Error]: " << e.what());
    throw JsonRpcException(RPC_MISC_ERROR, "Unable to process");
  }
}

bool StatusServer::RemoveIPFromBlacklist(const string& ipAddr) {
  try {
    uint128_t numIP;

    if (!IPConverter::ToNumericalIPFromStr(ipAddr, numIP)) {
      throw JsonRpcException(RPC_INVALID_PARAMETER,
                             "IP Address provided not valid");
    }

    Blacklist::GetInstance().Remove(numIP);
    return true;
  } catch (const JsonRpcException& je) {
    throw je;
  } catch (const exception& e) {
    LOG_GENERAL(WARNING, "[Error]: " << e.what());
    throw JsonRpcException(RPC_MISC_ERROR, "Unable to process");
  }
}

bool StatusServer::RemoveFromBlacklistExclusion(const string& ipAddr) {
  try {
    uint128_t numIP;

    if (!IPConverter::ToNumericalIPFromStr(ipAddr, numIP)) {
      throw JsonRpcException(RPC_INVALID_PARAMETER,
                             "IP Address provided not valid");
    }

    if (!Blacklist::GetInstance().RemoveFromWhitelist(numIP)) {
      throw JsonRpcException(RPC_INVALID_PARAMETER,
                             "Could not remove IP Address from exclusion list");
    }

    return true;

  } catch (const JsonRpcException& je) {
    throw je;
  } catch (const exception& e) {
    LOG_GENERAL(WARNING, "[Error]: " << e.what());
    throw JsonRpcException(RPC_MISC_ERROR, "Unable to process");
  }
}

string StatusServer::GetNodeState() {
  if (LOOKUP_NODE_MODE) {
    throw JsonRpcException(RPC_INVALID_REQUEST, "Not to be queried on lookup");
  }
  if (m_mediator.m_ds->m_mode == DirectoryService::Mode::IDLE) {
    return m_mediator.m_node->GetStateString();
  } else {
    return m_mediator.m_ds->GetStateString();
  }
}

Json::Value StatusServer::IsTxnInMemPool(const string& tranID) {
  if (LOOKUP_NODE_MODE) {
    throw JsonRpcException(RPC_INVALID_REQUEST, "Not to be queried on lookup");
  }
  try {
    if (tranID.size() != TRAN_HASH_SIZE * 2) {
      throw JsonRpcException(RPC_INVALID_PARAMETER,
                             "Txn Hash size not appropriate");
    }

    TxnHash tranHash(tranID);
    Json::Value _json;

    const auto& code = m_mediator.m_node->IsTxnInMemPool(tranHash);

    if (!IsTxnDropped(code)) {
      switch (code) {
        case TxnStatus::NOT_PRESENT:
          _json["present"] = false;
          _json["pending"] = false;
          _json["code"] = TxnStatus::NOT_PRESENT;
          return _json;
        case TxnStatus::PRESENT_NONCE_HIGH:
          _json["present"] = true;
          _json["pending"] = true;
          _json["code"] = TxnStatus::PRESENT_NONCE_HIGH;
          return _json;
        case TxnStatus::PRESENT_GAS_EXCEEDED:
          _json["present"] = true;
          _json["pending"] = true;
          _json["code"] = TxnStatus::PRESENT_GAS_EXCEEDED;
          return _json;
        case TxnStatus::ERROR:
          throw JsonRpcException(RPC_INTERNAL_ERROR, "Processing transactions");
        default:
          throw JsonRpcException(RPC_MISC_ERROR, "Unable to process");
      }
    } else {
      _json["present"] = true;
      _json["pending"] = false;
      _json["code"] = code;
      return _json;
    }

  } catch (const JsonRpcException& je) {
    throw je;
  } catch (exception& e) {
    LOG_GENERAL(WARNING, "[Error]" << e.what() << " Input " << tranID);
    throw JsonRpcException(RPC_MISC_ERROR,
                           string("Unable To Process: ") + e.what());
  }
}

bool StatusServer::ToggleSendSCCallsToDS() {
  if (!LOOKUP_NODE_MODE) {
    throw JsonRpcException(RPC_INVALID_REQUEST,
                           "Not to be queried on non-lookup");
  }
  m_mediator.m_lookup->m_sendSCCallsToDS =
      !(m_mediator.m_lookup->m_sendSCCallsToDS);
  return m_mediator.m_lookup->m_sendSCCallsToDS;
}

bool StatusServer::GetSendSCCallsToDS() {
  if (!LOOKUP_NODE_MODE) {
    throw JsonRpcException(RPC_INVALID_REQUEST,
                           "Not to be queried on non-lookup");
  }
  return m_mediator.m_lookup->m_sendSCCallsToDS;
}

bool StatusServer::DisablePoW() {
  if (LOOKUP_NODE_MODE) {
    throw JsonRpcException(RPC_INVALID_REQUEST, "Not to be queried on lookup");
  }
  m_mediator.m_disablePoW = true;
  return true;
}

bool StatusServer::ToggleDisableTxns() {
  if (!LOOKUP_NODE_MODE) {
    throw JsonRpcException(RPC_INVALID_REQUEST,
                           "Not to be queried on non-lookup");
  }
  m_mediator.m_disableTxns = !m_mediator.m_disableTxns;
  return m_mediator.m_disableTxns;
}

bool StatusServer::ToggleRemoteStorage() {
  if (!LOOKUP_NODE_MODE) {
    throw JsonRpcException(RPC_INVALID_REQUEST,
                           "Not to be queried on non-lookup");
  }
  REMOTESTORAGE_DB_ENABLE = !REMOTESTORAGE_DB_ENABLE;

  return REMOTESTORAGE_DB_ENABLE;
}

bool StatusServer::GetRemoteStorage() {
  if (!LOOKUP_NODE_MODE) {
    throw JsonRpcException(RPC_INVALID_REQUEST,
                           "Not to be queried on non-lookup");
  }

  return REMOTESTORAGE_DB_ENABLE;
}

string StatusServer::SetValidateDB() {
  if (!LOOKUP_NODE_MODE) {
    throw JsonRpcException(RPC_INVALID_REQUEST,
                           "Not to be queried on non-lookup");
  }
  string result = "";
  try {
    switch (m_mediator.m_validateState) {
      case ValidateState::IDLE:
      case ValidateState::DONE:
      case ValidateState::ERROR:
        if (m_mediator.m_lookup->GetSyncType() != SyncType::NO_SYNC) {
          result = "Validation aborted - node not synced";
        } else {
          m_mediator.m_node->ValidateDB();
          result = "Validation started";
        }
        break;
      case ValidateState::INPROGRESS:
      default:
        result = "Validation in progress";
        break;
    }
  } catch (const exception& e) {
    LOG_GENERAL(WARNING, "[Error]: " << e.what());
    throw JsonRpcException(RPC_MISC_ERROR, "Unable to process");
  }

  return result;
}

string StatusServer::GetValidateDB() {
  if (!LOOKUP_NODE_MODE) {
    throw JsonRpcException(RPC_INVALID_REQUEST,
                           "Not to be queried on non-lookup");
  }
  string result = "";
  try {
    switch (m_mediator.m_validateState) {
      case ValidateState::IDLE:
        result = "Validation idle";
        break;
      case ValidateState::INPROGRESS:
        result = "Validation in progress";
        break;
      case ValidateState::DONE:
        result = "Validation completed successfully";
        break;
      case ValidateState::ERROR:
      default:
        result = "Validation completed with errors";
        break;
    }
  } catch (const exception& e) {
    LOG_GENERAL(WARNING, "[Error]: " << e.what());
    throw JsonRpcException(RPC_MISC_ERROR, "Unable to process");
  }

  return result;
}

bool StatusServer::SetVoteInPow(const std::string& proposalId,
                                const std::string& voteValue,
                                const std::string& remainingVoteCount,
                                const std::string& startDSEpoch,
                                const std::string& endDSEpoch) {
  if (LOOKUP_NODE_MODE) {
    throw JsonRpcException(RPC_INVALID_REQUEST, "Not to be queried on lookup");
  }
  if (proposalId.empty() || voteValue.empty() || remainingVoteCount.empty() ||
      startDSEpoch.empty() || endDSEpoch.empty()) {
    return false;
  }
  try {
    if (!m_mediator.m_node->StoreVoteUntilPow(proposalId, voteValue,
                                              remainingVoteCount, startDSEpoch,
                                              endDSEpoch)) {
      throw JsonRpcException(RPC_INVALID_PARAMETER,
                             "Invalid request parameters");
    }
  } catch (const JsonRpcException& je) {
    throw je;
  } catch (const exception& e) {
    LOG_GENERAL(WARNING, "[Error]: " << e.what());
    throw JsonRpcException(RPC_MISC_ERROR, "Unable to process");
  }
  return true;
}
bool StatusServer::InitRemoteStorage() {
  if (!LOOKUP_NODE_MODE) {
    throw JsonRpcException(RPC_INVALID_REQUEST,
                           "Not to be queried on non-lookup");
  }

  RemoteStorageDB::GetInstance().Init(true);

  if (!RemoteStorageDB::GetInstance().IsInitialized()) {
    throw JsonRpcException(RPC_MISC_ERROR, "Failed to initialize");
  }

  return true;
}

string StatusServer::AverageBlockTime() {
  return to_string(
      static_cast<unsigned int>(m_mediator.m_aveBlockTimeInSeconds));
}

<<<<<<< HEAD
bool StatusServer::AuditShard(const std::string& shardIDStr) {
=======
bool StatusServer::ToggleGetSmartContractState() {
>>>>>>> b794200a
  if (!LOOKUP_NODE_MODE) {
    throw JsonRpcException(RPC_INVALID_REQUEST,
                           "Not to be queried on non-lookup");
  }
<<<<<<< HEAD

  const uint32_t shardID = stoul(shardIDStr);
  LOG_GENERAL(INFO, "Auditing shard " << shardID);

  try {
    const auto shards = m_mediator.m_lookup->GetShardPeers();
    if (shards.size() <= shardID) {
      throw JsonRpcException(RPC_INVALID_PARAMETER, "Invalid shardID");
    }

    const auto& shard = shards.at(shardID);
    vector<Peer> peersVec;
    for (const auto& peer : shard) {
      LOG_GENERAL(INFO,
                  "Checking " << std::get<1>(peer).GetPrintableIPAddress());
      peersVec.emplace_back(std::get<1>(peer));
    }

    m_mediator.m_node->CheckPeers(peersVec);
  } catch (const JsonRpcException& je) {
    throw je;
  } catch (const exception& e) {
    LOG_GENERAL(WARNING, "[Error] " << e.what());
    throw JsonRpcException(RPC_MISC_ERROR, "Unable to process");
  }

  return true;
=======
  m_mediator.m_disableGetSmartContractState =
      !m_mediator.m_disableGetSmartContractState;
  return m_mediator.m_disableGetSmartContractState;
>>>>>>> b794200a
}<|MERGE_RESOLUTION|>--- conflicted
+++ resolved
@@ -161,18 +161,15 @@
       jsonrpc::Procedure("GetAverageBlockTime", jsonrpc::PARAMS_BY_POSITION,
                          jsonrpc::JSON_STRING, NULL),
       &StatusServer::GetAverageBlockTimeI);
-<<<<<<< HEAD
+  this->bindAndAddMethod(jsonrpc::Procedure("ToggleGetSmartContractState",
+                                            jsonrpc::PARAMS_BY_POSITION,
+                                            jsonrpc::JSON_OBJECT, NULL),
+                         &StatusServer::ToggleGetSmartContractStateI);
   this->bindAndAddMethod(
       jsonrpc::Procedure("AuditShard", jsonrpc::PARAMS_BY_POSITION,
                          jsonrpc::JSON_OBJECT, "param01", jsonrpc::JSON_STRING,
                          NULL),
       &StatusServer::AuditShardI);
-=======
-  this->bindAndAddMethod(jsonrpc::Procedure("ToggleGetSmartContractState",
-                                            jsonrpc::PARAMS_BY_POSITION,
-                                            jsonrpc::JSON_OBJECT, NULL),
-                         &StatusServer::ToggleGetSmartContractStateI);
->>>>>>> b794200a
 }
 
 string StatusServer::GetLatestEpochStatesUpdated() {
@@ -635,16 +632,22 @@
       static_cast<unsigned int>(m_mediator.m_aveBlockTimeInSeconds));
 }
 
-<<<<<<< HEAD
+bool StatusServer::ToggleGetSmartContractState() {
+  if (!LOOKUP_NODE_MODE) {
+    throw JsonRpcException(RPC_INVALID_REQUEST,
+                           "Not to be queried on non-lookup");
+  }
+
+  m_mediator.m_disableGetSmartContractState =
+      !m_mediator.m_disableGetSmartContractState;
+  return m_mediator.m_disableGetSmartContractState;
+}
+
 bool StatusServer::AuditShard(const std::string& shardIDStr) {
-=======
-bool StatusServer::ToggleGetSmartContractState() {
->>>>>>> b794200a
-  if (!LOOKUP_NODE_MODE) {
-    throw JsonRpcException(RPC_INVALID_REQUEST,
-                           "Not to be queried on non-lookup");
-  }
-<<<<<<< HEAD
+  if (!LOOKUP_NODE_MODE) {
+    throw JsonRpcException(RPC_INVALID_REQUEST,
+                           "Not to be queried on non-lookup");
+  }
 
   const uint32_t shardID = stoul(shardIDStr);
   LOG_GENERAL(INFO, "Auditing shard " << shardID);
@@ -672,9 +675,4 @@
   }
 
   return true;
-=======
-  m_mediator.m_disableGetSmartContractState =
-      !m_mediator.m_disableGetSmartContractState;
-  return m_mediator.m_disableGetSmartContractState;
->>>>>>> b794200a
 }