--- conflicted
+++ resolved
@@ -28,11 +28,7 @@
 AddressConversionCode ToAddressStructure(const string& input_addr,
                                          Address& retAddr) {
   string addr;
-<<<<<<< HEAD
-  if (input_addr.substr(0, 2) == string("0x")) {
-=======
   if (input_addr.size() >= 2 && input_addr[0] == '0' && input_addr[1] == 'x') {
->>>>>>> 9d0e8433
     addr = input_addr.substr(2);
   } else {
     addr = input_addr;
