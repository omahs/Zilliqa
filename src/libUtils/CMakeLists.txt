find_package(CURL REQUIRED)
<<<<<<< HEAD
find_package(opentelemetry-cpp REQUIRED)
find_package(nlohmann_json REQUIRED)
find_package(protobuf CONFIG REQUIRED)
find_package(gRPC CONFIG REQUIRED)
find_package(re2 CONFIG REQUIRED)


=======
find_package(protobuf CONFIG REQUIRED)
>>>>>>> daa8bffd


protobuf_generate_cpp(PROTO_SRC PROTO_HEADER Evm.proto)

add_library(Utils
        BitVector.cpp
        DataConversion.cpp
        Logger.cpp
        ShardSizeCalculator.cpp
        TimeUtils.cpp
        RandomGenerator.cpp
        IPConverter.cpp
        UpgradeManager.cpp
        SWInfo.cpp
        FileSystem.cpp
        MemoryStats.cpp
        CommonUtils.cpp
        EvmUtils.cpp
        ${PROTO_SRC})

target_include_directories(Utils PUBLIC ${PROJECT_SOURCE_DIR}/src ${CMAKE_BINARY_DIR}/src ${CURL_INCLUDE_DIRS})
target_link_libraries(Utils
        INTERFACE
        Threads::Threads
        CURL::libcurl
        PUBLIC
        g3log
        Constants
        MessageSWInfo
        jsonrpc
        jsoncpp_lib
        protobuf::libprotobuf
<<<<<<< HEAD
        opentelemetry-cpp::api
        opentelemetry-cpp::sdk
        opentelemetry-cpp::logs
        opentelemetry-cpp::trace
        opentelemetry-cpp::ostream_span_exporter
        opentelemetry-cpp::ostream_metrics_exporter
        opentelemetry-cpp::otlp_http_metric_exporter
        opentelemetry-cpp::otlp_http_exporter
        opentelemetry-cpp::opentelemetry_exporter_prometheus
        opentelemetry-cpp::otlp_grpc_metrics_exporter
        opentelemetry-cpp::otlp_grpc_exporter

=======
>>>>>>> daa8bffd
        PRIVATE
        ${CryptoUtils_LIBRARY}
        ${g3sinks_LOGROTATE_LIBRARY}
        websocketpp::websocketpp
        Boost::filesystem)<|MERGE_RESOLUTION|>--- conflicted
+++ resolved
@@ -1,15 +1,5 @@
 find_package(CURL REQUIRED)
-<<<<<<< HEAD
-find_package(opentelemetry-cpp REQUIRED)
-find_package(nlohmann_json REQUIRED)
 find_package(protobuf CONFIG REQUIRED)
-find_package(gRPC CONFIG REQUIRED)
-find_package(re2 CONFIG REQUIRED)
-
-
-=======
-find_package(protobuf CONFIG REQUIRED)
->>>>>>> daa8bffd
 
 
 protobuf_generate_cpp(PROTO_SRC PROTO_HEADER Evm.proto)
@@ -42,21 +32,6 @@
         jsonrpc
         jsoncpp_lib
         protobuf::libprotobuf
-<<<<<<< HEAD
-        opentelemetry-cpp::api
-        opentelemetry-cpp::sdk
-        opentelemetry-cpp::logs
-        opentelemetry-cpp::trace
-        opentelemetry-cpp::ostream_span_exporter
-        opentelemetry-cpp::ostream_metrics_exporter
-        opentelemetry-cpp::otlp_http_metric_exporter
-        opentelemetry-cpp::otlp_http_exporter
-        opentelemetry-cpp::opentelemetry_exporter_prometheus
-        opentelemetry-cpp::otlp_grpc_metrics_exporter
-        opentelemetry-cpp::otlp_grpc_exporter
-
-=======
->>>>>>> daa8bffd
         PRIVATE
         ${CryptoUtils_LIBRARY}
         ${g3sinks_LOGROTATE_LIBRARY}
