--- conflicted
+++ resolved
@@ -20,11 +20,6 @@
 #include "Logger.h"
 #include <boost/multiprecision/cpp_int.hpp>
 
-<<<<<<< HEAD
-/// Important: SafeMath ONLY support positive value!!!
-
-=======
->>>>>>> e3e9c6a6
 template<class T> class SafeMath
 {
 public:
@@ -67,7 +62,6 @@
     static bool sub(const T& a, const T& b, T& result)
     {
         if (a == b)
-<<<<<<< HEAD
         {
             result = 0;
             return true;
@@ -85,25 +79,6 @@
 
         if (aa == 0)
         {
-=======
-        {
-            result = 0;
-            return true;
-        }
-
-        T aa = a, bb = b;
-        bool bPos = true;
-
-        if (a < b)
-        {
-            bPos = false;
-            aa = b;
-            bb = a;
-        }
-
-        if (aa == 0)
-        {
->>>>>>> e3e9c6a6
             result = bPos ? (0 - bb) : bb;
             return true;
         }
@@ -118,9 +93,6 @@
 
         if (aa > 0 && bb < 0 && (c < aa || c < (0 - bb)))
         {
-<<<<<<< HEAD
-            LOG_GENERAL(WARNING, "Subtraction Overflow!");
-=======
             if (bPos)
             {
                 LOG_GENERAL(WARNING, "Subtraction Overflow!");
@@ -129,7 +101,6 @@
             {
                 LOG_GENERAL(WARNING, "Subtraction Underflow!");
             }
->>>>>>> e3e9c6a6
             return false;
         }
 
@@ -141,12 +112,7 @@
     {
         T c = a + b;
 
-<<<<<<< HEAD
-        if ((a > 0 && b > 0 && (c < a || c < b))
-            || (a < 0 && b < 0 && (c > a || c > b)))
-=======
         if (a > 0 && b > 0 && (c < a || c < b))
->>>>>>> e3e9c6a6
         {
             LOG_GENERAL(WARNING, "Addition Overflow!");
             return false;
