/*
 * Copyright (C) 2022 Zilliqa
 *
 * This program is free software: you can redistribute it and/or modify
 * it under the terms of the GNU General Public License as published by
 * the Free Software Foundation, either version 3 of the License, or
 * (at your option) any later version.
 *
 * This program is distributed in the hope that it will be useful,
 * but WITHOUT ANY WARRANTY; without even the implied warranty of
 * MERCHANTABILITY or FITNESS FOR A PARTICULAR PURPOSE.  See the
 * GNU General Public License for more details.
 *
 * You should have received a copy of the GNU General Public License
 * along with this program.  If not, see <https://www.gnu.org/licenses/>.
 */

#include "libUtils/EvmJsonResponse.h"
#include "depends/websocketpp/websocketpp/base64/base64.hpp"

#pragma GCC diagnostic push
#pragma GCC diagnostic ignored "-Wall"
#include "nlohmann/json.hpp"
<<<<<<< HEAD
#pragma GCC diagnostic pop
=======
>>>>>>> 3cfda5e5

using websocketpp::base64_decode;

EvmReturn &GetReturn(const Json::Value &oldJason, EvmReturn &fo) {
  nlohmann::json newJason;

  try {
    newJason = nlohmann::json::parse(oldJason.toStyledString());
  } catch (std::exception &e) {
    std::cout << "Error parsing json from evmds " << e.what() << std::endl;
    return fo;
  }

  for (const auto &node : newJason.items()) {
    if (node.key() == "apply" && node.value().is_array()) {
      for (const auto &ap : node.value()) {
        for (const auto &map : ap.items()) {
          EvmOperation op;
          nlohmann::json arr = map.value();
          op._operation_type = map.key();
          try {
            op._address = arr["address"];
          } catch (std::exception &e) {
            std::cout << "address : " << e.what() << std::endl;
          }
          try {
            op._balance = arr["balance"];
          } catch (std::exception &e) {
            std::cout << "balance : " << e.what() << std::endl;
          }
          nlohmann::json cobj;
          try {
            cobj = arr["code"];
          } catch (std::exception &e) {
            std::cout << "code : " << e.what() << std::endl;
          }
          if (not cobj.is_null()) {
            if (cobj.is_binary()) {
              std::cout << "Binary data" << std::endl;
            } else if (cobj.is_string()) {
              op._code = cobj.get<std::string>();
            } else {
              std::cout << "write some code for " << cobj.type_name()
                        << std::endl;
            }
          }
          try {
            op._nonce = arr["nonce"];
          } catch (std::exception &e) {
            std::cout << "nonce : " << e.what() << std::endl;
          }
          try {
            op._reset_storage = arr["reset_storage"];
          } catch (std::exception &e) {
            std::cout << "reset : " << e.what() << std::endl;
          }
          nlohmann::json storageObj;
          try {
            storageObj = arr["storage"];
          } catch (std::exception &e) {
            std::cout << "storage : " << e.what() << std::endl;
          }
          if (not storageObj.is_null()) {
            KeyValue kvs;
            for (const auto &kv : storageObj.items()) {
              kvs._key = base64_decode(kv.value()[0]);
              kvs._value = base64_decode(kv.value()[1]);
            }
            op._storage.push_back(kvs);
          }
          fo._operations.push_back(op);
        }
      }
    } else if (node.key() == "exit_reason") {
      for (const auto &er : node.value().items()) {
        fo._exit_reasons.push_back(er.key());
        fo._exit_reasons.push_back(er.value());
      }
    } else if (node.key() == "logs") {
      for (const auto &lg : node.value().items()) {
        fo._logs.push_back(lg.value());
      }
    } else if (node.key() == "return_value") {
      nlohmann::json j = node.value();
      if (j.is_string()) {
        fo._return = j;
      } else {
        std::cout << "invalid node type" << std::endl;
      }
    } else if (node.key() == "remaining_gas") {
      fo._gasRemaing = node.value();
    }
  }
  return fo;
}

<<<<<<< HEAD
std::ostream &operator<<(std::ostream &os, KeyValue &kv) {
  os << "key : " << kv._key << std::endl;
  os << "value : " << kv._value << std::endl;
  return os;
}

std::ostream &operator<<(std::ostream &os, EvmOperation &evm) {
  os << "operation type : " << evm._operation_type << std::endl;
  os << "address : " << evm._address << std::endl;
  os << "code : " << evm._code << std::endl;
  os << "balance : " << evm._balance << std::endl;
  os << "nonce : " << evm._nonce << std::endl;

  os << "reset_storage : " << std::boolalpha << evm._reset_storage << std::endl;

  for (const auto &it : evm._storage) {
=======
std::ostream &operator<<(std::ostream &os, KeyValue &c) {
  os << "key : " << c._key << std::endl;
  os << "value : " << c._value << std::endl;
  return os;
}

std::ostream &operator<<(std::ostream &os, EvmOperation &c) {
  os << "operation type : " << c._operation_type << std::endl;
  os << "address : " << c._address << std::endl;
  os << "code : " << c._code << std::endl;
  os << "balance : " << c._balance << std::endl;
  os << "nonce : " << c._nonce << std::endl;

  os << "reset_storage : " << std::boolalpha << c._reset_storage << std::endl;

  for (const auto &it : c._storage) {
>>>>>>> 3cfda5e5
    std::cout << "k : " << it._key << std::endl;
    std::cout << "v : " << it._value << std::endl;
  }
  return os;
}

<<<<<<< HEAD
std::ostream &operator<<(std::ostream &os, EvmReturn &evmret) {
=======
std::ostream &operator<<(std::ostream &os, EvmReturn &c) {
>>>>>>> 3cfda5e5
  std::cout << "EvmReturn object" << std::endl;

  for (auto it : evmret._operations) {
    std::cout << it << std::endl;
  }
  for (const auto &it : evmret._logs) {
    std::cout << it << std::endl;
  }
<<<<<<< HEAD
  for (const auto &it : evmret._exit_reasons) {
    std::cout << it << std::endl;
  }

  os << "gasRemaing : " << evmret._gasRemaing << std::endl;
  std::cout << "code : " << evmret._return << std::endl;
=======
  for (auto it : c._exit_reasons) {
    std::cout << it << std::endl;
  }

  os << "gasRemaing : " << c._gasRemaing << std::endl;
  std::cout << "code : " << c._return << std::endl;
>>>>>>> 3cfda5e5
  return os;
}<|MERGE_RESOLUTION|>--- conflicted
+++ resolved
@@ -21,10 +21,7 @@
 #pragma GCC diagnostic push
 #pragma GCC diagnostic ignored "-Wall"
 #include "nlohmann/json.hpp"
-<<<<<<< HEAD
 #pragma GCC diagnostic pop
-=======
->>>>>>> 3cfda5e5
 
 using websocketpp::base64_decode;
 
@@ -33,7 +30,7 @@
 
   try {
     newJason = nlohmann::json::parse(oldJason.toStyledString());
-  } catch (std::exception &e) {
+  } catch(std::exception &e) {
     std::cout << "Error parsing json from evmds " << e.what() << std::endl;
     return fo;
   }
@@ -121,7 +118,6 @@
   return fo;
 }
 
-<<<<<<< HEAD
 std::ostream &operator<<(std::ostream &os, KeyValue &kv) {
   os << "key : " << kv._key << std::endl;
   os << "value : " << kv._value << std::endl;
@@ -138,35 +134,13 @@
   os << "reset_storage : " << std::boolalpha << evm._reset_storage << std::endl;
 
   for (const auto &it : evm._storage) {
-=======
-std::ostream &operator<<(std::ostream &os, KeyValue &c) {
-  os << "key : " << c._key << std::endl;
-  os << "value : " << c._value << std::endl;
-  return os;
-}
-
-std::ostream &operator<<(std::ostream &os, EvmOperation &c) {
-  os << "operation type : " << c._operation_type << std::endl;
-  os << "address : " << c._address << std::endl;
-  os << "code : " << c._code << std::endl;
-  os << "balance : " << c._balance << std::endl;
-  os << "nonce : " << c._nonce << std::endl;
-
-  os << "reset_storage : " << std::boolalpha << c._reset_storage << std::endl;
-
-  for (const auto &it : c._storage) {
->>>>>>> 3cfda5e5
     std::cout << "k : " << it._key << std::endl;
     std::cout << "v : " << it._value << std::endl;
   }
   return os;
 }
 
-<<<<<<< HEAD
 std::ostream &operator<<(std::ostream &os, EvmReturn &evmret) {
-=======
-std::ostream &operator<<(std::ostream &os, EvmReturn &c) {
->>>>>>> 3cfda5e5
   std::cout << "EvmReturn object" << std::endl;
 
   for (auto it : evmret._operations) {
@@ -175,20 +149,11 @@
   for (const auto &it : evmret._logs) {
     std::cout << it << std::endl;
   }
-<<<<<<< HEAD
   for (const auto &it : evmret._exit_reasons) {
     std::cout << it << std::endl;
   }
 
   os << "gasRemaing : " << evmret._gasRemaing << std::endl;
   std::cout << "code : " << evmret._return << std::endl;
-=======
-  for (auto it : c._exit_reasons) {
-    std::cout << it << std::endl;
-  }
-
-  os << "gasRemaing : " << c._gasRemaing << std::endl;
-  std::cout << "code : " << c._return << std::endl;
->>>>>>> 3cfda5e5
   return os;
 }