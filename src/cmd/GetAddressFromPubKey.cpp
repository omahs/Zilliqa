/*
 * Copyright (C) 2019 Zilliqa
 *
 * This program is free software: you can redistribute it and/or modify
 * it under the terms of the GNU General Public License as published by
 * the Free Software Foundation, either version 3 of the License, or
 * (at your option) any later version.
 *
 * This program is distributed in the hope that it will be useful,
 * but WITHOUT ANY WARRANTY; without even the implied warranty of
 * MERCHANTABILITY or FITNESS FOR A PARTICULAR PURPOSE.  See the
 * GNU General Public License for more details.
 *
 * You should have received a copy of the GNU General Public License
 * along with this program.  If not, see <https://www.gnu.org/licenses/>.
 */

#include <array>
#include <chrono>
#include <functional>
#include <iostream>
#include <thread>

#include <boost/program_options.hpp>

#include <Schnorr.h>
#include "common/Constants.h"
#include "common/Messages.h"
#include "common/Serializable.h"
<<<<<<< HEAD
#include "libCrypto/Sha2.h"
=======
#include "libCrypto/Schnorr.h"
>>>>>>> 49638fe8
#include "libData/AccountData/Address.h"
#include "libUtils/DataConversion.h"
#include "libUtils/Logger.h"
#include "libUtils/SWInfo.h"

#define SUCCESS 0
#define ERROR_IN_COMMAND_LINE -1
#define ERROR_UNHANDLED_EXCEPTION -2

namespace po = boost::program_options;
using namespace std;
using namespace boost::multiprecision;

void description() {
  std::cout << endl << "Description:\n";
  std::cout << "\tAccepts public key and prints computed address on stdout."
            << endl;
}

int main(int argc, const char* argv[]) {
  try {
    string pubk;
    po::options_description desc("Options");

    desc.add_options()("help,h", "Print help messages")(
        "pubk,u", po::value<string>(&pubk)->required(), "33-byte public key");

    po::variables_map vm;
    try {
      po::store(po::parse_command_line(argc, argv, desc), vm);

      /** --help option
       */
      if (vm.count("help")) {
        SWInfo::LogBrandBugReport();
        description();
        cout << desc << endl;
        return SUCCESS;
      }
      po::notify(vm);
    } catch (boost::program_options::required_option& e) {
      SWInfo::LogBrandBugReport();
      cerr << "ERROR: " << e.what() << endl << endl;
      cout << desc;
      return ERROR_IN_COMMAND_LINE;
    } catch (boost::program_options::error& e) {
      SWInfo::LogBrandBugReport();
      cerr << "ERROR: " << e.what() << endl << endl;
      return ERROR_IN_COMMAND_LINE;
    }

    PubKey key;

    try {
      key = PubKey::GetPubKeyFromString(pubk);
    } catch (std::invalid_argument& e) {
      std::cerr << e.what() << endl;
      return ERROR_IN_COMMAND_LINE;
    }

    Address toAddr = key.GetAddressFromPubKey();
    cout << toAddr << endl;
  } catch (exception& e) {
    cerr << "Unhandled Exception reached the top of main: " << e.what()
         << ", application will now exit" << endl;
    return ERROR_UNHANDLED_EXCEPTION;
  }
  return SUCCESS;
}<|MERGE_RESOLUTION|>--- conflicted
+++ resolved
@@ -27,12 +27,8 @@
 #include "common/Constants.h"
 #include "common/Messages.h"
 #include "common/Serializable.h"
-<<<<<<< HEAD
-#include "libCrypto/Sha2.h"
-=======
-#include "libCrypto/Schnorr.h"
->>>>>>> 49638fe8
 #include "libData/AccountData/Address.h"
+#include "libUtils/CryptoUtils.h"
 #include "libUtils/DataConversion.h"
 #include "libUtils/Logger.h"
 #include "libUtils/SWInfo.h"
@@ -92,7 +88,7 @@
       return ERROR_IN_COMMAND_LINE;
     }
 
-    Address toAddr = key.GetAddressFromPubKey();
+    Address toAddr = CryptoUtils::GetAddressFromPubKey(key);
     cout << toAddr << endl;
   } catch (exception& e) {
     cerr << "Unhandled Exception reached the top of main: " << e.what()
