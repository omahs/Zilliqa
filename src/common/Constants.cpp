--- conflicted
+++ resolved
@@ -132,17 +132,15 @@
 const unsigned int BROADCAST_INTERVAL{
     ReadFromConstantsFile("BROADCAST_INTERVAL")};
 const unsigned int BROADCAST_EXPIRY{ReadFromConstantsFile("BROADCAST_EXPIRY")};
-<<<<<<< HEAD
+
 const unsigned int TX_DISTRIBUTE_TIME_IN_MS{
     ReadFromConstantsFile("TX_DISTRIBUTE_TIME_IN_MS")};
 const unsigned int NUM_TXN_TO_SEND_PER_ACCOUNT{
     ReadFromConstantsFile("NUM_TXN_TO_SEND_PER_ACCOUNT")};
 const unsigned int NUM_NODES_TO_SEND_LOOKUP{
     ReadFromConstantsFile("NUM_NODES_TO_SEND_LOOKUP")};
-=======
 const unsigned int SENDQUEUE_SIZE{ReadFromConstantsFile("SENDQUEUE_SIZE")};
 const unsigned int MSGQUEUE_SIZE{ReadFromConstantsFile("MSGQUEUE_SIZE")};
->>>>>>> 586a3077
 
 const bool EXCLUDE_PRIV_IP{
     ReadFromOptionsFile("EXCLUDE_PRIV_IP") == "true" ? true : false};
@@ -180,14 +178,13 @@
                               + ReadSmartContractConstants("OUTPUT_JSON")};
 const std::string INPUT_CODE{SCILLA_FILES + '/'
                              + ReadSmartContractConstants("INPUT_CODE")};
-<<<<<<< HEAD
+
 const std::string TXN_PATH{ReadTransactionDispatcher("PATH")};
 const bool USE_REMOTE_TXN_CREATOR{
     ReadTransactionDispatcher("USE_REMOTE_TXN_CREATOR") == "true" ? true
                                                                   : false};
 const std::string REMOTE_TXN_CREATOR_IP{
     ReadTransactionDispatcher("REMOTE_TXN_CREATOR_IP")};
-=======
 
 const unsigned int OPENCL_LOCAL_WORK_SIZE{
     ReadGpuConstants("opencl.LOCAL_WORK_SIZE")};
@@ -197,5 +194,4 @@
 const unsigned int CUDA_BLOCK_SIZE{ReadGpuConstants("cuda.BLOCK_SIZE")};
 const unsigned int CUDA_GRID_SIZE{ReadGpuConstants("cuda.GRID_SIZE")};
 const unsigned int CUDA_STREAM_NUM{ReadGpuConstants("cuda.STREAM_NUM")};
-const unsigned int CUDA_SCHEDULE_FLAG{ReadGpuConstants("cuda.SCHEDULE_FLAG")};
->>>>>>> 586a3077
+const unsigned int CUDA_SCHEDULE_FLAG{ReadGpuConstants("cuda.SCHEDULE_FLAG")};