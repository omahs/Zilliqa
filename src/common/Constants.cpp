/*
 * Copyright (C) 2019 Zilliqa
 *
 * This program is free software: you can redistribute it and/or modify
 * it under the terms of the GNU General Public License as published by
 * the Free Software Foundation, either version 3 of the License, or
 * (at your option) any later version.
 *
 * This program is distributed in the hope that it will be useful,
 * but WITHOUT ANY WARRANTY; without even the implied warranty of
 * MERCHANTABILITY or FITNESS FOR A PARTICULAR PURPOSE.  See the
 * GNU General Public License for more details.
 *
 * You should have received a copy of the GNU General Public License
 * along with this program.  If not, see <https://www.gnu.org/licenses/>.
 */
#include "Constants.h"
#include "libUtils/SafeMath.h"

#include <boost/property_tree/ptree.hpp>
#include <boost/property_tree/xml_parser.hpp>

using namespace std;

using boost::property_tree::ptree;

struct PTree {
  static ptree& GetInstance() {
    static ptree pt;
    read_xml("constants.xml", pt);

    return pt;
  }
  PTree() = delete;
  ~PTree() = delete;
};

unsigned int ReadConstantNumeric(const string& propertyName,
                                 const char* path = "node.general.") {
  auto pt = PTree::GetInstance();
  return pt.get<unsigned int>(path + propertyName);
}

double ReadConstantDouble(const string& propertyName,
                          const char* path = "node.general.") {
  auto pt = PTree::GetInstance();
  return pt.get<double>(path + propertyName);
}

string ReadConstantString(const string& propertyName,
                          const char* path = "node.general.",
                          const char* defaultVal = "defaulted") {
  auto pt = PTree::GetInstance();

  try {
    return pt.get<string>(path + propertyName);
  } catch (exception& e) {
    return defaultVal;
  }
}

uint64_t ReadConstantUInt64(const string& propertyName,
                            const char* path = "node.general.",
                            uint64_t defaultVal = 0) {
  auto pt = PTree::GetInstance();
  try {
    const auto& _str = pt.get<string>(path + propertyName);
    return strtoull(_str.c_str(), NULL, 0);
  } catch (exception& e) {
    return defaultVal;
  }
}

const vector<string> ReadAccountsFromConstantsFile(
    const string& propName, const string& path = "node.accounts") {
  auto pt = PTree::GetInstance();
  vector<string> result;
  for (auto& acc : pt.get_child(path)) {
    auto child = acc.second.get_optional<string>(propName);
    if (child) {
      result.push_back(child.get());
    }
  }
  return result;
}

const vector<pair<uint64_t, uint32_t>>
ReadVerifierExclusionListFromConstantsFile() {
  auto pt = PTree::GetInstance();
  vector<pair<uint64_t, uint32_t>> result;
  for (auto& entry : pt.get_child("node.verifier.exclusion_list")) {
    result.emplace_back(make_pair(entry.second.get<uint64_t>("TXBLOCK"),
                                  entry.second.get<uint32_t>("MICROBLOCK")));
  }
  return result;
}

const vector<pair<uint64_t, uint32_t>>
ReadVerifierMicroblockExclusionListFromConstantsFile() {
  auto pt = PTree::GetInstance();
  vector<pair<uint64_t, uint32_t>> result;
  for (auto& entry : pt.get_child("node.verifier.microblock_exclusion_list")) {
    result.emplace_back(make_pair(entry.second.get<uint64_t>("TXBLOCK"),
                                  entry.second.get<uint32_t>("MICROBLOCK")));
  }
  return result;
}

bool ISOLATED_SERVER = false;

bool SCILLA_PPLIT_FLAG = true;

// General constants
const unsigned int DEBUG_LEVEL{ReadConstantNumeric("DEBUG_LEVEL")};
const bool ENABLE_DO_REJOIN{ReadConstantString("ENABLE_DO_REJOIN") == "true"};
bool LOOKUP_NODE_MODE{ReadConstantString("LOOKUP_NODE_MODE") == "true"};
const unsigned int MAX_ENTRIES_FOR_DIAGNOSTIC_DATA{
    ReadConstantNumeric("MAX_ENTRIES_FOR_DIAGNOSTIC_DATA")};
const uint16_t CHAIN_ID{(uint16_t)ReadConstantNumeric("CHAIN_ID")};
const uint16_t NETWORK_ID{(uint16_t)ReadConstantNumeric("NETWORK_ID")};
const string GENESIS_PUBKEY{
    ReadConstantString("GENESIS_PUBKEY", "node.general.")};
const string STORAGE_PATH{ReadConstantString("STORAGE_PATH", "node.general.")};
const unsigned int NUM_EPOCHS_PER_PERSISTENT_DB{
    ReadConstantNumeric("NUM_EPOCHS_PER_PERSISTENT_DB")};
const bool KEEP_HISTORICAL_STATE{ReadConstantString("KEEP_HISTORICAL_STATE") ==
                                 "true"};
const bool ENABLE_MEMORY_STATS{ReadConstantString("ENABLE_MEMORY_STATS") ==
                               "true"};
const unsigned int NUM_DS_EPOCHS_STATE_HISTORY{
    ReadConstantNumeric("NUM_DS_EPOCHS_STATE_HISTORY")};

const uint64_t INIT_TRIE_DB_SNAPSHOT_EPOCH{
    ReadConstantUInt64("INIT_TRIE_DB_SNAPSHOT_EPOCH")};

const unsigned int MAX_ARCHIVED_LOG_COUNT{
    ReadConstantNumeric("MAX_ARCHIVED_LOG_COUNT")};
const unsigned int MAX_LOG_FILE_SIZE_KB{
    ReadConstantNumeric("MAX_LOG_FILE_SIZE_KB")};
const bool JSON_LOGGING{ReadConstantString("JSON_LOGGING") == "true"};

// Version constants
const unsigned int MSG_VERSION{
    ReadConstantNumeric("MSG_VERSION", "node.version.")};
const unsigned int TRANSACTION_VERSION{
    ReadConstantNumeric("TRANSACTION_VERSION", "node.version.")};
const unsigned int TRANSACTION_VERSION_ETH = 2;
const unsigned int DSBLOCK_VERSION{
    ReadConstantNumeric("DSBLOCK_VERSION", "node.version.")};
const unsigned int TXBLOCK_VERSION{
    ReadConstantNumeric("TXBLOCK_VERSION", "node.version.")};
const unsigned int MICROBLOCK_VERSION{
    ReadConstantNumeric("MICROBLOCK_VERSION", "node.version.")};
const unsigned int VCBLOCK_VERSION{
    ReadConstantNumeric("VCBLOCK_VERSION", "node.version.")};
const unsigned int BLOCKLINK_VERSION{
    ReadConstantNumeric("BLOCKLINK_VERSION", "node.version.")};
const unsigned int DSCOMMITTEE_VERSION{
    ReadConstantNumeric("DSCOMMITTEE_VERSION", "node.version.")};
const unsigned int SHARDINGSTRUCTURE_VERSION{
    ReadConstantNumeric("SHARDINGSTRUCTURE_VERSION", "node.version.")};
const unsigned int CONTRACT_STATE_VERSION{
    ReadConstantNumeric("CONTRACT_STATE_VERSION", "node.version.")};

// Seed constans
const bool ARCHIVAL_LOOKUP{
    ReadConstantString("ARCHIVAL_LOOKUP", "node.seed.") == "true"};
const unsigned int SEED_TXN_COLLECTION_TIME_IN_SEC{
    ReadConstantNumeric("SEED_TXN_COLLECTION_TIME_IN_SEC", "node.seed.")};
const unsigned int TXN_STORAGE_LIMIT{
    ReadConstantNumeric("TXN_STORAGE_LIMIT", "node.seed.")};
bool MULTIPLIER_SYNC_MODE = true;
const unsigned int SEED_SYNC_SMALL_PULL_INTERVAL{
    ReadConstantNumeric("SEED_SYNC_SMALL_PULL_INTERVAL", "node.seed.")};
const unsigned int SEED_SYNC_LARGE_PULL_INTERVAL{
    ReadConstantNumeric("SEED_SYNC_LARGE_PULL_INTERVAL", "node.seed.")};
const bool ENABLE_SEED_TO_SEED_COMMUNICATION{
    ReadConstantString("ENABLE_SEED_TO_SEED_COMMUNICATION", "node.seed.") ==
    "true"};
const unsigned int P2P_SEED_CONNECT_PORT{
    ReadConstantNumeric("P2P_SEED_CONNECT_PORT", "node.seed.")};

const unsigned int P2P_SEED_SERVER_CONNECTION_TIMEOUT{
    ReadConstantNumeric("P2P_SEED_SERVER_CONNECTION_TIMEOUT", "node.seed.")};

const unsigned int FETCH_DS_BLOCK_LIMIT{
    ReadConstantNumeric("FETCH_DS_BLOCK_LIMIT", "node.seed.")};

// RemotestorageDB constants
const string REMOTESTORAGE_DB_HOST{
    ReadConstantString("REMOTESTORAGE_DB_HOST", "node.remotestorageDB.")};
const string REMOTESTORAGE_DB_NAME{
    ReadConstantString("REMOTESTORAGE_DB_NAME", "node.remotestorageDB.")};
const unsigned int REMOTESTORAGE_DB_PORT{
    ReadConstantNumeric("REMOTESTORAGE_DB_PORT", "node.remotestorageDB.")};
const unsigned int REMOTESTORAGE_DB_SERVER_SELECTION_TIMEOUT_MS{
    ReadConstantNumeric("REMOTESTORAGE_DB_SERVER_SELECTION_TIMEOUT_MS",
                        "node.remotestorageDB.")};
const unsigned int REMOTESTORAGE_DB_SOCKET_TIMEOUT_MS{ReadConstantNumeric(
    "REMOTESTORAGE_DB_SOCKET_TIMEOUT_MS", "node.remotestorageDB.")};
const string REMOTESTORAGE_DB_TLS_FILE{
    ReadConstantString("REMOTESTORAGE_DB_TLS_FILE", "node.remotestorageDB.")};
bool REMOTESTORAGE_DB_ENABLE{
    ReadConstantString("REMOTESTORAGE_DB_ENABLE", "node.remotestorageDB.") ==
    "true"};

// Consensus constants
const double TOLERANCE_FRACTION{
    ReadConstantDouble("TOLERANCE_FRACTION", "node.consensus.")};
const unsigned int COMMIT_WINDOW_IN_SECONDS{
    ReadConstantNumeric("COMMIT_WINDOW_IN_SECONDS", "node.consensus.")};
const unsigned int CONSENSUS_MSG_ORDER_BLOCK_WINDOW{
    ReadConstantNumeric("CONSENSUS_MSG_ORDER_BLOCK_WINDOW", "node.consensus.")};
const unsigned int CONSENSUS_OBJECT_TIMEOUT{
    ReadConstantNumeric("CONSENSUS_OBJECT_TIMEOUT", "node.consensus.")};
const unsigned int DS_NUM_CONSENSUS_SUBSETS{
    ReadConstantNumeric("DS_NUM_CONSENSUS_SUBSETS", "node.consensus.")};
const unsigned int SHARD_NUM_CONSENSUS_SUBSETS{
    ReadConstantNumeric("SHARD_NUM_CONSENSUS_SUBSETS", "node.consensus.")};
const unsigned int COMMIT_TOLERANCE_PERCENT{
    ReadConstantNumeric("COMMIT_TOLERANCE_PERCENT", "node.consensus.")};
const unsigned int SUBSET0_RESPONSE_DELAY_IN_MS{
    ReadConstantNumeric("SUBSET0_RESPONSE_DELAY_IN_MS", "node.consensus.")};

// Data sharing constants
const bool BROADCAST_TREEBASED_CLUSTER_MODE{
    ReadConstantString("BROADCAST_TREEBASED_CLUSTER_MODE",
                       "node.data_sharing.") == "true"};
const unsigned int MULTICAST_CLUSTER_SIZE{
    ReadConstantNumeric("MULTICAST_CLUSTER_SIZE", "node.data_sharing.")};
const unsigned int NUM_FORWARDED_BLOCK_RECEIVERS_PER_SHARD{ReadConstantNumeric(
    "NUM_FORWARDED_BLOCK_RECEIVERS_PER_SHARD", "node.data_sharing.")};
const unsigned int NUM_NODES_TO_SEND_LOOKUP{
    ReadConstantNumeric("NUM_NODES_TO_SEND_LOOKUP", "node.data_sharing.")};
const unsigned int NUM_OF_TREEBASED_CHILD_CLUSTERS{ReadConstantNumeric(
    "NUM_OF_TREEBASED_CHILD_CLUSTERS", "node.data_sharing.")};
const unsigned int POW_PACKET_SENDERS{
    ReadConstantNumeric("POW_PACKET_SENDERS", "node.data_sharing.")};
const unsigned int TX_SHARING_CLUSTER_SIZE{
    ReadConstantNumeric("TX_SHARING_CLUSTER_SIZE", "node.data_sharing.")};
const unsigned int NUM_SHARE_PENDING_TXNS{
    (ReadConstantNumeric("NUM_SHARE_PENDING_TXNS", "node.data_sharing."))};

// Dispatcher constants
const string TXN_PATH{ReadConstantString("TXN_PATH", "node.dispatcher.")};
const bool USE_REMOTE_TXN_CREATOR{
    ReadConstantString("USE_REMOTE_TXN_CREATOR", "node.dispatcher.") == "true"};
const unsigned int NUM_DISPATCHERS{
    (ReadConstantNumeric("NUM_DISPATCHERS", "node.dispatcher."))};

// Epoch timing constants
const unsigned int DELAY_FIRSTXNEPOCH_IN_MS{
    ReadConstantNumeric("DELAY_FIRSTXNEPOCH_IN_MS", "node.epoch_timing.")};
const unsigned int FETCHING_MISSING_DATA_TIMEOUT{
    ReadConstantNumeric("FETCHING_MISSING_DATA_TIMEOUT", "node.epoch_timing.")};
const unsigned int DS_ANNOUNCEMENT_DELAY_IN_MS{
    ReadConstantNumeric("DS_ANNOUNCEMENT_DELAY_IN_MS", "node.epoch_timing.")};
const unsigned int SHARD_ANNOUNCEMENT_DELAY_IN_MS{ReadConstantNumeric(
    "SHARD_ANNOUNCEMENT_DELAY_IN_MS", "node.epoch_timing.")};
const unsigned int LOOKUP_DELAY_SEND_TXNPACKET_IN_MS{ReadConstantNumeric(
    "LOOKUP_DELAY_SEND_TXNPACKET_IN_MS", "node.epoch_timing.")};
const unsigned int MICROBLOCK_TIMEOUT{
    ReadConstantNumeric("MICROBLOCK_TIMEOUT", "node.epoch_timing.")};
const unsigned int NEW_NODE_SYNC_INTERVAL{
    ReadConstantNumeric("NEW_NODE_SYNC_INTERVAL", "node.epoch_timing.")};
const unsigned int POW_SUBMISSION_TIMEOUT{
    ReadConstantNumeric("POW_SUBMISSION_TIMEOUT", "node.epoch_timing.")};
const unsigned int POW_WINDOW_IN_SECONDS{
    ReadConstantNumeric("POW_WINDOW_IN_SECONDS", "node.epoch_timing.")};
const unsigned int POWPACKETSUBMISSION_WINDOW_IN_SECONDS{ReadConstantNumeric(
    "POWPACKETSUBMISSION_WINDOW_IN_SECONDS", "node.epoch_timing.")};
const unsigned int RECOVERY_SYNC_TIMEOUT{
    ReadConstantNumeric("RECOVERY_SYNC_TIMEOUT", "node.epoch_timing.")};
const unsigned int TX_DISTRIBUTE_TIME_IN_MS{
    ReadConstantNumeric("TX_DISTRIBUTE_TIME_IN_MS", "node.epoch_timing.")};
const unsigned int EXTRA_TX_DISTRIBUTE_TIME_IN_MS{ReadConstantNumeric(
    "EXTRA_TX_DISTRIBUTE_TIME_IN_MS", "node.epoch_timing.")};
const unsigned int DS_TX_PROCESSING_TIMEOUT{
    ReadConstantNumeric("DS_TX_PROCESSING_TIMEOUT", "node.epoch_timing.")};
const unsigned int NEW_LOOKUP_SYNC_DELAY_IN_SECONDS{ReadConstantNumeric(
    "NEW_LOOKUP_SYNC_DELAY_IN_SECONDS", "node.epoch_timing.")};
const unsigned int GETSHARD_TIMEOUT_IN_SECONDS{
    ReadConstantNumeric("GETSHARD_TIMEOUT_IN_SECONDS", "node.epoch_timing.")};
const unsigned int GETSTATEDELTAS_TIMEOUT_IN_SECONDS{ReadConstantNumeric(
    "GETSTATEDELTAS_TIMEOUT_IN_SECONDS", "node.epoch_timing.")};
const unsigned int GETCOSIGREWARDS_TIMEOUT_IN_SECONDS{ReadConstantNumeric(
    "GETCOSIGREWARDS_TIMEOUT_IN_SECONDS", "node.epoch_timing.")};
const unsigned int RETRY_REJOINING_TIMEOUT{
    ReadConstantNumeric("RETRY_REJOINING_TIMEOUT", "node.epoch_timing.")};
const unsigned int RETRY_GETSTATEDELTAS_COUNT{
    ReadConstantNumeric("RETRY_GETSTATEDELTAS_COUNT", "node.epoch_timing.")};
const unsigned int RETRY_COSIGREWARDS_COUNT{
    ReadConstantNumeric("RETRY_COSIGREWARDS_COUNT", "node.epoch_timing.")};
const unsigned int MAX_FETCHMISSINGMBS_NUM{
    ReadConstantNumeric("MAX_FETCHMISSINGMBS_NUM", "node.epoch_timing.")};
const unsigned int LAST_N_TXBLKS_TOCHECK_FOR_MISSINGMBS{ReadConstantNumeric(
    "LAST_N_TXBLKS_TOCHECK_FOR_MISSINGMBS", "node.epoch_timing.")};
const unsigned int REMOVENODEFROMBLACKLIST_DELAY_IN_SECONDS{ReadConstantNumeric(
    "REMOVENODEFROMBLACKLIST_DELAY_IN_SECONDS", "node.epoch_timing.")};

// Gas constants
const uint64_t MIN_ETH_GAS{
    ReadConstantUInt64("MIN_ETH_GAS", "node.gas.", 21000)};
const unsigned int DS_MICROBLOCK_GAS_LIMIT{
    ReadConstantNumeric("DS_MICROBLOCK_GAS_LIMIT", "node.gas.")};
const unsigned int SHARD_MICROBLOCK_GAS_LIMIT{
    ReadConstantNumeric("SHARD_MICROBLOCK_GAS_LIMIT", "node.gas.")};
const unsigned int CONTRACT_CREATE_GAS{
    ReadConstantNumeric("CONTRACT_CREATE_GAS", "node.gas.")};
const unsigned int CONTRACT_INVOKE_GAS{
    ReadConstantNumeric("CONTRACT_INVOKE_GAS", "node.gas.")};
const unsigned int NORMAL_TRAN_GAS{
    ReadConstantNumeric("NORMAL_TRAN_GAS", "node.gas.")};
const unsigned int GAS_CONGESTION_PERCENT{
    ReadConstantNumeric("GAS_CONGESTION_PERCENT", "node.gas.")};
const unsigned int UNFILLED_PERCENT_LOW{
    ReadConstantNumeric("UNFILLED_PERCENT_LOW", "node.gas.")};
const unsigned int UNFILLED_PERCENT_HIGH{
    ReadConstantNumeric("UNFILLED_PERCENT_HIGH", "node.gas.")};
const uint128_t GAS_PRICE_MIN_VALUE{
    ReadConstantString("GAS_PRICE_MIN_VALUE", "node.gas.")};
const unsigned int GAS_PRICE_PRECISION{
    ReadConstantNumeric("GAS_PRICE_PRECISION", "node.gas.")};
const uint128_t PRECISION_MIN_VALUE{
    SafeMath<uint128_t>::power(10, GAS_PRICE_PRECISION, true)};
const unsigned int GAS_PRICE_DROP_RATIO{
    ReadConstantNumeric("GAS_PRICE_DROP_RATIO", "node.gas.")};
const unsigned int GAS_PRICE_RAISE_RATIO_LOWER{
    ReadConstantNumeric("GAS_PRICE_RAISE_RATIO_LOWER", "node.gas.")};
const unsigned int GAS_PRICE_RAISE_RATIO_UPPER{
    ReadConstantNumeric("GAS_PRICE_RAISE_RATIO_UPPER", "node.gas.")};
const unsigned int GAS_PRICE_TOLERANCE{
    ReadConstantNumeric("GAS_PRICE_TOLERANCE", "node.gas.")};
const unsigned int MEAN_GAS_PRICE_DS_NUM{
    ReadConstantNumeric("MEAN_GAS_PRICE_DS_NUM", "node.gas.")};
const string LEGAL_GAS_PRICE_IP{
    ReadConstantString("LEGAL_GAS_PRICE_IP", "node.gas.")};

// Gossip constants
const bool BROADCAST_GOSSIP_MODE{
    ReadConstantString("BROADCAST_GOSSIP_MODE", "node.gossip.") == "true"};
const bool SEND_RESPONSE_FOR_LAZY_PUSH{
    ReadConstantString("SEND_RESPONSE_FOR_LAZY_PUSH", "node.gossip.") ==
    "true"};
const bool GOSSIP_CUSTOM_ROUNDS_SETTINGS{
    ReadConstantString("GOSSIP_CUSTOM_ROUNDS_SETTINGS", "node.gossip.") ==
    "true"};
const unsigned int MAX_ROUNDS_IN_BSTATE{ReadConstantNumeric(
    "MAX_ROUNDS_IN_BSTATE", "node.gossip.gossip_custom_rounds.")};
const unsigned int MAX_ROUNDS_IN_CSTATE{ReadConstantNumeric(
    "MAX_ROUNDS_IN_CSTATE", "node.gossip.gossip_custom_rounds.")};
const unsigned int MAX_TOTAL_ROUNDS{ReadConstantNumeric(
    "MAX_TOTAL_ROUNDS", "node.gossip.gossip_custom_rounds.")};
const unsigned int MAX_NEIGHBORS_PER_ROUND{
    ReadConstantNumeric("MAX_NEIGHBORS_PER_ROUND", "node.gossip.")};
const unsigned int NUM_GOSSIP_RECEIVERS{
    ReadConstantNumeric("NUM_GOSSIP_RECEIVERS", "node.gossip.")};
const unsigned int ROUND_TIME_IN_MS{
    ReadConstantNumeric("ROUND_TIME_IN_MS", "node.gossip.")};
const unsigned int SIMULATED_NETWORK_DELAY_IN_MS{
    ReadConstantNumeric("SIMULATED_NETWORK_DELAY_IN_MS", "node.gossip.")};
const unsigned int KEEP_RAWMSG_FROM_LAST_N_ROUNDS{
    ReadConstantNumeric("KEEP_RAWMSG_FROM_LAST_N_ROUNDS", "node.gossip.")};
const bool SIGN_VERIFY_EMPTY_MSGTYP{
    ReadConstantString("SIGN_VERIFY_EMPTY_MSGTYP", "node.gossip.") == "true"};
const bool SIGN_VERIFY_NONEMPTY_MSGTYP{
    ReadConstantString("SIGN_VERIFY_NONEMPTY_MSGTYP", "node.gossip.") ==
    "true"};

// GPU mining constants
const string GPU_TO_USE{ReadConstantString("GPU_TO_USE", "node.gpu.")};
const unsigned int OPENCL_LOCAL_WORK_SIZE{
    ReadConstantNumeric("LOCAL_WORK_SIZE", "node.gpu.opencl.")};
const unsigned int OPENCL_GLOBAL_WORK_SIZE_MULTIPLIER{
    ReadConstantNumeric("GLOBAL_WORK_SIZE_MULTIPLIER", "node.gpu.opencl.")};
const unsigned int OPENCL_START_EPOCH{
    ReadConstantNumeric("START_EPOCH", "node.gpu.opencl.")};

// Guard mode constants
const bool GUARD_MODE{ReadConstantString("GUARD_MODE", "node.guard_mode.") ==
                      "true"};
const bool EXCLUDE_PRIV_IP{
    ReadConstantString("EXCLUDE_PRIV_IP", "node.guard_mode.") == "true"};
const unsigned int WINDOW_FOR_DS_NETWORK_INFO_UPDATE{ReadConstantNumeric(
    "WINDOW_FOR_DS_NETWORK_INFO_UPDATE", "node.guard_mode.")};
const double SHARD_GUARD_TOL{
    ReadConstantDouble("SHARD_GUARD_TOL", "node.guard_mode.")};
const unsigned int SHARD_LEADER_SELECT_TOL{
    ReadConstantNumeric("SHARD_LEADER_SELECT_TOL", "node.guard_mode.")};
// Heartbeat constants
const unsigned int HEARTBEAT_INTERVAL_IN_SECONDS{
    ReadConstantNumeric("HEARTBEAT_INTERVAL_IN_SECONDS", "node.heartbeat.")};

// RPC Constants
const unsigned int LOOKUP_RPC_PORT{
    ReadConstantNumeric("LOOKUP_RPC_PORT", "node.jsonrpc.")};
const unsigned int STAKING_RPC_PORT{
    ReadConstantNumeric("STAKING_RPC_PORT", "node.jsonrpc.")};
const unsigned int STATUS_RPC_PORT{
    ReadConstantNumeric("STATUS_RPC_PORT", "node.jsonrpc.")};
const std::string IP_TO_BIND{ReadConstantString("IP_TO_BIND", "node.jsonrpc.")};
const bool ENABLE_STAKING_RPC{
    ReadConstantString("ENABLE_STAKING_RPC", "node.jsonrpc.") == "true"};
const bool ENABLE_STATUS_RPC{
    ReadConstantString("ENABLE_STATUS_RPC", "node.jsonrpc.") == "true"};
const unsigned int NUM_SHARD_PEER_TO_REVEAL{
    ReadConstantNumeric("NUM_SHARD_PEER_TO_REVEAL", "node.jsonrpc.")};
const std::string SCILLA_IPC_SOCKET_PATH{
    ReadConstantString("SCILLA_IPC_SOCKET_PATH", "node.jsonrpc.")};
const std::string SCILLA_SERVER_SOCKET_PATH{
    ReadConstantString("SCILLA_SERVER_SOCKET_PATH", "node.jsonrpc.")};
const std::string SCILLA_SERVER_BINARY{
    ReadConstantString("SCILLA_SERVER_BINARY", "node.jsonrpc.")};
bool ENABLE_WEBSOCKET{ReadConstantString("ENABLE_WEBSOCKET", "node.jsonrpc.") ==
                      "true"};
const unsigned int WEBSOCKET_PORT{
    ReadConstantNumeric("WEBSOCKET_PORT", "node.jsonrpc.")};
const bool ENABLE_GETTXNBODIESFORTXBLOCK{
    ReadConstantString("ENABLE_GETTXNBODIESFORTXBLOCK", "node.jsonrpc.") ==
    "true"};
const unsigned int NUM_TXNS_PER_PAGE{
    ReadConstantNumeric("NUM_TXNS_PER_PAGE", "node.jsonrpc.")};
const unsigned int PENDING_TXN_QUERY_NUM_EPOCHS{
    ReadConstantNumeric("PENDING_TXN_QUERY_NUM_EPOCHS", "node.jsonrpc.")};
const unsigned int PENDING_TXN_QUERY_MAX_RESULTS{
    ReadConstantNumeric("PENDING_TXN_QUERY_MAX_RESULTS", "node.jsonrpc.")};
const bool CONNECTION_IO_USE_EPOLL{
    ReadConstantString("CONNECTION_IO_USE_EPOLL", "node.jsonrpc.") == "true"};
const unsigned int CONNECTION_ALL_TIMEOUT{
    ReadConstantNumeric("CONNECTION_ALL_TIMEOUT", "node.jsonrpc.")};
const unsigned int CONNECTION_CALLBACK_TIMEOUT{
    ReadConstantNumeric("CONNECTION_CALLBACK_TIMEOUT", "node.jsonrpc.")};

// Network composition constants
const unsigned int COMM_SIZE{
    ReadConstantNumeric("COMM_SIZE", "node.network_composition.")};
const unsigned int NUM_DS_ELECTION{
    ReadConstantNumeric("NUM_DS_ELECTION", "node.network_composition.")};
const double DS_PERFORMANCE_THRESHOLD_PERCENT{ReadConstantDouble(
    "DS_PERFORMANCE_THRESHOLD_PERCENT", "node.network_composition.")};
const unsigned int NUM_DS_BYZANTINE_REMOVED{ReadConstantNumeric(
    "NUM_DS_BYZANTINE_REMOVED", "node.network_composition.")};
const unsigned int SHARD_SIZE_TOLERANCE_LO{ReadConstantNumeric(
    "SHARD_SIZE_TOLERANCE_LO", "node.network_composition.")};
const unsigned int SHARD_SIZE_TOLERANCE_HI{ReadConstantNumeric(
    "SHARD_SIZE_TOLERANCE_HI", "node.network_composition.")};
const unsigned int STORE_DS_COMMITTEE_INTERVAL{ReadConstantNumeric(
    "STORE_DS_COMMITTEE_INTERVAL", "node.network_composition.")};

// P2PComm constants
const unsigned int BROADCAST_INTERVAL{
    ReadConstantNumeric("BROADCAST_INTERVAL", "node.p2pcomm.")};
const unsigned int BROADCAST_EXPIRY{
    ReadConstantNumeric("BROADCAST_EXPIRY", "node.p2pcomm.")};
const unsigned int FETCH_LOOKUP_MSG_MAX_RETRY{
    ReadConstantNumeric("FETCH_LOOKUP_MSG_MAX_RETRY", "node.p2pcomm.")};
const uint32_t MAXSENDMESSAGE{
    ReadConstantNumeric("MAXSENDMESSAGE", "node.p2pcomm.")};
const uint32_t MAXRECVMESSAGE{
    ReadConstantNumeric("MAXRECVMESSAGE", "node.p2pcomm.")};
const unsigned int MAXRETRYCONN{
    ReadConstantNumeric("MAXRETRYCONN", "node.p2pcomm.")};
const unsigned int MSGQUEUE_SIZE{
    ReadConstantNumeric("MSGQUEUE_SIZE", "node.p2pcomm.")};
const unsigned int PUMPMESSAGE_MILLISECONDS{
    ReadConstantNumeric("PUMPMESSAGE_MILLISECONDS", "node.p2pcomm.")};
const unsigned int SENDQUEUE_SIZE{
    ReadConstantNumeric("SENDQUEUE_SIZE", "node.p2pcomm.")};
const unsigned int MAX_GOSSIP_MSG_SIZE_IN_BYTES{
    ReadConstantNumeric("MAX_GOSSIP_MSG_SIZE_IN_BYTES", "node.p2pcomm.")};
const unsigned int MIN_READ_WATERMARK_IN_BYTES{
    ReadConstantNumeric("MIN_READ_WATERMARK_IN_BYTES", "node.p2pcomm.")};
const unsigned int MAX_READ_WATERMARK_IN_BYTES{
    ReadConstantNumeric("MAX_READ_WATERMARK_IN_BYTES", "node.p2pcomm.")};
const unsigned int BLACKLIST_NUM_TO_POP{
    ReadConstantNumeric("BLACKLIST_NUM_TO_POP", "node.p2pcomm.")};
const unsigned int MAX_PEER_CONNECTION{
    ReadConstantNumeric("MAX_PEER_CONNECTION", "node.p2pcomm.")};
const unsigned int MAX_PEER_CONNECTION_P2PSEED{
    ReadConstantNumeric("MAX_PEER_CONNECTION_P2PSEED", "node.p2pcomm.")};
const unsigned int MAX_WHITELISTREQ_LIMIT{
    ReadConstantNumeric("MAX_WHITELISTREQ_LIMIT", "node.p2pcomm.")};
const unsigned int SENDJOBPEERS_TIMEOUT{
    ReadConstantNumeric("SENDJOBPEERS_TIMEOUT", "node.p2pcomm.")};

// PoW constants
const bool FULL_DATASET_MINE{
    ReadConstantString("FULL_DATASET_MINE", "node.pow.") == "true"};
const bool OPENCL_GPU_MINE{ReadConstantString("OPENCL_GPU_MINE", "node.pow.") ==
                           "true"};
const bool REMOTE_MINE{ReadConstantString("REMOTE_MINE", "node.pow.") ==
                       "true"};
const std::string MINING_PROXY_URL{
    ReadConstantString("MINING_PROXY_URL", "node.pow.")};
const unsigned int MINING_PROXY_TIMEOUT_IN_MS{
    ReadConstantNumeric("MINING_PROXY_TIMEOUT_IN_MS", "node.pow.")};
const unsigned int MAX_RETRY_SEND_POW_TIME{
    ReadConstantNumeric("MAX_RETRY_SEND_POW_TIME", "node.pow.")};
const unsigned int CHECK_MINING_RESULT_INTERVAL{
    ReadConstantNumeric("CHECK_MINING_RESULT_INTERVAL", "node.pow.")};
const bool GETWORK_SERVER_MINE{
    ReadConstantString("GETWORK_SERVER_MINE", "node.pow.") == "true"};
const unsigned int GETWORK_SERVER_PORT{
    ReadConstantNumeric("GETWORK_SERVER_PORT", "node.pow.")};
const unsigned int DS_POW_DIFFICULTY{
    ReadConstantNumeric("DS_POW_DIFFICULTY", "node.pow.")};
const unsigned int POW_DIFFICULTY{
    ReadConstantNumeric("POW_DIFFICULTY", "node.pow.")};
const unsigned int POW_BOUNDARY_N_DIVIDED{
    ReadConstantNumeric("POW_BOUNDARY_N_DIVIDED", "node.pow.")};
const unsigned int POW_BOUNDARY_N_DIVIDED_START{
    ReadConstantNumeric("POW_BOUNDARY_N_DIVIDED_START", "node.pow.")};
const unsigned int POW_SUBMISSION_LIMIT{
    ReadConstantNumeric("POW_SUBMISSION_LIMIT", "node.pow.")};
const unsigned int NUM_FINAL_BLOCK_PER_POW{
    ReadConstantNumeric("NUM_FINAL_BLOCK_PER_POW", "node.pow.")};
const unsigned int POW_CHANGE_TO_ADJ_DIFF{
    ReadConstantNumeric("POW_CHANGE_TO_ADJ_DIFF", "node.pow.")};
const unsigned int POW_CHANGE_TO_ADJ_DS_DIFF{
    ReadConstantNumeric("POW_CHANGE_TO_ADJ_DS_DIFF", "node.pow.")};
const unsigned int DIFFICULTY_DIFF_TOL{
    ReadConstantNumeric("DIFFICULTY_DIFF_TOL", "node.pow.")};
const unsigned int EXPECTED_SHARD_NODE_NUM{
    ReadConstantNumeric("EXPECTED_SHARD_NODE_NUM", "node.pow.")};
const unsigned int MAX_SHARD_NODE_NUM{
    ReadConstantNumeric("MAX_SHARD_NODE_NUM", "node.pow.")};
const uint8_t MIN_NODE_REPUTATION_PRIORITY{static_cast<uint8_t>(
    ReadConstantNumeric("MIN_NODE_REPUTATION_PRIORITY", "node.pow."))};
const unsigned int MISORDER_TOLERANCE_IN_PERCENT{
    ReadConstantNumeric("MISORDER_TOLERANCE_IN_PERCENT", "node.pow.")};
const unsigned int DSBLOCK_EXTRA_WAIT_TIME{
    ReadConstantNumeric("DSBLOCK_EXTRA_WAIT_TIME", "node.pow.")};
const unsigned int DIFF_IP_TOLERANCE_IN_PERCENT{
    ReadConstantNumeric("DIFF_IP_TOLERANCE_IN_PERCENT", "node.pow.")};
const unsigned int TXN_SHARD_TARGET_DIFFICULTY{
    ReadConstantNumeric("TXN_SHARD_TARGET_DIFFICULTY", "node.pow.")};
const unsigned int TXN_DS_TARGET_DIFFICULTY{
    ReadConstantNumeric("TXN_DS_TARGET_DIFFICULTY", "node.pow.")};
const unsigned int TXN_DS_TARGET_NUM{
    ReadConstantNumeric("TXN_DS_TARGET_NUM", "node.pow.")};
const unsigned int PRIORITY_TOLERANCE_IN_PERCENT{
    ReadConstantNumeric("PRIORITY_TOLERANCE_IN_PERCENT", "node.pow.")};
const bool SKIP_POW_REATTEMPT_FOR_DS_DIFF{
    ReadConstantString("SKIP_POW_REATTEMPT_FOR_DS_DIFF", "node.pow.") ==
    "true"};
const string POW_SUBMISSION_VERSION_TAG{
    ReadConstantString("POW_SUBMISSION_VERSION_TAG", "node.pow.")};

// Recovery and upgrading constants
const unsigned int WAIT_LOOKUP_WAKEUP_IN_SECONDS{
    ReadConstantNumeric("WAIT_LOOKUP_WAKEUP_IN_SECONDS", "node.recovery.")};
const unsigned int SHARD_DELAY_WAKEUP_IN_SECONDS{
    ReadConstantNumeric("SHARD_DELAY_WAKEUP_IN_SECONDS", "node.recovery.")};
const unsigned int TERMINATION_COUNTDOWN_IN_SECONDS{
    ReadConstantNumeric("TERMINATION_COUNTDOWN_IN_SECONDS", "node.recovery.")};
const bool REJOIN_NODE_NOT_IN_NETWORK{
    ReadConstantString("REJOIN_NODE_NOT_IN_NETWORK", "node.recovery.") ==
    "true"};
const unsigned int RESUME_BLACKLIST_DELAY_IN_SECONDS{
    ReadConstantNumeric("RESUME_BLACKLIST_DELAY_IN_SECONDS", "node.recovery.")};
const unsigned int INCRDB_DSNUMS_WITH_STATEDELTAS{
    ReadConstantNumeric("INCRDB_DSNUMS_WITH_STATEDELTAS", "node.recovery.")};
const bool CONTRACT_STATES_MIGRATED{
    ReadConstantString("CONTRACT_STATES_MIGRATED", "node.recovery.") == "true"};
const unsigned int MAX_IPCHANGE_REQUEST_LIMIT{
    ReadConstantNumeric("MAX_IPCHANGE_REQUEST_LIMIT", "node.recovery.")};
const unsigned int MAX_REJOIN_NETWORK_ATTEMPTS{
    ReadConstantNumeric("MAX_REJOIN_NETWORK_ATTEMPTS", "node.recovery.")};
const unsigned int RELEASE_CACHE_INTERVAL{
    ReadConstantNumeric("RELEASE_CACHE_INTERVAL", "node.recovery.")};
const unsigned int DIRBLOCK_FETCH_LIMIT{
    ReadConstantNumeric("DIRBLOCK_FETCH_LIMIT", "node.recovery.")};

// Smart contract constants
const bool ENABLE_SC{ReadConstantString("ENABLE_SC", "node.smart_contract.") ==
                     "true"};
string scilla_root_raw{
    ReadConstantString("SCILLA_ROOT", "node.smart_contract.")};
string SCILLA_ROOT{scilla_root_raw.back() == '/'
                       ? scilla_root_raw.substr(0, scilla_root_raw.size() - 1)
                       : scilla_root_raw};
const string SCILLA_CHECKER{
    ReadConstantString("SCILLA_CHECKER", "node.smart_contract.")};
const string SCILLA_BINARY{
    ReadConstantString("SCILLA_BINARY", "node.smart_contract.")};
const string SCILLA_FILES{
    ReadConstantString("SCILLA_FILES", "node.smart_contract.")};
const string SCILLA_LOG{
    ReadConstantString("SCILLA_LOG", "node.smart_contract.")};
const string SCILLA_LIB{
    ReadConstantString("SCILLA_LIB", "node.smart_contract.")};
const string INIT_JSON{SCILLA_FILES + '/' +
                       ReadConstantString("INIT_JSON", "node.smart_contract.")};
const string INPUT_STATE_JSON{
    SCILLA_FILES + '/' +
    ReadConstantString("INPUT_STATE_JSON", "node.smart_contract.")};
const string INPUT_BLOCKCHAIN_JSON{
    SCILLA_FILES + '/' +
    ReadConstantString("INPUT_BLOCKCHAIN_JSON", "node.smart_contract.")};
const string INPUT_MESSAGE_JSON{
    SCILLA_FILES + '/' +
    ReadConstantString("INPUT_MESSAGE_JSON", "node.smart_contract.")};
const string OUTPUT_JSON{
    SCILLA_FILES + '/' +
    ReadConstantString("OUTPUT_JSON", "node.smart_contract.")};
const string INPUT_CODE{
    SCILLA_FILES + '/' +
    ReadConstantString("INPUT_CODE", "node.smart_contract.")};
const string CONTRACT_FILE_EXTENSION{
    ReadConstantString("CONTRACT_FILE_EXTENSION", "node.smart_contract.")};
const string LIBRARY_CODE_EXTENSION{
    ReadConstantString("LIBRARY_CODE_EXTENSION", "node.smart_contract.")};
const string EXTLIB_FOLDER{
    ReadConstantString("EXTLIB_FOLDER", "node.smart_contract.")};
const bool ENABLE_SCILLA_MULTI_VERSION{
    ReadConstantString("ENABLE_SCILLA_MULTI_VERSION", "node.smart_contract.") ==
    "true"};
bool ENABLE_SCILLA{ReadConstantString("ENABLE_SCILLA", "node.smart_contract.",
                                      "true") == "true"};
const bool LOG_SC{ReadConstantString("LOG_SC", "node.smart_contract.") ==
                  "true"};
const bool DISABLE_SCILLA_LIB{
    ReadConstantString("DISABLE_SCILLA_LIB", "node.smart_contract.") == "true"};
const unsigned int SCILLA_SERVER_PENDING_IN_MS{
    ReadConstantNumeric("SCILLA_SERVER_PENDING_IN_MS", "node.smart_contract.")};
unsigned int SCILLA_SERVER_LOOP_WAIT_MICROSECONDS{ReadConstantNumeric(
    "SCILLA_SERVER_LOOP_WAIT_MICROSECONDS", "node.smart_contract.")};

// Test constants
const bool ENABLE_CHECK_PERFORMANCE_LOG{
    ReadConstantString("ENABLE_CHECK_PERFORMANCE_LOG", "node.tests.") ==
    "true"};
const unsigned int NUM_TXN_TO_SEND_PER_ACCOUNT{
    ReadConstantNumeric("NUM_TXN_TO_SEND_PER_ACCOUNT", "node.tests.")};
const bool ENABLE_ACCOUNTS_POPULATING{
    ReadConstantString("ENABLE_ACCOUNTS_POPULATING", "node.tests.") == "true"};
const bool UPDATE_PREGENED_ACCOUNTS{
    ReadConstantString("UPDATE_PREGENED_ACCOUNTS", "node.tests.") == "true"};
const unsigned int NUM_ACCOUNTS_PREGENERATE{
    ReadConstantNumeric("NUM_ACCOUNTS_PREGENERATE", "node.tests.")};
const unsigned int PREGEN_ACCOUNT_TIMES{
    ReadConstantNumeric("PREGEN_ACCOUNT_TIMES", "node.tests.")};
const string PREGENED_ACCOUNTS_FILE{
    ReadConstantString("PREGENED_ACCOUNTS_FILE", "node.tests.")};

// Transaction constants
const uint128_t TOTAL_COINBASE_REWARD{
    ReadConstantString("TOTAL_COINBASE_REWARD", "node.transactions.")};
const uint128_t COINBASE_REWARD_PER_DS{
    ReadConstantString("COINBASE_REWARD_PER_DS", "node.transactions.")};
const uint128_t TOTAL_GENESIS_TOKEN{
    ReadConstantString("TOTAL_GENESIS_TOKEN", "node.transactions.")};
const unsigned int BASE_REWARD_IN_PERCENT{
    ReadConstantNumeric("BASE_REWARD_IN_PERCENT", "node.transactions.")};
const unsigned int LOOKUP_REWARD_IN_PERCENT{
    ReadConstantNumeric("LOOKUP_REWARD_IN_PERCENT", "node.transactions.")};
const unsigned int MAX_CODE_SIZE_IN_BYTES{
    ReadConstantNumeric("MAX_CODE_SIZE_IN_BYTES", "node.transactions.")};
const unsigned int MAX_CONTRACT_EDGES{
    ReadConstantNumeric("MAX_CONTRACT_EDGES", "node.transactions.")};
const unsigned int SCILLA_CHECKER_INVOKE_GAS{
    ReadConstantNumeric("SCILLA_CHECKER_INVOKE_GAS", "node.transactions.")};
const unsigned int SCILLA_RUNNER_INVOKE_GAS{
    ReadConstantNumeric("SCILLA_RUNNER_INVOKE_GAS", "node.transactions.")};
const unsigned int SYS_TIMESTAMP_VARIANCE_IN_SECONDS{ReadConstantNumeric(
    "SYS_TIMESTAMP_VARIANCE_IN_SECONDS", "node.transactions.")};
const unsigned int TXN_MISORDER_TOLERANCE_IN_PERCENT{ReadConstantNumeric(
    "TXN_MISORDER_TOLERANCE_IN_PERCENT", "node.transactions.")};
const unsigned int TXNS_MISSING_TOLERANCE_IN_PERCENT{ReadConstantNumeric(
    "TXNS_MISSING_TOLERANCE_IN_PERCENT", "node.transactions.")};
const unsigned int PACKET_EPOCH_LATE_ALLOW{
    ReadConstantNumeric("PACKET_EPOCH_LATE_ALLOW", "node.transactions.")};
const unsigned int PACKET_BYTESIZE_LIMIT{
    ReadConstantNumeric("PACKET_BYTESIZE_LIMIT", "node.transactions.")};
const unsigned int SMALL_TXN_SIZE{
    ReadConstantNumeric("SMALL_TXN_SIZE", "node.transactions.")};
const unsigned int ACCOUNT_IO_BATCH_SIZE{
    ReadConstantNumeric("ACCOUNT_IO_BATCH_SIZE", "node.transactions.")};
const bool ENABLE_REPOPULATE{
    ReadConstantString("ENABLE_REPOPULATE", "node.transactions.") == "true"};
const unsigned int REPOPULATE_STATE_PER_N_DS{
    ReadConstantNumeric("REPOPULATE_STATE_PER_N_DS", "node.transactions.")};
const unsigned int REPOPULATE_STATE_IN_DS{std::min(
    ReadConstantNumeric("REPOPULATE_STATE_IN_DS", "node.transactions."),
    REPOPULATE_STATE_PER_N_DS - 1)};
const unsigned int NUM_STORE_TX_BODIES_INTERVAL{
    ReadConstantNumeric("NUM_STORE_TX_BODIES_INTERVAL", "node.transactions.")};
const string BUCKET_NAME{
    ReadConstantString("BUCKET_NAME", "node.transactions.")};
const string TXN_PERSISTENCE_NAME{
    ReadConstantString("TXN_PERSISTENCE_NAME", "node.transactions.")};
const bool ENABLE_TXNS_BACKUP{
    ReadConstantString("ENABLE_TXNS_BACKUP", "node.transactions.") == "true"};
const bool SHARDLDR_SAVE_TXN_LOCALLY{
    ReadConstantString("SHARDLDR_SAVE_TXN_LOCALLY", "node.transactions.") ==
    "true"};
const double BLOOM_FILTER_FALSE_RATE{
    ReadConstantDouble("BLOOM_FILTER_FALSE_RATE", "node.transactions.")};
const unsigned int TXN_DISPATCH_ATTEMPT_LIMIT{
    ReadConstantNumeric("TXN_DISPATCH_ATTEMPT_LIMIT", "node.transactions.")};

// Viewchange constants
const unsigned int POST_VIEWCHANGE_BUFFER{
    ReadConstantNumeric("POST_VIEWCHANGE_BUFFER", "node.viewchange.")};
const unsigned int VIEWCHANGE_EXTRA_TIME{
    ReadConstantNumeric("VIEWCHANGE_EXTRA_TIME", "node.viewchange.")};
const unsigned int VIEWCHANGE_PRECHECK_TIME{
    ReadConstantNumeric("VIEWCHANGE_PRECHECK_TIME", "node.viewchange.")};
const unsigned int VIEWCHANGE_TIME{
    ReadConstantNumeric("VIEWCHANGE_TIME", "node.viewchange.")};

// Genesis accounts
const vector<string> GENESIS_WALLETS{
    ReadAccountsFromConstantsFile("wallet_address")};
const vector<string> GENESIS_KEYS{ReadAccountsFromConstantsFile("private_key")};

// Genesis accounts for ds txn dispatching ( TEST Purpose Only )
const vector<string> DS_GENESIS_WALLETS{
    ReadAccountsFromConstantsFile("wallet_address", "node.ds_accounts")};
const vector<string> DS_GENESIS_KEYS{
    ReadAccountsFromConstantsFile("private_key", "node.ds_accounts")};

// Verifier
const vector<pair<uint64_t, uint32_t>> VERIFIER_EXCLUSION_LIST{
    ReadVerifierExclusionListFromConstantsFile()};
const bool IGNORE_BLOCKCOSIG_CHECK{
    ReadConstantString("IGNORE_BLOCKCOSIG_CHECK", "node.verifier.") == "true"};
const vector<pair<uint64_t, uint32_t>> VERIFIER_MICROBLOCK_EXCLUSION_LIST{
    ReadVerifierMicroblockExclusionListFromConstantsFile()};
bool ENABLE_EVM{ReadConstantString("ENABLE_EVM", "node.jsonrpc.", "true") ==
                "true"};
const std::string EVM_SERVER_SOCKET_PATH{ReadConstantString(
    "EVM_SERVER_SOCKET_PATH", "node.jsonrpc.", "/tmp/evm-server.sock")};
const std::string EVM_SERVER_BINARY{ReadConstantString(
    "EVM_SERVER_BINARY", "node.jsonrpc.", "/usr/local/bin/evm-ds")};
const std::string EVM_LOG_CONFIG{ReadConstantString(
    "EVM_LOG_CONFIG", "node.jsonrpc.", "/usr/local/etc/log4rs.yml")};
const uint64_t ETH_CHAINID{ReadConstantNumeric("CHAIN_ID") + 0x8000};
const uint64_t EVM_ZIL_SCALING_FACTOR{
    ReadConstantUInt64("EVM_ZIL_SCALING_FACTOR", "node.jsonrpc.", 1)};
const uint64_t EVM_BLOCK_LOOKUP_LIMIT{
    ReadConstantUInt64("EVM_BLOCK_LOOKUP_LIMIT", "node.jsonrpc.", 50)};
const uint64_t EVM_RPC_TIMEOUT_SECONDS{
    ReadConstantUInt64("EVM_RPC_TIMEOUT_SECONDS", "node.jsonrpc.", 60)};
const bool LAUNCH_EVM_DAEMON{
    ReadConstantString("LAUNCH_EVM_DAEMON", "node.jsonrpc.", "true") == "true"};
<<<<<<< HEAD
=======
const bool ENABLE_CPS{
    ReadConstantString("ENABLE_CPS", "node.jsonrpc.", "true") == "true"};
const bool SORT_ACC_STORE_DELTA{ReadConstantString("SORT_ACC_STORE_DELTA",
                                                   "node.jsonrpc.",
                                                   "true") == "false"};

>>>>>>> b50c16f0
const std::string METRIC_ZILLIQA_HOSTNAME{ReadConstantString(
    "METRIC_ZILLIQA_HOSTNAME", "node.metric.zilliqa.", "localhost")};
const std::string METRIC_ZILLIQA_PROVIDER{ReadConstantString(
    "METRIC_ZILLIQA_PROVIDER", "node.metric.zilliqa.", "prometheus")};
const unsigned int METRIC_ZILLIQA_PORT{
    ReadConstantNumeric("METRIC_ZILLIQA_PORT", "node.metric.zilliqa.")};
const unsigned int METRIC_ZILLIQA_READER_EXPORT_MS{ReadConstantNumeric(
    "METRIC_ZILLIQA_READER_EXPORT_MS", "node.metric.zilliqa.")};
const unsigned int METRIC_ZILLIQA_READER_TIMEOUT_MS{ReadConstantNumeric(
    "METRIC_ZILLIQA_READER_TIMEOUT_MS", "node.metric.zilliqa.")};
const std::string METRIC_ZILLIQA_SCHEMA{
    ReadConstantString("METRIC_ZILLIQA_SCHEMA", "node.metric.zilliqa.",
                       "https://opentelemetry.io/schemas/1.2.0")};
const std::string METRIC_ZILLIQA_SCHEMA_VERSION{ReadConstantString(
    "METRIC_ZILLIQA_SCHEMA_VERSION", "node.metric.zilliqa.", "1.2.0")};
const std::string METRIC_ZILLIQA_MASK{
    ReadConstantString("METRIC_ZILLIQA_MASK", "node.metric.zilliqa.", "NONE")};
const std::string TRACE_ZILLIQA_MASK{
    ReadConstantString("TRACE_ZILLIQA_MASK", "node.trace.zilliqa.", "NONE")};
const std::string TRACE_ZILLIQA_PROVIDER{ReadConstantString(
    "TRACE_ZILLIQA_PROVIDER", "node.trace.zilliqa.", "STDOUT")};
const std::string TRACE_ZILLIQA_HOSTNAME{ReadConstantString(
    "TRACE_ZILLIQA_HOSTNAME", "node.trace.zilliqa.", "localhost")};
const unsigned int TRACE_ZILLIQA_PORT{
    ReadConstantNumeric("TRACE_ZILLIQA_PORT", "node.trace.zilliqa.")};<|MERGE_RESOLUTION|>--- conflicted
+++ resolved
@@ -744,15 +744,12 @@
     ReadConstantUInt64("EVM_RPC_TIMEOUT_SECONDS", "node.jsonrpc.", 60)};
 const bool LAUNCH_EVM_DAEMON{
     ReadConstantString("LAUNCH_EVM_DAEMON", "node.jsonrpc.", "true") == "true"};
-<<<<<<< HEAD
-=======
 const bool ENABLE_CPS{
     ReadConstantString("ENABLE_CPS", "node.jsonrpc.", "true") == "true"};
 const bool SORT_ACC_STORE_DELTA{ReadConstantString("SORT_ACC_STORE_DELTA",
                                                    "node.jsonrpc.",
                                                    "true") == "false"};
 
->>>>>>> b50c16f0
 const std::string METRIC_ZILLIQA_HOSTNAME{ReadConstantString(
     "METRIC_ZILLIQA_HOSTNAME", "node.metric.zilliqa.", "localhost")};
 const std::string METRIC_ZILLIQA_PROVIDER{ReadConstantString(
