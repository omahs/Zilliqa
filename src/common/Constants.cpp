/**
* Copyright (c) 2018 Zilliqa
* This source code is being disclosed to you solely for the purpose of your participation in
* testing Zilliqa. You may view, compile and run the code for that purpose and pursuant to
* the protocols and algorithms that are programmed into, and intended by, the code. You may
* not do anything else with the code without express permission from Zilliqa Research Pte. Ltd.,
* including modifying or publishing the code (or any part of it), and developing or forming
* another public or private blockchain network. This source code is provided ‘as is’ and no
* warranties are given as to title or non-infringement, merchantability or fitness for purpose
* and, to the extent permitted by law, all liability for your use of the code is disclaimed.
* Some programs in this code are governed by the GNU General Public License v3.0 (available at
* https://www.gnu.org/licenses/gpl-3.0.en.html) (‘GPLv3’). The programs that are governed by
* GPLv3.0 are those programs that are located in the folders src/depends and tests/depends
* and which include a reference to GPLv3 in their program files.
**/
#include "Constants.h"

#include <boost/property_tree/ptree.hpp>
#include <boost/property_tree/xml_parser.hpp>

using boost::property_tree::ptree;

struct PTree
{
    static ptree& GetInstance()
    {
        static ptree pt;
        read_xml("constants.xml", pt);

        return pt;
    }
    PTree() = delete;
    ~PTree() = delete;
};

unsigned int ReadFromConstantsFile(std::string propertyName)
{
    auto pt = PTree::GetInstance();
    return pt.get<unsigned int>("node.constants." + propertyName);
}

std::string ReadFromOptionsFile(std::string propertyName)
{
    auto pt = PTree::GetInstance();
    return pt.get<std::string>("node.options." + propertyName);
}

std::string ReadSmartContractConstants(std::string propertyName)
{
    auto pt = PTree::GetInstance();
    return pt.get<std::string>("node.smart_contract." + propertyName);
}

const std::vector<std::string>
ReadAccountsFromConstantsFile(std::string propName)
{
    auto pt = PTree::GetInstance();
    std::vector<std::string> result;
    for (auto& acc : pt.get_child("node.accounts"))
    {
        auto child = acc.second.get_optional<std::string>(propName);
        if (child)
        {
            // LOG_GENERAL("constants " << child.get());
            result.push_back(child.get());
        }
    }
    return result;
}

const unsigned int MSG_VERSION{ReadFromConstantsFile("MSG_VERSION")};
const unsigned int DS_MULTICAST_CLUSTER_SIZE{
    ReadFromConstantsFile("DS_MULTICAST_CLUSTER_SIZE")};
const unsigned int COMM_SIZE{ReadFromConstantsFile("COMM_SIZE")};
const unsigned int MAX_POW1_WINNERS{ReadFromConstantsFile("MAX_POW1_WINNERS")};
const unsigned int POW1_WINDOW_IN_SECONDS{
    ReadFromConstantsFile("POW1_WINDOW_IN_SECONDS")};
const unsigned int POW1_BACKUP_WINDOW_IN_SECONDS{
    ReadFromConstantsFile("POW1_BACKUP_WINDOW_IN_SECONDS")};
const unsigned int LEADER_SHARDING_PREPARATION_IN_SECONDS{
    ReadFromConstantsFile("LEADER_SHARDING_PREPARATION_IN_SECONDS")};
const unsigned int LEADER_POW2_WINDOW_IN_SECONDS{
    ReadFromConstantsFile("LEADER_POW2_WINDOW_IN_SECONDS")};
const unsigned int BACKUP_POW2_WINDOW_IN_SECONDS{
    ReadFromConstantsFile("BACKUP_POW2_WINDOW_IN_SECONDS")};
const unsigned int NEW_NODE_SYNC_INTERVAL{
    ReadFromConstantsFile("NEW_NODE_SYNC_INTERVAL")};
const unsigned int POW_SUBMISSION_TIMEOUT{
    ReadFromConstantsFile("POW_SUBMISSION_TIMEOUT")};
const unsigned int POW1_DIFFICULTY{ReadFromConstantsFile("POW1_DIFFICULTY")};
const unsigned int POW2_DIFFICULTY{ReadFromConstantsFile("POW2_DIFFICULTY")};
const unsigned int MICROBLOCK_TIMEOUT{
    ReadFromConstantsFile("MICROBLOCK_TIMEOUT")};
const unsigned int VIEWCHANGE_TIME{ReadFromConstantsFile("VIEWCHANGE_TIME")};
const unsigned int VIEWCHANGE_EXTRA_TIME{
    ReadFromConstantsFile("VIEWCHANGE_EXTRA_TIME")};
const unsigned int SHARDING_TIMEOUT{ReadFromConstantsFile("SHARDING_TIMEOUT")};
const unsigned int CONSENSUS_OBJECT_TIMEOUT{
    ReadFromConstantsFile("CONSENSUS_OBJECT_TIMEOUT")};
const unsigned int FINALBLOCK_CONSENSUS_OBJECT_TIMEOUT{
    ReadFromConstantsFile("FINALBLOCK_CONSENSUS_OBJECT_TIMEOUT")};
const unsigned int NUM_FINAL_BLOCK_PER_POW{
    ReadFromConstantsFile("NUM_FINAL_BLOCK_PER_POW")};
const unsigned int NUM_DS_KEEP_TX_BODY{
    ReadFromConstantsFile("NUM_DS_KEEP_TX_BODY")};
const uint32_t MAXMESSAGE{ReadFromConstantsFile("MAXMESSAGE")};
const unsigned int MAXSUBMITTXNPERNODE{
    ReadFromConstantsFile("MAXSUBMITTXNPERNODE")};
const unsigned int TX_SHARING_CLUSTER_SIZE{
    ReadFromConstantsFile("TX_SHARING_CLUSTER_SIZE")};
const unsigned int NEW_NODE_POW_DELAY{
    ReadFromConstantsFile("NEW_NODE_POW_DELAY")};
const unsigned int POST_VIEWCHANGE_BUFFER{
    ReadFromConstantsFile("POST_VIEWCHANGE_BUFFER")};
const unsigned int WAITING_STATE_FORWARD_IN_SECONDS{
    ReadFromConstantsFile("WAITING_STATE_FORWARD_IN_SECONDS")};
const unsigned int N_PREFILLED_PER_ACCOUNT{
    ReadFromConstantsFile("N_PREFILLED_PER_ACCOUNT")};
const std::string Test_Node_Mode{ReadFromOptionsFile("TEST_NET_MODE")};
<<<<<<< HEAD
const std::string ex_priv_ip{ReadFromOptionsFile("EXCLUDE_PRIV_IP")};
const bool TEST_NET_MODE = (Test_Node_Mode == "true") ? true : false;
const bool EXCLUDE_PRIV_IP = (ex_priv_ip == "true") ? true : false;
=======
const bool TEST_NET_MODE = (Test_Node_Mode == "true") ? true : false;
>>>>>>> a1d4fa48
const unsigned int CONTRACT_CREATE_GAS{
    ReadFromConstantsFile("CONTRACT_CREATE_GAS")};
const unsigned int CONTRACT_INVOKE_GAS{
    ReadFromConstantsFile("CONTRACT_INVOKE_GAS")};
const unsigned int NORMAL_TRAN_GAS{ReadFromConstantsFile("NORMAL_TRAN_GAS")};
const unsigned int COINBASE_REWARD{ReadFromConstantsFile("COINBASE_REWARD")};
const unsigned int TXN_SUBMISSION{ReadFromConstantsFile("TXN_SUBMISSION")};
const unsigned int TXN_BROADCAST{ReadFromConstantsFile("TXN_BROADCAST")};
const std::vector<std::string> GENESIS_WALLETS{
    ReadAccountsFromConstantsFile("wallet_address")};
const std::vector<std::string> GENESIS_KEYS{
    ReadAccountsFromConstantsFile("private_key")};
const std::string SCILLA_PATH{ReadSmartContractConstants("SCILLA_PATH")};
const std::string SCILLA_FILES{ReadSmartContractConstants("SCILLA_FILES")};
const std::string SCILLA_LOG{ReadSmartContractConstants("SCILLA_LOG")};
const std::string INIT_JSON{SCILLA_FILES
                            + ReadSmartContractConstants("INIT_JSON")};
const std::string INPUT_STATE_JSON{
    SCILLA_FILES + ReadSmartContractConstants("INPUT_STATE_JSON")};
const std::string INPUT_BLOCKCHAIN_JSON{
    SCILLA_FILES + ReadSmartContractConstants("INPUT_BLOCKCHAIN_JSON")};
const std::string INPUT_MESSAGE_JSON{
    SCILLA_FILES + ReadSmartContractConstants("INPUT_MESSAGE_JSON")};
const std::string OUTPUT_JSON{SCILLA_FILES
                              + ReadSmartContractConstants("OUTPUT_JSON")};
const std::string INPUT_CODE{SCILLA_FILES
                             + ReadSmartContractConstants("INPUT_CODE")};<|MERGE_RESOLUTION|>--- conflicted
+++ resolved
@@ -117,13 +117,10 @@
 const unsigned int N_PREFILLED_PER_ACCOUNT{
     ReadFromConstantsFile("N_PREFILLED_PER_ACCOUNT")};
 const std::string Test_Node_Mode{ReadFromOptionsFile("TEST_NET_MODE")};
-<<<<<<< HEAD
 const std::string ex_priv_ip{ReadFromOptionsFile("EXCLUDE_PRIV_IP")};
 const bool TEST_NET_MODE = (Test_Node_Mode == "true") ? true : false;
 const bool EXCLUDE_PRIV_IP = (ex_priv_ip == "true") ? true : false;
-=======
 const bool TEST_NET_MODE = (Test_Node_Mode == "true") ? true : false;
->>>>>>> a1d4fa48
 const unsigned int CONTRACT_CREATE_GAS{
     ReadFromConstantsFile("CONTRACT_CREATE_GAS")};
 const unsigned int CONTRACT_INVOKE_GAS{
