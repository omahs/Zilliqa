--- conflicted
+++ resolved
@@ -115,7 +115,6 @@
 extern const unsigned int MAX_ENTRIES_FOR_DIAGNOSTIC_DATA;
 extern const uint16_t CHAIN_ID;
 
-<<<<<<< HEAD
 // Version constants
 extern const unsigned int MSG_VERSION;
 extern const unsigned int TRANSACTION_VERSION;
@@ -125,12 +124,6 @@
 extern const unsigned int VCBLOCK_VERSION;
 extern const unsigned int FALLBACKBLOCK_VERSION;
 
-// Archival constants
-extern const bool ARCHIVAL_NODE;
-extern const std::string DB_HOST;
-
-=======
->>>>>>> 1a440392
 // Seed Node
 extern const bool ARCHIVAL_LOOKUP;
 extern const unsigned int SEED_TXN_COLLECTION_TIME_IN_SEC;
