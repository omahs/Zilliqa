/*
 * Copyright (C) 2019 Zilliqa
 *
 * This program is free software: you can redistribute it and/or modify
 * it under the terms of the GNU General Public License as published by
 * the Free Software Foundation, either version 3 of the License, or
 * (at your option) any later version.
 *
 * This program is distributed in the hope that it will be useful,
 * but WITHOUT ANY WARRANTY; without even the implied warranty of
 * MERCHANTABILITY or FITNESS FOR A PARTICULAR PURPOSE.  See the
 * GNU General Public License for more details.
 *
 * You should have received a copy of the GNU General Public License
 * along with this program.  If not, see <https://www.gnu.org/licenses/>.
 */

#ifndef __MESSAGES_H__
#define __MESSAGES_H__

enum MessageOffset : unsigned int { TYPE = 0, INST = 1, BODY = 2 };

enum NumberSign : unsigned char { POSITIVE = 0x00, NEGATIVE = 0x01 };

enum MessageType : unsigned char {
  PEER = 0x00,
  DIRECTORY = 0x01,
  NODE = 0x02,
  CONSENSUSUSER =
      0x03,  // Note: this is a test class only, to demonstrate consensus usage
  LOOKUP = 0x04
};

enum DSInstructionType : unsigned char {
  SETPRIMARY = 0x00,
  POWSUBMISSION = 0x01,
  DSBLOCKCONSENSUS = 0x02,
  MICROBLOCKSUBMISSION = 0x03,
  FINALBLOCKCONSENSUS = 0x04,
  VIEWCHANGECONSENSUS = 0x05,
  VCPUSHLATESTDSTXBLOCK = 0x06,
  POWPACKETSUBMISSION = 0x07,
  NEWDSGUARDIDENTITY = 0x08
};

enum NodeInstructionType : unsigned char {
  STARTPOW = 0x00,
  DSBLOCK = 0x01,
  SUBMITTRANSACTION = 0x02,
  MICROBLOCKCONSENSUS = 0x03,
  FINALBLOCK = 0x04,
  MBNFORWARDTRANSACTION = 0x05,
  VCBLOCK = 0x06,
  DOREJOIN = 0x07,
  FORWARDTXNPACKET = 0x08,
  FALLBACKCONSENSUS = 0x09,
  FALLBACKBLOCK = 0x0A,
  PROPOSEGASPRICE = 0x0B,
  DSGUARDNODENETWORKINFOUPDATE = 0x0C,
};

enum LookupInstructionType : unsigned char {
<<<<<<< HEAD
  GETSEEDPEERS = 0x00,
  SETSEEDPEERS = 0x01,
  GETDSINFOFROMSEED = 0x02,
  SETDSINFOFROMSEED = 0x03,
  GETDSBLOCKFROMSEED = 0x04,
  SETDSBLOCKFROMSEED = 0x05,
  GETTXBLOCKFROMSEED = 0x06,
  SETTXBLOCKFROMSEED = 0x07,
  GETTXBODYFROMSEED = 0x08,
  SETTXBODYFROMSEED = 0x09,
  GETNETWORKIDFROMSEED = 0x0A,
  SETNETWORKIDFROMSEED = 0x0B,
  GETSTATEFROMSEED = 0x0C,
  SETSTATEFROMSEED = 0x0D,
  SETLOOKUPOFFLINE = 0x0E,
  SETLOOKUPONLINE = 0x0F,
  GETOFFLINELOOKUPS = 0x10,
  SETOFFLINELOOKUPS = 0x11,
  RAISESTARTPOW = 0x12,
  GETSTARTPOWFROMSEED = 0x13,
  SETSTARTPOWFROMSEED = 0x14,
  GETSHARDSFROMSEED = 0x15,
  SETSHARDSFROMSEED = 0x16,
  GETMICROBLOCKFROMLOOKUP = 0x17,
  SETMICROBLOCKFROMLOOKUP = 0x18,
  GETTXNFROMLOOKUP = 0x19,
  SETTXNFROMLOOKUP = 0x1A,
  GETDIRBLOCKSFROMSEED = 0x1B,
  SETDIRBLOCKSFROMSEED = 0x1C,
  GETSTATEDELTAFROMSEED = 0x1D,
  SETSTATEDELTAFROMSEED = 0x1E,
  VCGETLATESTDSTXBLOCK = 0x1F,
  FORWARDTXN = 0x20,
  GETGUARDNODENETWORKINFOUPDATE = 0x21,
  SETHISTORICALDB = 0x22
=======
  GETDSINFOFROMSEED = 0x00,
  SETDSINFOFROMSEED = 0x01,
  GETDSBLOCKFROMSEED = 0x02,
  SETDSBLOCKFROMSEED = 0x03,
  GETTXBLOCKFROMSEED = 0x04,
  SETTXBLOCKFROMSEED = 0x05,
  GETTXBODYFROMSEED = 0x06,
  SETTXBODYFROMSEED = 0x07,
  GETNETWORKIDFROMSEED = 0x08,
  SETNETWORKIDFROMSEED = 0x09,
  GETSTATEFROMSEED = 0x0A,
  SETSTATEFROMSEED = 0x0B,
  SETLOOKUPOFFLINE = 0x0C,
  SETLOOKUPONLINE = 0x0D,
  GETOFFLINELOOKUPS = 0x0E,
  SETOFFLINELOOKUPS = 0x0F,
  RAISESTARTPOW = 0x10,
  GETSTARTPOWFROMSEED = 0x11,
  SETSTARTPOWFROMSEED = 0x12,
  GETSHARDSFROMSEED = 0x13,
  SETSHARDSFROMSEED = 0x14,
  GETMICROBLOCKFROMLOOKUP = 0x15,
  SETMICROBLOCKFROMLOOKUP = 0x16,
  GETTXNFROMLOOKUP = 0x17,
  SETTXNFROMLOOKUP = 0x18,
  GETDIRBLOCKSFROMSEED = 0x19,
  SETDIRBLOCKSFROMSEED = 0x1A,
  GETSTATEDELTAFROMSEED = 0x1B,
  SETSTATEDELTAFROMSEED = 0x1C,
  VCGETLATESTDSTXBLOCK = 0x1D,
  FORWARDTXN = 0x1E,
  GETGUARDNODENETWORKINFOUPDATE = 0x1F,
  SETHISTORICALDB = 0x20
>>>>>>> 14b3ea9b
};

enum TxSharingMode : unsigned char {
  IDLE = 0x00,
  SEND_ONLY = 0x01,
  DS_FORWARD_ONLY = 0x02,
  NODE_FORWARD_ONLY = 0x03,
  SEND_AND_FORWARD = 0x04
};

#endif  // __MESSAGES_H__<|MERGE_RESOLUTION|>--- conflicted
+++ resolved
@@ -60,43 +60,6 @@
 };
 
 enum LookupInstructionType : unsigned char {
-<<<<<<< HEAD
-  GETSEEDPEERS = 0x00,
-  SETSEEDPEERS = 0x01,
-  GETDSINFOFROMSEED = 0x02,
-  SETDSINFOFROMSEED = 0x03,
-  GETDSBLOCKFROMSEED = 0x04,
-  SETDSBLOCKFROMSEED = 0x05,
-  GETTXBLOCKFROMSEED = 0x06,
-  SETTXBLOCKFROMSEED = 0x07,
-  GETTXBODYFROMSEED = 0x08,
-  SETTXBODYFROMSEED = 0x09,
-  GETNETWORKIDFROMSEED = 0x0A,
-  SETNETWORKIDFROMSEED = 0x0B,
-  GETSTATEFROMSEED = 0x0C,
-  SETSTATEFROMSEED = 0x0D,
-  SETLOOKUPOFFLINE = 0x0E,
-  SETLOOKUPONLINE = 0x0F,
-  GETOFFLINELOOKUPS = 0x10,
-  SETOFFLINELOOKUPS = 0x11,
-  RAISESTARTPOW = 0x12,
-  GETSTARTPOWFROMSEED = 0x13,
-  SETSTARTPOWFROMSEED = 0x14,
-  GETSHARDSFROMSEED = 0x15,
-  SETSHARDSFROMSEED = 0x16,
-  GETMICROBLOCKFROMLOOKUP = 0x17,
-  SETMICROBLOCKFROMLOOKUP = 0x18,
-  GETTXNFROMLOOKUP = 0x19,
-  SETTXNFROMLOOKUP = 0x1A,
-  GETDIRBLOCKSFROMSEED = 0x1B,
-  SETDIRBLOCKSFROMSEED = 0x1C,
-  GETSTATEDELTAFROMSEED = 0x1D,
-  SETSTATEDELTAFROMSEED = 0x1E,
-  VCGETLATESTDSTXBLOCK = 0x1F,
-  FORWARDTXN = 0x20,
-  GETGUARDNODENETWORKINFOUPDATE = 0x21,
-  SETHISTORICALDB = 0x22
-=======
   GETDSINFOFROMSEED = 0x00,
   SETDSINFOFROMSEED = 0x01,
   GETDSBLOCKFROMSEED = 0x02,
@@ -130,7 +93,6 @@
   FORWARDTXN = 0x1E,
   GETGUARDNODENETWORKINFOUPDATE = 0x1F,
   SETHISTORICALDB = 0x20
->>>>>>> 14b3ea9b
 };
 
 enum TxSharingMode : unsigned char {
