--- conflicted
+++ resolved
@@ -709,10 +709,6 @@
 
     // vector<Peer> node;
     // node.push_back(requestingNode);
-<<<<<<< HEAD
-    LOG_MESSAGE(requestingNode);
-=======
->>>>>>> 3f190a2b
 
     P2PComm::GetInstance().SendMessage(requestingNode, dsInfoMessage);
 
@@ -826,10 +822,6 @@
     // vector<Peer> node;
     // node.push_back(requestingNode);
 
-<<<<<<< HEAD
-    // P2PComm::GetInstance().SendBroadcastMessage(node, dsBlockMessage);
-=======
->>>>>>> 3f190a2b
     P2PComm::GetInstance().SendMessage(requestingNode, dsBlockMessage);
 
     //#endif // IS_LOOKUP_NODE
@@ -882,10 +874,6 @@
 
     // vector<Peer> node;
     // node.push_back(requestingNode);
-<<<<<<< HEAD
-    LOG_MESSAGE(requestingNode);
-=======
->>>>>>> 3f190a2b
 
     vector<unsigned char> setStateMessage
         = {MessageType::LOOKUP, LookupInstructionType::SETSTATEFROMSEED};
@@ -893,11 +881,7 @@
     curr_offset
         += AccountStore::GetInstance().Serialize(setStateMessage, curr_offset);
     AccountStore::GetInstance().PrintAccountState();
-<<<<<<< HEAD
-
-    // P2PComm::GetInstance().SendBroadcastMessage(node, setStateMessage);
-=======
->>>>>>> 3f190a2b
+
     P2PComm::GetInstance().SendMessage(requestingNode, setStateMessage);
     // #endif // IS_LOOKUP_NODE
 
@@ -1007,10 +991,6 @@
     // vector<Peer> node;
     // node.push_back(requestingNode);
 
-<<<<<<< HEAD
-    // P2PComm::GetInstance().SendBroadcastMessage(node, txBlockMessage);
-=======
->>>>>>> 3f190a2b
     P2PComm::GetInstance().SendMessage(requestingNode, txBlockMessage);
 
     // #endif // IS_LOOKUP_NODE
@@ -1066,10 +1046,6 @@
     // vector<Peer> node;
     // node.push_back(requestingNode);
 
-<<<<<<< HEAD
-    // P2PComm::GetInstance().SendBroadcastMessage(node, txBodyMessage);
-=======
->>>>>>> 3f190a2b
     P2PComm::GetInstance().SendMessage(requestingNode, txBodyMessage);
 
     // #endif // IS_LOOKUP_NODE
@@ -1534,21 +1510,7 @@
         {
             m_syncType = SyncType::NO_SYNC;
         }
-<<<<<<< HEAD
         m_currDSExpired = false;
-=======
-        m_fetchedDSInfo = false;
-    }
-    // m_mediator.s_toAttemptPoW = true;
-    if (InitMining())
-    {
-        LOG_MESSAGE("new node attempted pow2");
-    }
-    else
-    {
-        LOG_MESSAGE("new node did not attempt pow2")
-        ret = false;
->>>>>>> 3f190a2b
     }
 #endif // IS_LOOKUP_NODE
 
