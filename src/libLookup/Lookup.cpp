/**
* Copyright (c) 2018 Zilliqa 
* This source code is being disclosed to you solely for the purpose of your participation in 
* testing Zilliqa. You may view, compile and run the code for that purpose and pursuant to 
* the protocols and algorithms that are programmed into, and intended by, the code. You may 
* not do anything else with the code without express permission from Zilliqa Research Pte. Ltd., 
* including modifying or publishing the code (or any part of it), and developing or forming 
* another public or private blockchain network. This source code is provided ‘as is’ and no 
* warranties are given as to title or non-infringement, merchantability or fitness for purpose 
* and, to the extent permitted by law, all liability for your use of the code is disclaimed. 
* Some programs in this code are governed by the GNU General Public License v3.0 (available at 
* https://www.gnu.org/licenses/gpl-3.0.en.html) (‘GPLv3’). The programs that are governed by 
* GPLv3.0 are those programs that are located in the folders src/depends and tests/depends 
* and which include a reference to GPLv3 in their program files.
**/

#include <arpa/inet.h>
#include <cstring>
#include <errno.h>
#include <exception>
#include <fstream>
#include <netinet/in.h>
#include <random>
#include <stdint.h>
#include <sys/socket.h>
#include <unistd.h>
#include <unordered_set>

#include <boost/property_tree/ptree.hpp>
#include <boost/property_tree/xml_parser.hpp>

#include "Lookup.h"
#include "common/Messages.h"
#include "libData/AccountData/Account.h"
#include "libData/AccountData/AccountStore.h"
#include "libData/AccountData/Transaction.h"
#include "libData/BlockChainData/DSBlockChain.h"
#include "libData/BlockChainData/TxBlockChain.h"
#include "libData/BlockData/Block.h"
#include "libMediator/Mediator.h"
#include "libNetwork/P2PComm.h"
#include "libPersistence/BlockStorage.h"
#include "libUtils/DataConversion.h"
#include "libUtils/DetachedFunction.h"
#include "libUtils/SanityChecks.h"
#include "libUtils/SysCommand.h"

using namespace std;
using namespace boost::multiprecision;

Lookup::Lookup(Mediator& mediator)
    : m_mediator(mediator)
{
    SetLookupNodes();
#ifdef IS_LOOKUP_NODE
    SetDSCommitteInfo();
#endif // IS_LOOKUP_NODE
}

Lookup::~Lookup() {}

void Lookup::AppendTimestamp(vector<unsigned char>& message,
                             unsigned int& offset)
{
    // Append a sending time to avoid message to be discarded
    uint256_t milliseconds_since_epoch
        = std::chrono::system_clock::now().time_since_epoch()
        / std::chrono::seconds(1);

    Serializable::SetNumber<uint256_t>(message, offset,
                                       milliseconds_since_epoch, UINT256_SIZE);

    offset += UINT256_SIZE;
}

void Lookup::SetLookupNodes()
{
    LOG_MARKER();

    m_lookupNodes.clear();
    m_lookupNodesOffline.clear();
    // Populate tree structure pt
    using boost::property_tree::ptree;
    ptree pt;
    read_xml("constants.xml", pt);

    for (const ptree::value_type& v : pt.get_child("node.lookups"))
    {
        if (v.first == "peer")
        {
            struct in_addr ip_addr;
            inet_aton(v.second.get<string>("ip").c_str(), &ip_addr);
            Peer lookup_node((uint128_t)ip_addr.s_addr,
                             v.second.get<uint32_t>("port"));
            m_lookupNodes.push_back(lookup_node);
        }
    }
}

vector<Peer> Lookup::GetLookupNodes()
{
    LOG_MARKER();

    return m_lookupNodes;
}

void Lookup::SendMessageToLookupNodes(
    const std::vector<unsigned char>& message) const
{
    LOG_MARKER();

    // LOG_MESSAGE("i am here " << to_string(m_mediator.m_currentEpochNum).c_str())
    vector<Peer> AllLookupNodes;

    for (auto node : m_lookupNodes)
    {
        LOG_MESSAGE2(to_string(m_mediator.m_currentEpochNum).c_str(),
                     "Sending msg to lookup node "
                         << node.GetPrintableIPAddress() << ":"
                         << node.m_listenPortHost);

        AllLookupNodes.push_back(node);
    }

    P2PComm::GetInstance().SendBroadcastMessage(AllLookupNodes, message);
}

void Lookup::SendMessageToLookupNodesSerial(
    const std::vector<unsigned char>& message) const
{
    LOG_MARKER();

    // LOG_MESSAGE("i am here " << to_string(m_mediator.m_currentEpochNum).c_str())
    vector<Peer> AllLookupNodes;

    for (auto node : m_lookupNodes)
    {
        LOG_MESSAGE2(to_string(m_mediator.m_currentEpochNum).c_str(),
                     "Sending msg to lookup node "
                         << node.GetPrintableIPAddress() << ":"
                         << node.m_listenPortHost);

        AllLookupNodes.push_back(node);
    }

    P2PComm::GetInstance().SendMessage(AllLookupNodes, message);
}

void Lookup::SendMessageToRandomLookupNode(
    const std::vector<unsigned char>& message) const
{
    LOG_MARKER();

    // int index = rand() % (NUM_LOOKUP_USE_FOR_SYNC) + m_lookupNodes.size()
    // - NUM_LOOKUP_USE_FOR_SYNC;
    int index = rand() % m_lookupNodes.size();

    P2PComm::GetInstance().SendMessage(m_lookupNodes[index], message);
}

void Lookup::SendMessageToSeedNodes(
    const std::vector<unsigned char>& message) const
{
    LOG_MARKER();

    for (auto node : m_seedNodes)
    {
        LOG_MESSAGE2(to_string(m_mediator.m_currentEpochNum).c_str(),
                     "Sending msg to seed node " << node.GetPrintableIPAddress()
                                                 << ":"
                                                 << node.m_listenPortHost);
        P2PComm::GetInstance().SendMessage(node, message);
    }
}

bool Lookup::GetSeedPeersFromLookup()
{
    LOG_MARKER();

    vector<unsigned char> getSeedPeersMessage
        = {MessageType::LOOKUP, LookupInstructionType::GETSEEDPEERS};
    unsigned int curr_offset = MessageOffset::BODY;

    Serializable::SetNumber<uint32_t>(getSeedPeersMessage, curr_offset,
                                      m_mediator.m_selfPeer.m_listenPortHost,
                                      sizeof(uint32_t));
    curr_offset += sizeof(uint32_t);

    SendMessageToRandomLookupNode(getSeedPeersMessage);

    return true;
}

vector<unsigned char> Lookup::ComposeGetDSInfoMessage()
{
    LOG_MARKER();

    // getDSNodesMessage = [Port]
    vector<unsigned char> getDSNodesMessage
        = {MessageType::LOOKUP, LookupInstructionType::GETDSINFOFROMSEED};
    unsigned int curr_offset = MessageOffset::BODY;

    Serializable::SetNumber<uint32_t>(getDSNodesMessage, curr_offset,
                                      m_mediator.m_selfPeer.m_listenPortHost,
                                      sizeof(uint32_t));
    curr_offset += sizeof(uint32_t);

    return getDSNodesMessage;
}

vector<unsigned char> Lookup::ComposeGetStateMessage()
{
    LOG_MARKER();

    // getStateMessage = [Port]
    vector<unsigned char> getStateMessage
        = {MessageType::LOOKUP, LookupInstructionType::GETSTATEFROMSEED};
    unsigned int curr_offset = MessageOffset::BODY;

    Serializable::SetNumber<uint32_t>(getStateMessage, curr_offset,
                                      m_mediator.m_selfPeer.m_listenPortHost,
                                      sizeof(uint32_t));
    curr_offset += sizeof(uint32_t);

    return getStateMessage;
}

bool Lookup::GetDSInfoFromSeedNodes()
{
    LOG_MARKER();
    SendMessageToSeedNodes(ComposeGetDSInfoMessage());
    return true;
}

bool Lookup::GetDSInfoFromLookupNodes()
{
    LOG_MARKER();
    SendMessageToRandomLookupNode(ComposeGetDSInfoMessage());
    return true;
}

bool Lookup::GetStateFromLookupNodes()
{
    LOG_MARKER();
    SendMessageToRandomLookupNode(ComposeGetStateMessage());

    return true;
}

vector<unsigned char> Lookup::ComposeGetDSBlockMessage(uint256_t lowBlockNum,
                                                       uint256_t highBlockNum)
{
    LOG_MARKER();

    // getDSBlockMessage = [lowBlockNum][highBlockNum][Port]
    vector<unsigned char> getDSBlockMessage
        = {MessageType::LOOKUP, LookupInstructionType::GETDSBLOCKFROMSEED};
    unsigned int curr_offset = MessageOffset::BODY;

    Serializable::SetNumber<uint256_t>(getDSBlockMessage, curr_offset,
                                       lowBlockNum, UINT256_SIZE);
    curr_offset += UINT256_SIZE;

    Serializable::SetNumber<uint256_t>(getDSBlockMessage, curr_offset,
                                       highBlockNum, UINT256_SIZE);
    curr_offset += UINT256_SIZE;

    Serializable::SetNumber<uint32_t>(getDSBlockMessage, curr_offset,
                                      m_mediator.m_selfPeer.m_listenPortHost,
                                      sizeof(uint32_t));
    curr_offset += sizeof(uint32_t);

    return getDSBlockMessage;
}

// low and high denote the range of blocknumbers being requested(inclusive).
// use 0 to denote the latest blocknumber since obviously no one will request for the genesis block
bool Lookup::GetDSBlockFromSeedNodes(uint256_t lowBlockNum,
                                     uint256_t highBlockNum)
{
    LOG_MARKER();
    SendMessageToSeedNodes(ComposeGetDSBlockMessage(lowBlockNum, highBlockNum));
    return true;
}

bool Lookup::GetDSBlockFromLookupNodes(uint256_t lowBlockNum,
                                       uint256_t highBlockNum)
{
    LOG_MARKER();
    SendMessageToRandomLookupNode(
        ComposeGetDSBlockMessage(lowBlockNum, highBlockNum));
    return true;
}

vector<unsigned char> Lookup::ComposeGetTxBlockMessage(uint256_t lowBlockNum,
                                                       uint256_t highBlockNum)
{
    LOG_MARKER();

    // getTxBlockMessage = [lowBlockNum][highBlockNum][Port]
    vector<unsigned char> getTxBlockMessage
        = {MessageType::LOOKUP, LookupInstructionType::GETTXBLOCKFROMSEED};
    unsigned int curr_offset = MessageOffset::BODY;

    Serializable::SetNumber<uint256_t>(getTxBlockMessage, curr_offset,
                                       lowBlockNum, UINT256_SIZE);
    curr_offset += UINT256_SIZE;

    Serializable::SetNumber<uint256_t>(getTxBlockMessage, curr_offset,
                                       highBlockNum, UINT256_SIZE);
    curr_offset += UINT256_SIZE;

    Serializable::SetNumber<uint32_t>(getTxBlockMessage, curr_offset,
                                      m_mediator.m_selfPeer.m_listenPortHost,
                                      sizeof(uint32_t));
    curr_offset += sizeof(uint32_t);

    return getTxBlockMessage;
}

// low and high denote the range of blocknumbers being requested(inclusive).
// use 0 to denote the latest blocknumber since obviously no one will request for the genesis block
bool Lookup::GetTxBlockFromSeedNodes(uint256_t lowBlockNum,
                                     uint256_t highBlockNum)
{
    LOG_MARKER();
    SendMessageToSeedNodes(ComposeGetTxBlockMessage(lowBlockNum, highBlockNum));
    return true;
}

bool Lookup::GetTxBlockFromLookupNodes(uint256_t lowBlockNum,
                                       uint256_t highBlockNum)
{
    LOG_MARKER();

    SendMessageToRandomLookupNode(
        ComposeGetTxBlockMessage(lowBlockNum, highBlockNum));

    return true;
}

bool Lookup::GetTxBodyFromSeedNodes(string txHashStr)
{
    LOG_MARKER();

    // getTxBodyMessage = [TRAN_HASH_SIZE txHashStr][4-byte Port]
    vector<unsigned char> getTxBodyMessage
        = {MessageType::LOOKUP, LookupInstructionType::GETTXBODYFROMSEED};
    unsigned int curr_offset = MessageOffset::BODY;

    std::array<unsigned char, TRAN_HASH_SIZE> hash
        = DataConversion::HexStrToStdArray(txHashStr);

    getTxBodyMessage.resize(curr_offset + TRAN_HASH_SIZE);

    copy(hash.begin(), hash.end(), getTxBodyMessage.begin() + curr_offset);
    curr_offset += TRAN_HASH_SIZE;

    Serializable::SetNumber<uint32_t>(getTxBodyMessage, curr_offset,
                                      m_mediator.m_selfPeer.m_listenPortHost,
                                      sizeof(uint32_t));
    curr_offset += sizeof(uint32_t);

    SendMessageToSeedNodes(getTxBodyMessage);

    return true;
}

#ifdef IS_LOOKUP_NODE
bool Lookup::SetDSCommitteInfo()
{
    // Populate tree structure pt
    using boost::property_tree::ptree;
    ptree pt;
    read_xml("config.xml", pt);

    lock(m_mediator.m_mutexDSCommitteeNetworkInfo,
         m_mediator.m_mutexDSCommitteePubKeys);
    lock_guard<mutex> g(m_mediator.m_mutexDSCommitteeNetworkInfo, adopt_lock);
    lock_guard<mutex> g2(m_mediator.m_mutexDSCommitteePubKeys, adopt_lock);

    for (ptree::value_type const& v : pt.get_child("nodes"))
    {
        if (v.first == "peer")
        {
            PubKey key(
                DataConversion::HexStrToUint8Vec(v.second.get<string>("pubk")),
                0);
            m_mediator.m_DSCommitteePubKeys.push_back(key);

            struct in_addr ip_addr;
            inet_aton(v.second.get<string>("ip").c_str(), &ip_addr);
            Peer peer((uint128_t)ip_addr.s_addr,
                      v.second.get<unsigned int>("port"));
            m_mediator.m_DSCommitteeNetworkInfo.push_back(peer);
        }
    }

    return true;
}

vector<map<PubKey, Peer>> Lookup::GetShardPeers()
{
    lock_guard<mutex> g(m_mutexShards);
    return m_shards;
}

vector<Peer> Lookup::GetNodePeers()
{
    lock_guard<mutex> g(m_mutexNodesInNetwork);
    return m_nodesInNetwork;
}
#endif // IS_LOOKUP_NODE

bool Lookup::ProcessEntireShardingStructure(
    const vector<unsigned char>& message, unsigned int offset, const Peer& from)
{
    LOG_MARKER();

#ifdef IS_LOOKUP_NODE
    // Sharding structure message format:

    // [4-byte num of shards]
    // [4-byte shard size]
    //   [33-byte public key][16-byte IP][4-byte port]
    //   [33-byte public key][16-byte IP][4-byte port]
    //   ...
    // [4-byte shard size]
    //   [33-byte public key][16-byte IP][4-byte port]
    //   [33-byte public key][16-byte IP][4-byte port]
    //   ...
    // ...
    LOG_MESSAGE("[LOOKUP received sharding structure]");

    unsigned int length_available = message.size() - offset;

    if (length_available < 4)
    {
        LOG_MESSAGE("Error: Malformed message");
        return false;
    }

    // unsigned int view change count
    unsigned int viewChangeCount = Serializable::GetNumber<uint32_t>(
        message, offset, sizeof(unsigned int));
    offset += sizeof(unsigned int);

    for (unsigned int i = 0; i < viewChangeCount; i++)
    {
        m_mediator.m_DSCommitteeNetworkInfo.push_back(
            m_mediator.m_DSCommitteeNetworkInfo.front());
        m_mediator.m_DSCommitteeNetworkInfo.pop_front();
        m_mediator.m_DSCommitteePubKeys.push_back(
            m_mediator.m_DSCommitteePubKeys.front());
        m_mediator.m_DSCommitteePubKeys.pop_front();
    }

    // 4-byte num of shards
    uint32_t num_shards
        = Serializable::GetNumber<uint32_t>(message, offset, sizeof(uint32_t));
    offset += sizeof(uint32_t);

    LOG_MESSAGE("Number of shards: " << to_string(num_shards));

    lock(m_mutexShards, m_mutexNodesInNetwork);
    lock_guard<mutex> g(m_mutexShards, adopt_lock);
    lock_guard<mutex> h(m_mutexNodesInNetwork, adopt_lock);

    m_shards.clear();
    m_nodesInNetwork.clear();
    std::unordered_set<Peer> t_nodesInNetwork;

    for (unsigned int i = 0; i < num_shards; i++)
    {
        length_available = message.size() - offset;

        if (length_available < 4)
        {
            LOG_MESSAGE("Error: Malformed message");
            return false;
        }

        m_shards.push_back(map<PubKey, Peer>());

        // 4-byte shard size
        uint32_t shard_size = Serializable::GetNumber<uint32_t>(
            message, offset, sizeof(uint32_t));
        offset += sizeof(uint32_t);

        length_available = message.size() - offset;

        LOG_MESSAGE("Size of shard " << to_string(i) << ": "
                                     << to_string(shard_size));

        if (length_available < (33 + 16 + 4) * shard_size)
        {
            LOG_MESSAGE("Error: Malformed message");
            return false;
        }

        map<PubKey, Peer>& shard = m_shards.at(i);

        for (unsigned int j = 0; j < shard_size; j++)
        {
            // 33-byte public key
            PubKey key = PubKey(message, offset);
            offset += PUB_KEY_SIZE;

            // 16-byte IP + 4-byte port
            // Peer peer = Peer(message, offset);
            Peer peer;
            if (peer.Deserialize(message, offset) != 0)
            {
                LOG_MESSAGE("Error. We failed to deserialize Peer.");
                return false;
            }

            offset += IP_SIZE + PORT_SIZE;

            shard.insert(make_pair(key, peer));

            m_nodesInNetwork.push_back(peer);
            t_nodesInNetwork.insert(peer);

            LOG_MESSAGE("[SHARD "
                        << to_string(i) << "] "
                        << "[PEER " << to_string(j) << "] "
                        << "Inserting Pubkey to shard : " << string(key));
            LOG_MESSAGE("[SHARD " << to_string(i) << "] "
                                  << "[PEER " << to_string(j) << "] "
                                  << "Corresponding peer : " << string(peer));
        }
    }

    for (auto peer : t_nodesInNetwork)
    {
        if (!l_nodesInNetwork.erase(peer))
        {
            LOG_STATE("[JOINPEER][" << std::setw(15) << std::left
                                    << m_mediator.m_selfPeer.GetPrintableIPAddress()
                                    << "][" << std::setw(6) << std::left
                                    << m_mediator.m_currentEpochNum << "]["
                                    << std::setw(4) << std::left
                                    << m_mediator.GetNodeMode(peer) << "]"
                                    << string(peer));
        }
    }

    for (auto peer : l_nodesInNetwork)
    {
        LOG_STATE("[LOSTPEER][" << std::setw(15) << std::left
                                << m_mediator.m_selfPeer.GetPrintableIPAddress()
                                << "][" << std::setw(6) << std::left
                                << m_mediator.m_currentEpochNum << "]["
                                << std::setw(4) << std::left
                                << m_mediator.GetNodeMode(peer) << "]"
                                << string(peer));
    }

    l_nodesInNetwork = t_nodesInNetwork;

#endif // IS_LOOKUP_NODE

    return true;
}

bool Lookup::ProcessGetSeedPeersFromLookup(const vector<unsigned char>& message,
                                           unsigned int offset,
                                           const Peer& from)
{
    LOG_MARKER();

#ifdef IS_LOOKUP_NODE
    // Message = [4-byte listening port]

    const unsigned int length_available = message.size() - offset;
    const unsigned int min_length_needed = sizeof(uint32_t);

    if (min_length_needed > length_available)
    {
        LOG_MESSAGE("Error: Malformed message");
        return false;
    }

    // 4-byte listening port
    uint32_t portNo
        = Serializable::GetNumber<uint32_t>(message, offset, sizeof(uint32_t));
    offset += sizeof(uint32_t);

    uint128_t ipAddr = from.m_ipAddress;
    Peer peer(ipAddr, portNo);

    lock_guard<mutex> g(m_mutexNodesInNetwork);

    uint32_t numPeersInNetwork = m_nodesInNetwork.size();

    if (numPeersInNetwork < SEED_PEER_LIST_SIZE)
    {
        LOG_MESSAGE(
            "Error: [Lookup Node] numPeersInNetwork < SEED_PEER_LIST_SIZE");
        return false;
    }

    vector<unsigned char> seedPeersMessage
        = {MessageType::LOOKUP, LookupInstructionType::SETSEEDPEERS};
    unsigned int curr_offset = MessageOffset::BODY;

    Serializable::SetNumber<uint32_t>(seedPeersMessage, curr_offset,
                                      SEED_PEER_LIST_SIZE, sizeof(uint32_t));
    curr_offset += sizeof(uint32_t);

    // Which of the following two implementations is more efficient and parallelizable?
    // ================================================

    unordered_set<uint32_t> indicesAlreadyAdded;

    random_device rd;
    mt19937 gen(rd());
    uniform_int_distribution<> dis(0, numPeersInNetwork - 1);

    for (unsigned int i = 0; i < SEED_PEER_LIST_SIZE; i++)
    {
        uint32_t index = dis(gen);
        while (indicesAlreadyAdded.find(index) != indicesAlreadyAdded.end())
        {
            index = dis(gen);
        }
        indicesAlreadyAdded.insert(index);

        Peer candidateSeed = m_nodesInNetwork[index];

        candidateSeed.Serialize(seedPeersMessage, curr_offset);
        curr_offset += (IP_SIZE + PORT_SIZE);
    }

    // ================================================

    // auto nodesInNetworkCopy = m_nodesInNetwork;
    // int upperLimit = numPeersInNetwork-1;
    // random_device rd;
    // mt19937 gen(rd());

    // for(unsigned int i = 0; i < SEED_PEER_LIST_SIZE; ++i, --upperLimit)
    // {
    //     uniform_int_distribution<> dis(0, upperLimit);
    //     uint32_t index = dis(gen);

    //     Peer candidateSeed = m_nodesInNetwork[index];
    //     candidateSeed.Serialize(seedPeersMessage, curr_offset);
    //     curr_offset += (IP_SIZE + PORT_SIZE);

    //     swap(nodesInNetworkCopy[index], nodesInNetworkCopy[upperLimit]);
    // }

    // ================================================

    P2PComm::GetInstance().SendMessage(peer, seedPeersMessage);

#endif // IS_LOOKUP_NODE

    return true;
}

bool Lookup::ProcessGetDSInfoFromSeed(const vector<unsigned char>& message,
                                      unsigned int offset, const Peer& from)
{
    //#ifndef IS_LOOKUP_NODE
    // Message = [Port]
    LOG_MARKER();

    deque<PubKey> dsPubKeys;
    deque<Peer> dsPeers;
    {
        lock(m_mediator.m_mutexDSCommitteeNetworkInfo,
             m_mediator.m_mutexDSCommitteePubKeys);
        lock_guard<mutex> g(m_mediator.m_mutexDSCommitteeNetworkInfo,
                            adopt_lock);
        lock_guard<mutex> g2(m_mediator.m_mutexDSCommitteePubKeys, adopt_lock);

        dsPubKeys = m_mediator.m_DSCommitteePubKeys;
        dsPeers
            = m_mediator
                  .m_DSCommitteeNetworkInfo; // Data::GetInstance().GetDSPeers();
    }

    // dsInfoMessage = [num_ds_peers][DSPeer][DSPeer]... num_ds_peers times
    vector<unsigned char> dsInfoMessage
        = {MessageType::LOOKUP, LookupInstructionType::SETDSINFOFROMSEED};
    unsigned int curr_offset = MessageOffset::BODY;

    Serializable::SetNumber<uint32_t>(dsInfoMessage, curr_offset,
                                      dsPeers.size(), sizeof(uint32_t));
    curr_offset += sizeof(uint32_t);

    for (unsigned int i = 0; i < dsPeers.size(); i++)
    {
        PubKey& pubKey = dsPubKeys.at(i);
        pubKey.Serialize(dsInfoMessage, curr_offset);
        curr_offset += (PUB_KEY_SIZE);

        Peer& peer = dsPeers.at(i);
        peer.Serialize(dsInfoMessage, curr_offset);
        curr_offset += (IP_SIZE + PORT_SIZE);

        LOG_MESSAGE2(to_string(m_mediator.m_currentEpochNum).c_str(),
                     "IP:" << peer.GetPrintableIPAddress());
    }

    if (IsMessageSizeInappropriate(message.size(), offset, sizeof(uint32_t)))
    {
        return false;
    }

    // 4-byte listening port
    uint32_t portNo
        = Serializable::GetNumber<uint32_t>(message, offset, sizeof(uint32_t));
    offset += sizeof(uint32_t);

    uint128_t ipAddr = from.m_ipAddress;
    Peer requestingNode(ipAddr, portNo);

    // TODO: Revamp the sendmessage and sendbroadcastmessage
    // Currently, we use sendbroadcastmessage instead of sendmessage. The reason is a new node who want to
    // join will received similar response from mulitple lookup node. It will process them in full.
    // Currently, we want the duplicated message to be drop so to ensure it do not do redundant processing.
    // In the long term, we need to track all the incoming messages from lookup or seed node more grandularly,.
    // and ensure 2/3 of such identical message is received in order to move on.

    // vector<Peer> node;
    // node.push_back(requestingNode);

    P2PComm::GetInstance().SendMessage(requestingNode, dsInfoMessage);

    //#endif // IS_LOOKUP_NODE

    return true;
}

bool Lookup::ProcessGetDSBlockFromSeed(const vector<unsigned char>& message,
                                       unsigned int offset, const Peer& from)
{
    //#ifndef IS_LOOKUP_NODE // TODO: remove the comment
    // Message = [32-byte lowBlockNum][32-byte highBlockNum][4-byte portNo]

    LOG_MARKER();

    if (IsMessageSizeInappropriate(message.size(), offset,
                                   UINT256_SIZE + UINT256_SIZE
                                       + sizeof(uint32_t)))
    {
        return false;
    }

    // 32-byte lower-limit block number
    boost::multiprecision::uint256_t lowBlockNum
        = Serializable::GetNumber<uint256_t>(message, offset, UINT256_SIZE);
    offset += UINT256_SIZE;

    // 32-byte upper-limit block number
    boost::multiprecision::uint256_t highBlockNum
        = Serializable::GetNumber<uint256_t>(message, offset, UINT256_SIZE);
    offset += UINT256_SIZE;

    if (highBlockNum == 0)
    {
        highBlockNum = m_mediator.m_dsBlockChain.GetBlockCount() - 1;
    }

    LOG_MESSAGE2(to_string(m_mediator.m_currentEpochNum).c_str(),
                 "ProcessGetDSBlockFromSeed requested by "
                     << from << " for blocks "
                     << lowBlockNum.convert_to<string>() << " to "
                     << highBlockNum.convert_to<string>());

    // dsBlockMessage = [lowBlockNum][highBlockNum][DSBlock][DSBlock]... (highBlockNum - lowBlockNum + 1) times
    vector<unsigned char> dsBlockMessage
        = {MessageType::LOOKUP, LookupInstructionType::SETDSBLOCKFROMSEED};
    unsigned int curr_offset = MessageOffset::BODY;

    Serializable::SetNumber<uint256_t>(dsBlockMessage, curr_offset, lowBlockNum,
                                       UINT256_SIZE);
    curr_offset += UINT256_SIZE;

    unsigned int highBlockNumOffset = curr_offset;

    Serializable::SetNumber<uint256_t>(dsBlockMessage, curr_offset,
                                       highBlockNum, UINT256_SIZE);
    curr_offset += UINT256_SIZE;

    boost::multiprecision::uint256_t blockNum;

    for (blockNum = lowBlockNum; blockNum <= highBlockNum; blockNum++)
    {
        try
        {
            LOG_MESSAGE2(to_string(m_mediator.m_currentEpochNum).c_str(),
                         "Fetching DSBlock " << blockNum.convert_to<string>()
                                             << " for " << from);
            DSBlock dsBlock = m_mediator.m_dsBlockChain.GetBlock(blockNum);
            LOG_MESSAGE2(to_string(m_mediator.m_currentEpochNum).c_str(),
                         "DSBlock " << blockNum.convert_to<string>()
                                    << " serialized for " << from);
            dsBlock.Serialize(dsBlockMessage, curr_offset);
            curr_offset += DSBlock::GetSerializedSize();
        }
        catch (const char* e)
        {
            LOG_MESSAGE(
                "Block Number " + blockNum.convert_to<string>()
                    + " absent. Didn't include it in response message. Reason: "
                << e);
            break;
        }
    }

    // if serialization got interrupted in between, reset the highBlockNum value in msg
    if (blockNum != highBlockNum + 1)
    {
        Serializable::SetNumber<uint256_t>(dsBlockMessage, highBlockNumOffset,
                                           blockNum - 1, UINT256_SIZE);
    }

    // 4-byte portNo
    uint32_t portNo
        = Serializable::GetNumber<uint32_t>(message, offset, sizeof(uint32_t));
    offset += sizeof(uint32_t);

    uint128_t ipAddr = from.m_ipAddress;
    Peer requestingNode(ipAddr, portNo);
    LOG_MESSAGE(requestingNode);

    // TODO: Revamp the sendmessage and sendbroadcastmessage
    // Currently, we use sendbroadcastmessage instead of sendmessage. The reason is a new node who want to
    // join will received similar response from mulitple lookup node. It will process them in full.
    // Currently, we want the duplicated message to be drop so to ensure it do not do redundant processing.
    // In the long term, we need to track all the incoming messages from lookup or seed node more grandularly,.
    // and ensure 2/3 of such identical message is received in order to move on.

    // vector<Peer> node;
    // node.push_back(requestingNode);

    P2PComm::GetInstance().SendMessage(requestingNode, dsBlockMessage);

    //#endif // IS_LOOKUP_NODE

    return true;
}

bool Lookup::ProcessGetStateFromSeed(const vector<unsigned char>& message,
                                     unsigned int offset, const Peer& from)
{
    LOG_MARKER();

    // #ifndef IS_LOOKUP_NODE
    // Message = [TRAN_HASH_SIZE txHashStr][Transaction::GetSerializedSize() txbody]

    // if (IsMessageSizeInappropriate(message.size(), offset,
    //                                TRAN_HASH_SIZE + Transaction::GetSerializedSize()))
    // {
    //     return false;
    // }

    // TxnHash tranHash;
    // copy(message.begin() + offset, message.begin() + offset + TRAN_HASH_SIZE,
    //      tranHash.asArray().begin());
    // offset += TRAN_HASH_SIZE;

    // Transaction transaction(message, offset);

    // vector<unsigned char> serializedTxBody;
    // transaction.Serialize(serializedTxBody, 0);
    // BlockStorage::GetBlockStorage().PutTxBody(tranHash, serializedTxBody);

    // 4-byte listening port

    // [Port number]

    uint32_t portNo
        = Serializable::GetNumber<uint32_t>(message, offset, sizeof(uint32_t));
    offset += sizeof(uint32_t);

    uint128_t ipAddr = from.m_ipAddress;
    Peer requestingNode(ipAddr, portNo);

    // TODO: Revamp the sendmessage and sendbroadcastmessage
    // Currently, we use sendbroadcastmessage instead of sendmessage. The reason is a new node who want to
    // join will received similar response from mulitple lookup node. It will process them in full.
    // Currently, we want the duplicated message to be drop so to ensure it do not do redundant processing.
    // In the long term, we need to track all the incoming messages from lookup or seed node more grandularly,.
    // and ensure 2/3 of such identical message is received in order to move on.

    // vector<Peer> node;
    // node.push_back(requestingNode);

    vector<unsigned char> setStateMessage
        = {MessageType::LOOKUP, LookupInstructionType::SETSTATEFROMSEED};
    unsigned int curr_offset = MessageOffset::BODY;
    curr_offset
        += AccountStore::GetInstance().Serialize(setStateMessage, curr_offset);
    AccountStore::GetInstance().PrintAccountState();

    P2PComm::GetInstance().SendMessage(requestingNode, setStateMessage);
    // #endif // IS_LOOKUP_NODE

    return true;
}

bool Lookup::ProcessGetTxBlockFromSeed(const vector<unsigned char>& message,
                                       unsigned int offset, const Peer& from)
{
    // #ifndef IS_LOOKUP_NODE // TODO: remove the comment
    // Message = [32-byte lowBlockNum][32-byte highBlockNum][4-byte portNo]

    LOG_MARKER();

    if (IsMessageSizeInappropriate(message.size(), offset,
                                   UINT256_SIZE + UINT256_SIZE
                                       + sizeof(uint32_t)))
    {
        return false;
    }

    // 32-byte lower-limit block number
    boost::multiprecision::uint256_t lowBlockNum
        = Serializable::GetNumber<uint256_t>(message, offset, UINT256_SIZE);
    offset += UINT256_SIZE;

    // 32-byte upper-limit block number
    boost::multiprecision::uint256_t highBlockNum
        = Serializable::GetNumber<uint256_t>(message, offset, UINT256_SIZE);
    offset += UINT256_SIZE;

    if (highBlockNum == 0)
    {
        highBlockNum = m_mediator.m_txBlockChain.GetBlockCount() - 1;
    }

    LOG_MESSAGE2(to_string(m_mediator.m_currentEpochNum).c_str(),
                 "ProcessGetTxBlockFromSeed requested by "
                     << from << " for blocks "
                     << lowBlockNum.convert_to<string>() << " to "
                     << highBlockNum.convert_to<string>());

    // txBlockMessage = [lowBlockNum][highBlockNum][TxBlock][TxBlock]... (highBlockNum - lowBlockNum + 1) times
    vector<unsigned char> txBlockMessage
        = {MessageType::LOOKUP, LookupInstructionType::SETTXBLOCKFROMSEED};
    unsigned int curr_offset = MessageOffset::BODY;

    Serializable::SetNumber<uint256_t>(txBlockMessage, curr_offset, lowBlockNum,
                                       UINT256_SIZE);
    curr_offset += UINT256_SIZE;

    unsigned int highBlockNumOffset = curr_offset;

    Serializable::SetNumber<uint256_t>(txBlockMessage, curr_offset,
                                       highBlockNum, UINT256_SIZE);
    curr_offset += UINT256_SIZE;

    boost::multiprecision::uint256_t blockNum;

    for (blockNum = lowBlockNum; blockNum <= highBlockNum; blockNum++)
    {
        try
        {
            LOG_MESSAGE2(to_string(m_mediator.m_currentEpochNum).c_str(),
                         "Fetching TxBlock " << blockNum.convert_to<string>()
                                             << " for " << from);
            TxBlock txBlock = m_mediator.m_txBlockChain.GetBlock(blockNum);
            LOG_MESSAGE2(to_string(m_mediator.m_currentEpochNum).c_str(),
                         "TxBlock " << blockNum.convert_to<string>()
                                    << " serialized for " << from);
            txBlock.Serialize(txBlockMessage, curr_offset);
            curr_offset += txBlock.GetSerializedSize();
        }
        catch (const char* e)
        {
            LOG_MESSAGE(
                "Block Number " + blockNum.convert_to<string>()
                    + " absent. Didn't include it in response message. Reason: "
                << e);
            break;
        }
    }

    // if serialization got interrupted in between, reset the highBlockNum value in msg
    if (blockNum != highBlockNum + 1)
    {
        Serializable::SetNumber<uint256_t>(txBlockMessage, highBlockNumOffset,
                                           blockNum - 1, UINT256_SIZE);
    }

    // 4-byte portNo
    uint32_t portNo
        = Serializable::GetNumber<uint32_t>(message, offset, sizeof(uint32_t));
    offset += sizeof(uint32_t);

    uint128_t ipAddr = from.m_ipAddress;
    Peer requestingNode(ipAddr, portNo);
    LOG_MESSAGE(requestingNode);

    // TODO: Revamp the sendmessage and sendbroadcastmessage
    // Currently, we use sendbroadcastmessage instead of sendmessage. The reason is a new node who want to
    // join will received similar response from mulitple lookup node. It will process them in full.
    // Currently, we want the duplicated message to be drop so to ensure it do not do redundant processing.
    // In the long term, we need to track all the incoming messages from lookup or seed node more grandularly,.
    // and ensure 2/3 of such identical message is received in order to move on.

    // vector<Peer> node;
    // node.push_back(requestingNode);

    P2PComm::GetInstance().SendMessage(requestingNode, txBlockMessage);

    // #endif // IS_LOOKUP_NODE

    return true;
}

bool Lookup::ProcessGetTxBodyFromSeed(const vector<unsigned char>& message,
                                      unsigned int offset, const Peer& from)
{
    // #ifndef IS_LOOKUP_NODE // TODO: remove the comment
    // Message = [TRAN_HASH_SIZE txHashStr][4-byte portNo]

    LOG_MARKER();

    TxnHash tranHash;
    copy(message.begin() + offset, message.begin() + offset + TRAN_HASH_SIZE,
         tranHash.asArray().begin());
    offset += TRAN_HASH_SIZE;

    TxBodySharedPtr tx;

    BlockStorage::GetBlockStorage().GetTxBody(tranHash, tx);

    // txBodyMessage = [TRAN_HASH_SIZE txHashStr][Transaction::GetSerializedSize() txBody]
    vector<unsigned char> txBodyMessage
        = {MessageType::LOOKUP, LookupInstructionType::SETTXBODYFROMSEED};
    unsigned int curr_offset = MessageOffset::BODY;

    copy(tranHash.asArray().begin(), tranHash.asArray().end(),
         txBodyMessage.begin() + curr_offset);
    curr_offset += TRAN_HASH_SIZE;

    tx->Serialize(txBodyMessage, curr_offset);
    curr_offset += Transaction::GetSerializedSize();

    // 4-byte portNo
    uint32_t portNo
        = Serializable::GetNumber<uint32_t>(message, offset, sizeof(uint32_t));
    offset += sizeof(uint32_t);

    uint128_t ipAddr = from.m_ipAddress;
    Peer requestingNode(ipAddr, portNo);
    LOG_MESSAGE(requestingNode);

    // TODO: Revamp the sendmessage and sendbroadcastmessage
    // Currently, we use sendbroadcastmessage instead of sendmessage. The reason is a new node who want to
    // join will received similar response from mulitple lookup node. It will process them in full.
    // Currently, we want the duplicated message to be drop so to ensure it do not do redundant processing.
    // In the long term, we need to track all the incoming messages from lookup or seed node more grandularly,.
    // and ensure 2/3 of such identical message is received in order to move on.

    // vector<Peer> node;
    // node.push_back(requestingNode);

    P2PComm::GetInstance().SendMessage(requestingNode, txBodyMessage);

    // #endif // IS_LOOKUP_NODE

    return true;
}

bool Lookup::ProcessGetNetworkId(const vector<unsigned char>& message,
                                 unsigned int offset, const Peer& from)
{
    // #ifndef IS_LOOKUP_NODE
    LOG_MARKER();

    // 4-byte portNo
    uint32_t portNo
        = Serializable::GetNumber<uint32_t>(message, offset, sizeof(uint32_t));
    offset += sizeof(uint32_t);

    uint128_t ipAddr = from.m_ipAddress;
    Peer requestingNode(ipAddr, portNo);

    vector<unsigned char> networkIdMessage
        = {MessageType::LOOKUP, LookupInstructionType::SETNETWORKIDFROMSEED};
    unsigned int curr_offset = MessageOffset::BODY;

    string networkId = "TESTNET"; // TODO: later convert it to a enum

    copy(networkId.begin(), networkId.end(),
         networkIdMessage.begin() + curr_offset);

    // TODO: Revamp the sendmessage and sendbroadcastmessage
    // Currently, we use sendbroadcastmessage instead of sendmessage. The reason is a new node who want to
    // join will received similar response from mulitple lookup node. It will process them in full.
    // Currently, we want the duplicated message to be drop so to ensure it do not do redundant processing.
    // In the long term, we need to track all the incoming messages from lookup or seed node more grandularly,.
    // and ensure 2/3 of such identical message is received in order to move on.

    // vector<Peer> node;
    // node.push_back(requestingNode);

    P2PComm::GetInstance().SendMessage(requestingNode, networkIdMessage);

    return true;
    // #endif // IS_LOOKUP_NODE
}

bool Lookup::ProcessSetSeedPeersFromLookup(const vector<unsigned char>& message,
                                           unsigned int offset,
                                           const Peer& from)
{
#ifndef IS_LOOKUP_NODE
    // Message = [Peer info][Peer info]... SEED_PEER_LIST_SIZE times

    LOG_MARKER();

    if (IsMessageSizeInappropriate(message.size(), offset,
                                   (IP_SIZE + PORT_SIZE) * SEED_PEER_LIST_SIZE))
    {
        return false;
    }

    for (unsigned int i = 0; i < SEED_PEER_LIST_SIZE; i++)
    {
        // Peer peer = Peer(message, offset);
        Peer peer;
        if (peer.Deserialize(message, offset) != 0)
        {
            LOG_MESSAGE("Error. We failed to deserialize Peer.");
            return false;
        }

        m_seedNodes.push_back(peer);
        LOG_MESSAGE("Peer " + to_string(i) + ": " << string(peer));
        offset += (IP_SIZE + PORT_SIZE);
    }
#endif // IS_LOOKUP_NODE

    return true;
}

bool Lookup::ProcessSetDSInfoFromSeed(const vector<unsigned char>& message,
                                      unsigned int offset, const Peer& from)
{
    //#ifndef IS_LOOKUP_NODE
    // Message = [numDSPeers][DSPeer][DSPeer]... numDSPeers times

    LOG_MARKER();

    if (IsMessageSizeInappropriate(message.size(), offset, sizeof(uint32_t)))
    {
        return false;
    }

    uint32_t numDSPeers
        = Serializable::GetNumber<uint32_t>(message, offset, sizeof(uint32_t));
    offset += sizeof(uint32_t);

    LOG_MESSAGE2(to_string(m_mediator.m_currentEpochNum).c_str(),
                 "ProcessSetDSInfoFromSeed sent by " << from << " for numPeers "
                                                     << numDSPeers);

    if (IsMessageSizeInappropriate(message.size(), offset,
                                   (PUB_KEY_SIZE + IP_SIZE + PORT_SIZE)
                                       * numDSPeers))
    {
        return false;
    }

    deque<PubKey> dsPubKeys;
    deque<Peer> dsPeers;

    for (unsigned int i = 0; i < numDSPeers; i++)
    {
        dsPubKeys.push_back(PubKey(message, offset));
        offset += PUB_KEY_SIZE;

        Peer peer(message, offset);
        offset += (IP_SIZE + PORT_SIZE);

        dsPeers.push_back(peer);

        LOG_MESSAGE2(to_string(m_mediator.m_currentEpochNum).c_str(),
                     "ProcessSetDSInfoFromSeed recvd peer " << i << ": "
                                                            << peer);
    }

    {
        lock(m_mediator.m_mutexDSCommitteeNetworkInfo,
             m_mediator.m_mutexDSCommitteePubKeys);
        lock_guard<mutex> g(m_mediator.m_mutexDSCommitteeNetworkInfo,
                            adopt_lock);
        lock_guard<mutex> g2(m_mediator.m_mutexDSCommitteePubKeys, adopt_lock);
        m_mediator.m_DSCommitteePubKeys = dsPubKeys;
        m_mediator.m_DSCommitteeNetworkInfo = dsPeers;
    }

        //    Data::GetInstance().SetDSPeers(dsPeers);
        //#endif // IS_LOOKUP_NODE

#ifndef IS_LOOKUP_NODE
    {
        unique_lock<mutex> lock(m_mutexDSInfoUpdation);
        m_fetchedDSInfo = true;
        m_dsInfoUpdateCondition.notify_one();
    }
#endif // IS_LOOKUP_NODE

    return true;
}

bool Lookup::ProcessSetDSBlockFromSeed(const vector<unsigned char>& message,
                                       unsigned int offset, const Peer& from)
{
    // #ifndef IS_LOOKUP_NODE TODO: uncomment later
    // Message = [32-byte lowBlockNum][32-byte highBlockNum][DSBlock][DSBlock]... (highBlockNum - lowBlockNum + 1) times

    LOG_MARKER();

    if (AlreadyJoinedNetwork())
    {
        return true;
    }

    unique_lock<mutex> lock(m_mutexSetDSBlockFromSeed);

    if (IsMessageSizeInappropriate(message.size(), offset,
                                   UINT256_SIZE + UINT256_SIZE))
    {
        return false;
    }

    // 32-byte lower-limit block number
    boost::multiprecision::uint256_t lowBlockNum
        = Serializable::GetNumber<uint256_t>(message, offset, UINT256_SIZE);
    offset += UINT256_SIZE;

    // 32-byte upper-limit block number
    boost::multiprecision::uint256_t highBlockNum
        = Serializable::GetNumber<uint256_t>(message, offset, UINT256_SIZE);
    offset += UINT256_SIZE;

    LOG_MESSAGE2(to_string(m_mediator.m_currentEpochNum).c_str(),
                 "ProcessSetDSBlockFromSeed sent by "
                     << from << " for blocks "
                     << lowBlockNum.convert_to<string>() << " to "
                     << highBlockNum.convert_to<string>());

    // since we will usually only enable sending of 500 blocks max, casting to uint32_t should be safe
    if (IsMessageSizeInappropriate(message.size(), offset,
                                   (uint32_t)(highBlockNum - lowBlockNum + 1)
                                       * DSBlock::GetSerializedSize()))
    {
        return false;
    }

    uint64_t latestSynBlockNum
        = (uint64_t)m_mediator.m_dsBlockChain.GetBlockCount();

    if (latestSynBlockNum > highBlockNum)
    {
        // TODO: We should get blocks from n nodes.
        LOG_MESSAGE2(to_string(m_mediator.m_currentEpochNum).c_str(),
                     "I already have the block");
    }
    else
    {
        for (boost::multiprecision::uint256_t blockNum = lowBlockNum;
             blockNum <= highBlockNum; blockNum++)
        {
            // DSBlock dsBlock(message, offset);
            DSBlock dsBlock;
            if (dsBlock.Deserialize(message, offset) != 0)
            {
                LOG_MESSAGE("Error. We failed to deserialize dsBlock.");
                return false;
            }
            offset += DSBlock::GetSerializedSize();

            LOG_MESSAGE2(to_string(m_mediator.m_currentEpochNum).c_str(),
                         "I the lookup node have deserialized the DS Block");
            LOG_MESSAGE2(to_string(m_mediator.m_currentEpochNum).c_str(),
                         "dsblock.GetHeader().GetDifficulty(): "
                             << (int)dsBlock.GetHeader().GetDifficulty());
            LOG_MESSAGE2(to_string(m_mediator.m_currentEpochNum).c_str(),
                         "dsblock.GetHeader().GetNonce(): "
                             << dsBlock.GetHeader().GetNonce());
            LOG_MESSAGE2(to_string(m_mediator.m_currentEpochNum).c_str(),
                         "dsblock.GetHeader().GetBlockNum(): "
                             << dsBlock.GetHeader().GetBlockNum());
            LOG_MESSAGE2(to_string(m_mediator.m_currentEpochNum).c_str(),
                         "dsblock.GetHeader().GetMinerPubKey().hex(): "
                             << dsBlock.GetHeader().GetMinerPubKey());
            LOG_MESSAGE2(to_string(m_mediator.m_currentEpochNum).c_str(),
                         "dsblock.GetHeader().GetLeaderPubKey().hex(): "
                             << dsBlock.GetHeader().GetLeaderPubKey());

            m_mediator.m_dsBlockChain.AddBlock(dsBlock);

            // Store DS Block to disk
            vector<unsigned char> serializedDSBlock;
            dsBlock.Serialize(serializedDSBlock, 0);
            BlockStorage::GetBlockStorage().PutDSBlock(
                dsBlock.GetHeader().GetBlockNum(), serializedDSBlock);
#ifndef IS_LOOKUP_NODE
            if (!BlockStorage::GetBlockStorage().PushBackTxBodyDB(
                    dsBlock.GetHeader().GetBlockNum()))
            {
                if (BlockStorage::GetBlockStorage().PopFrontTxBodyDB()
                    && BlockStorage::GetBlockStorage().PushBackTxBodyDB(
                           dsBlock.GetHeader().GetBlockNum()))
                {
                    // Do nothing
                }
                else
                {
                    LOG_MESSAGE("Error: Cannot push txBodyDB even after pop, "
                                "investigate why!");
                    throw std::exception();
                }
            }
#endif // IS_LOOKUP_NODE
        }

        if (m_mediator.m_currentEpochNum % NUM_FINAL_BLOCK_PER_POW == 0)
        {
            GetDSInfoFromLookupNodes();
        }

        if (m_syncType == SyncType::DS_SYNC
            || m_syncType == SyncType::LOOKUP_SYNC)
        {
            if (!m_isFirstLoop)
            {
                m_currDSExpired = true;
            }
            else
            {
                m_isFirstLoop = false;
            }
        }
    }
    m_mediator.UpdateDSBlockRand();

    return true;
}

bool Lookup::ProcessSetTxBlockFromSeed(const vector<unsigned char>& message,
                                       unsigned int offset, const Peer& from)
{
    //#ifndef IS_LOOKUP_NODE
    // Message = [32-byte lowBlockNum][32-byte highBlockNum][TxBlock][TxBlock]... (highBlockNum - lowBlockNum + 1) times
    LOG_MARKER();

    if (AlreadyJoinedNetwork())
    {
        return true;
    }

    unique_lock<mutex> lock(m_mutexSetTxBlockFromSeed);

    if (IsMessageSizeInappropriate(message.size(), offset,
                                   UINT256_SIZE + UINT256_SIZE))
    {
        return false;
    }

    // 32-byte lower-limit block number
    boost::multiprecision::uint256_t lowBlockNum
        = Serializable::GetNumber<uint256_t>(message, offset, UINT256_SIZE);
    offset += UINT256_SIZE;

    // 32-byte upper-limit block number
    boost::multiprecision::uint256_t highBlockNum
        = Serializable::GetNumber<uint256_t>(message, offset, UINT256_SIZE);
    offset += UINT256_SIZE;

    LOG_MESSAGE2(to_string(m_mediator.m_currentEpochNum).c_str(),
                 "ProcessSetTxBlockFromSeed sent by "
                     << from << " for blocks "
                     << lowBlockNum.convert_to<string>() << " to "
                     << highBlockNum.convert_to<string>());

    uint64_t latestSynBlockNum
        = (uint64_t)m_mediator.m_txBlockChain.GetBlockCount();

    if (latestSynBlockNum > highBlockNum)
    {
        // TODO: We should get blocks from n nodes.
        LOG_MESSAGE2(to_string(m_mediator.m_currentEpochNum).c_str(),
                     "I already have the block");
        return false;
    }
    else
    {
        for (boost::multiprecision::uint256_t blockNum = lowBlockNum;
             blockNum <= highBlockNum; blockNum++)
        {
            TxBlock txBlock(message, offset);
            offset += txBlock.GetSerializedSize();

            LOG_MESSAGE2(to_string(m_mediator.m_currentEpochNum).c_str(),
                         "I the lookup node have deserialized the TxBlock");
            LOG_MESSAGE2(to_string(m_mediator.m_currentEpochNum).c_str(),
                         "txBlock.GetHeader().GetType(): "
                             << txBlock.GetHeader().GetType());
            LOG_MESSAGE2(to_string(m_mediator.m_currentEpochNum).c_str(),
                         "txBlock.GetHeader().GetVersion(): "
                             << txBlock.GetHeader().GetVersion());
            LOG_MESSAGE2(to_string(m_mediator.m_currentEpochNum).c_str(),
                         "txBlock.GetHeader().GetGasLimit(): "
                             << txBlock.GetHeader().GetGasLimit());
            LOG_MESSAGE2(to_string(m_mediator.m_currentEpochNum).c_str(),
                         "txBlock.GetHeader().GetGasUsed(): "
                             << txBlock.GetHeader().GetGasUsed());
            LOG_MESSAGE2(to_string(m_mediator.m_currentEpochNum).c_str(),
                         "txBlock.GetHeader().GetBlockNum(): "
                             << txBlock.GetHeader().GetBlockNum());
            LOG_MESSAGE2(to_string(m_mediator.m_currentEpochNum).c_str(),
                         "txBlock.GetHeader().GetNumMicroBlockHashes(): "
                             << txBlock.GetHeader().GetNumMicroBlockHashes());
            LOG_MESSAGE2(to_string(m_mediator.m_currentEpochNum).c_str(),
                         "txBlock.GetHeader().GetNumTxs(): "
                             << txBlock.GetHeader().GetNumTxs());
            LOG_MESSAGE2(to_string(m_mediator.m_currentEpochNum).c_str(),
                         "txBlock.GetHeader().GetMinerPubKey(): "
                             << txBlock.GetHeader().GetMinerPubKey());
            LOG_MESSAGE2(to_string(m_mediator.m_currentEpochNum).c_str(),
                         "txBlock.GetHeader().GetStateRootHash(): "
                             << txBlock.GetHeader().GetStateRootHash());

            m_mediator.m_txBlockChain.AddBlock(txBlock);

            // Store Tx Block to disk
            vector<unsigned char> serializedTxBlock;
            txBlock.Serialize(serializedTxBlock, 0);
            BlockStorage::GetBlockStorage().PutTxBlock(
                txBlock.GetHeader().GetBlockNum(), serializedTxBlock);
        }

        m_mediator.m_currentEpochNum
            = (uint64_t)m_mediator.m_txBlockChain.GetBlockCount();
        m_mediator.UpdateTxBlockRand();

        if (m_mediator.m_currentEpochNum % NUM_FINAL_BLOCK_PER_POW == 0)
        {
            GetStateFromLookupNodes();
        }
    }

    return true;
}

bool Lookup::ProcessSetStateFromSeed(const vector<unsigned char>& message,
                                     unsigned int offset, const Peer& from)
{
    bool ret = true;
    // Message = [TRAN_HASH_SIZE txHashStr][Transaction::GetSerializedSize() txbody]

    LOG_MARKER();

    // if (IsMessageSizeInappropriate(message.size(), offset,
    //                                TRAN_HASH_SIZE + Transaction::GetSerializedSize()))
    // {
    //     return false;
    // }

    // TxnHash tranHash;
    // copy(message.begin() + offset, message.begin() + offset + TRAN_HASH_SIZE,
    //      tranHash.asArray().begin());
    // offset += TRAN_HASH_SIZE;

    // Transaction transaction(message, offset);

    // vector<unsigned char> serializedTxBody;
    // transaction.Serialize(serializedTxBody, 0);
    // BlockStorage::GetBlockStorage().PutTxBody(tranHash, serializedTxBody);

    if (AlreadyJoinedNetwork())
    {
        return true;
    }

    unique_lock<mutex> lock(m_mutexSetState);

    unsigned int curr_offset = offset;
    // AccountStore::GetInstance().Deserialize(message, curr_offset);
    if (AccountStore::GetInstance().Deserialize(message, curr_offset) != 0)
    {
        LOG_MESSAGE("Error. We failed to deserialize AccountStore.");
        ret = false;
    }

#ifndef IS_LOOKUP_NODE
    if (m_syncType == SyncType::NEW_SYNC || m_syncType == SyncType::NORMAL_SYNC)
    {
        {
            unique_lock<mutex> lock(m_mutexDSInfoUpdation);
            while (!m_fetchedDSInfo)
            {
                m_dsInfoUpdateCondition.wait(lock);
            }
            m_fetchedDSInfo = false;
        }
        InitMining();
    }
    else if (m_syncType == SyncType::DS_SYNC)
    {
        if (!m_currDSExpired)
        {
            m_syncType = SyncType::NO_SYNC;
            // in case the recovery program is under different directory
            LOG_EPOCHINFO(to_string(m_mediator.m_currentEpochNum).c_str(),
                          DS_PROMOTE_MSG);
        }
        m_currDSExpired = false;
    }
#else // IS_LOOKUP_NODE
    if (m_syncType == SyncType::LOOKUP_SYNC)
    {
        // rsync the txbodies here
        if (RsyncTxBodies() && !m_currDSExpired)
        {
            m_syncType = SyncType::NO_SYNC;
        }
        m_currDSExpired = false;
    }
#endif // IS_LOOKUP_NODE

    return ret;
}

bool Lookup::ProcessSetTxBodyFromSeed(const vector<unsigned char>& message,
                                      unsigned int offset, const Peer& from)
{
    LOG_MARKER();

    // Message = [TRAN_HASH_SIZE txHashStr][Transaction::GetSerializedSize() txbody]

    if (AlreadyJoinedNetwork())
    {
        return true;
    }

    unique_lock<mutex> lock(m_mutexSetTxBodyFromSeed);

    if (IsMessageSizeInappropriate(message.size(), offset,
                                   TRAN_HASH_SIZE
                                       + Transaction::GetSerializedSize()))
    {
        return false;
    }

    TxnHash tranHash;
    copy(message.begin() + offset, message.begin() + offset + TRAN_HASH_SIZE,
         tranHash.asArray().begin());
    offset += TRAN_HASH_SIZE;

    // Transaction transaction(message, offset);
    Transaction transaction;
    if (transaction.Deserialize(message, offset) != 0)
    {
        LOG_MESSAGE("Error. We failed to deserialize Transaction.");
        return false;
    }

    vector<unsigned char> serializedTxBody;
    transaction.Serialize(serializedTxBody, 0);
    BlockStorage::GetBlockStorage().PutTxBody(tranHash, serializedTxBody);
    AccountStore::GetInstance().UpdateAccounts(transaction);

    return true;
}

#ifndef IS_LOOKUP_NODE

bool Lookup::CheckStateRoot()
{
    StateHash stateRoot = AccountStore::GetInstance().GetStateRootHash();
    StateHash rootInFinalBlock = m_mediator.m_txBlockChain.GetLastBlock()
                                     .GetHeader()
                                     .GetStateRootHash();

    if (stateRoot == rootInFinalBlock)
    {
        LOG_MESSAGE("CheckStateRoot match");
        return true;
    }
    else
    {
        LOG_MESSAGE("Error: State root doesn't match. Calculated = "
                    << stateRoot << ". "
                    << "StoredInBlock = " << rootInFinalBlock);

        return false;
    }
}

bool Lookup::InitMining()
{
    LOG_MARKER();

    if (m_startedPoW2)
    {
        LOG_MESSAGE("Already submitting PoW2");
        return false;
    }

    m_mediator.m_currentEpochNum
        = (uint64_t)m_mediator.m_txBlockChain.GetBlockCount();

    // General check
    if (m_mediator.m_currentEpochNum % NUM_FINAL_BLOCK_PER_POW != 0)
    {
        return false;
    }

    if (m_mediator.m_currentEpochNum != 0)
    {
        m_mediator.m_node->m_consensusID = 0;
    }

    uint256_t curDsBlockNum
        = m_mediator.m_dsBlockChain.GetLastBlock().GetHeader().GetBlockNum();

    m_mediator.UpdateDSBlockRand();
    auto dsBlockRand = m_mediator.m_dsBlockRand;
    array<unsigned char, 32> txBlockRand{};

    // if (m_mediator.m_currentEpochNum / NUM_FINAL_BLOCK_PER_POW == curDsBlockNum)
    // {
    //     // DS block for the epoch has not been generated.
    //     // Attempt PoW1
    //     m_mediator.UpdateTxBlockRand();
    //     dsBlockRand = m_mediator.m_dsBlockRand;

    //     m_mediator.m_node->SetState(Node::POW1_SUBMISSION);
    //     POW::GetInstance().EthashConfigureLightClient((uint64_t)m_mediator.m_dsBlockChain.GetBlockCount());
    //     m_mediator.m_node->StartPoW1(m_mediator.m_dsBlockChain.GetBlockCount(),
    //                                     POW1_DIFFICULTY, dsBlockRand, m_mediator.m_txBlockRand);
    // }
    //else if
    if (m_mediator.m_currentEpochNum / NUM_FINAL_BLOCK_PER_POW
        == curDsBlockNum - 1)
    {
        if (CheckStateRoot())
        {
            // DS block has been generated.
            // Attempt PoW2
<<<<<<< HEAD
            m_startedPoW2 = true;
=======
            s_startedPoW2 = true;
>>>>>>> 1c3628ff
            m_mediator.UpdateDSBlockRand();
            dsBlockRand = m_mediator.m_dsBlockRand;
            txBlockRand = {};

            m_mediator.m_node->SetState(Node::POW2_SUBMISSION);
            POW::GetInstance().EthashConfigureLightClient(
                (uint64_t)m_mediator.m_dsBlockChain.GetBlockCount());
            m_mediator.m_node->StartPoW2(
                m_mediator.m_dsBlockChain.GetLastBlock()
                    .GetHeader()
                    .GetBlockNum(),
                POW2_DIFFICULTY, dsBlockRand, txBlockRand);
        }
        else
        {
            return false;
        }
    }
    else
    {
        return false;
    }
    // Check whether is the new node connected to the network. Else, initiate re-sync process again.
    this_thread::sleep_for(chrono::seconds(BACKUP_POW2_WINDOW_IN_SECONDS));
    s_startedPoW2 = false;
    if (m_syncType != SyncType::NO_SYNC)
    {
        LOG_MESSAGE2(to_string(m_mediator.m_currentEpochNum).c_str(),
                     "Not yet connected to network");
    }
    else
    {
        LOG_MESSAGE2(to_string(m_mediator.m_currentEpochNum).c_str(),
                     "I have successfully join the network");
        LOG_MESSAGE("Clean TxBodyDB except the last one");
        int size_txBodyDBs
            = (int)BlockStorage::GetBlockStorage().GetTxBodyDBSize();
        for (int i = 0; i < size_txBodyDBs - 1; i++)
        {
            BlockStorage::GetBlockStorage().PopFrontTxBodyDB(true);
        }
<<<<<<< HEAD
    }
    m_startedPoW2 = false;
=======
    }

    return true;
}
#endif // IS_LOOKUP_NODE

bool Lookup::ProcessSetOfflineLookup(const vector<unsigned char>& message,
                                     unsigned int offset, const Peer& from)
{
    LOG_MARKER();
#ifdef IS_LOOKUP_NODE
    if (IsMessageSizeInappropriate(message.size(), offset, sizeof(uint32_t)))
    {
        return false;
    }

    // 4-byte listening port
    uint32_t portNo
        = Serializable::GetNumber<uint32_t>(message, offset, sizeof(uint32_t));
    offset += sizeof(uint32_t);

    uint128_t ipAddr = from.m_ipAddress;
    Peer requestingNode(ipAddr, portNo);

    auto iter
        = std::find(m_lookupNodes.begin(), m_lookupNodes.end(), requestingNode);
    if (iter != m_lookupNodes.end())
    {
        m_lookupNodesOffline.push_back(*iter);
        m_lookupNodes.erase(iter);
    }
    else
    {
        LOG_MESSAGE("The Peer Info is not in m_lookupNodes");
        return false;
    }
#endif // IS_LOOKUP_NODE
    return true;
}

bool Lookup::ProcessGetOfflineLookups(const std::vector<unsigned char>& message,
                                      unsigned int offset, const Peer& from)
{
    LOG_MARKER();
#ifdef IS_LOOKUP_NODE
    if (IsMessageSizeInappropriate(message.size(), offset, sizeof(uint32_t)))
    {
        return false;
    }

    // 4-byte listening port
    uint32_t portNo
        = Serializable::GetNumber<uint32_t>(message, offset, sizeof(uint32_t));
    offset += sizeof(uint32_t);

    uint128_t ipAddr = from.m_ipAddress;
    Peer requestingNode(ipAddr, portNo);
    LOG_MESSAGE(requestingNode);

    // vector<Peer> node;
    // node.push_back(requestingNode);

    // curLookupMessage = [num_offline_lookups][LookupPeer][LookupPeer]... num_offline_lookups times
    vector<unsigned char> offlineLookupsMessage
        = {MessageType::LOOKUP, LookupInstructionType::SETOFFLINELOOKUPS};
    unsigned int curr_offset = MessageOffset::BODY;

    Serializable::SetNumber<uint32_t>(offlineLookupsMessage, curr_offset,
                                      m_lookupNodesOffline.size(),
                                      sizeof(uint32_t));
    curr_offset += sizeof(uint32_t);

    for (unsigned int i = 0; i < m_lookupNodesOffline.size(); i++)
    {
        Peer& peer = m_lookupNodesOffline.at(i);
        peer.Serialize(offlineLookupsMessage, curr_offset);
        curr_offset += (IP_SIZE + PORT_SIZE);

        LOG_MESSAGE2(to_string(m_mediator.m_currentEpochNum).c_str(),
                     "IP:" << peer.GetPrintableIPAddress());
    }

    P2PComm::GetInstance().SendMessage(requestingNode, offlineLookupsMessage);
#endif // IS_LOOKUP_NODE
    return true;
}

bool Lookup::ProcessSetOfflineLookups(const std::vector<unsigned char>& message,
                                      unsigned int offset, const Peer& from)
{
    // Message = [num_offline_lookups][LookupPeer][LookupPeer]... num_offline_lookups times
    LOG_MARKER();
#ifndef IS_LOOKUP_NODE
    if (IsMessageSizeInappropriate(message.size(), offset, sizeof(uint32_t)))
    {
        return false;
    }

    uint32_t numOfflineLookups
        = Serializable::GetNumber<uint32_t>(message, offset, sizeof(uint32_t));
    offset += sizeof(uint32_t);

    LOG_MESSAGE2(to_string(m_mediator.m_currentEpochNum).c_str(),
                 "ProcessSetOfflineLookups sent by "
                     << from << " for numOfflineLookups " << numOfflineLookups);

    if (IsMessageSizeInappropriate(message.size(), offset,
                                   (IP_SIZE + PORT_SIZE) * numOfflineLookups))
    {
        return false;
    }

    for (unsigned int i = 0; i < numOfflineLookups; i++)
    {
        Peer peer(message, offset);
        offset += (IP_SIZE + PORT_SIZE);

        // Remove selfPeerInfo from m_lookupNodes
        auto iter = std::find(m_lookupNodes.begin(), m_lookupNodes.end(), peer);
        if (iter != m_lookupNodes.end())
        {
            m_lookupNodesOffline.push_back(*iter);
            m_lookupNodes.erase(iter);

            LOG_MESSAGE2(to_string(m_mediator.m_currentEpochNum).c_str(),
                         "ProcessSetOfflineLookups recvd offline lookup "
                             << i << ": " << peer);
        }
    }

    {
        unique_lock<mutex> lock(m_mutexOfflineLookupsUpdation);
        m_fetchedOfflineLookups = true;
        m_offlineLookupsCondition.notify_one();
    }
#endif // IS_LOOKUP_NODE
    return true;
}

#ifdef IS_LOOKUP_NODE
void Lookup::StartSynchronization()
{
    LOG_MARKER();

    auto func = [this]() -> void {
        GetDSInfoFromLookupNodes();
        while (m_syncType != SyncType::NO_SYNC)
        {
            GetDSBlockFromLookupNodes(m_mediator.m_dsBlockChain.GetBlockCount(),
                                      0);
            GetTxBlockFromLookupNodes(m_mediator.m_txBlockChain.GetBlockCount(),
                                      0);
            this_thread::sleep_for(chrono::seconds(NEW_NODE_SYNC_INTERVAL));
        }
    };
    DetachedFunction(1, func);
}

Peer Lookup::GetLookupPeerToRsync()
{
    LOG_MARKER();

    std::vector<Peer> t_Peers;
    for (auto p : m_lookupNodes)
    {
        if (p == m_mediator.m_selfPeer)
        {
            // SKIP
        }
        else
        {
            t_Peers.push_back(p);
        }
    }

    int index = rand() % t_Peers.size();

    return t_Peers[index];
}

std::vector<unsigned char> Lookup::ComposeGetLookupOfflineMessage()
{
    LOG_MARKER();

    // getLookupOfflineMessage = [Port]
    vector<unsigned char> getLookupOfflineMessage
        = {MessageType::LOOKUP, LookupInstructionType::SETLOOKUPOFFLINE};
    unsigned int curr_offset = MessageOffset::BODY;

    Serializable::SetNumber<uint32_t>(getLookupOfflineMessage, curr_offset,
                                      m_mediator.m_selfPeer.m_listenPortHost,
                                      sizeof(uint32_t));
    curr_offset += sizeof(uint32_t);

    return getLookupOfflineMessage;
}

bool Lookup::GetMyLookupOffline()
{
    LOG_MARKER();

    // Remove selfPeerInfo from m_lookupNodes
    auto iter = std::find(m_lookupNodes.begin(), m_lookupNodes.end(),
                          m_mediator.m_selfPeer);
    if (iter != m_lookupNodes.end())
    {
        m_lookupNodesOffline.push_back(*iter);
        m_lookupNodes.erase(iter);
    }
    else
    {
        LOG_MESSAGE("My Peer Info is not in m_lookupNodes");
        return false;
    }

    SendMessageToLookupNodesSerial(ComposeGetLookupOfflineMessage());
    return true;
}

bool Lookup::RsyncTxBodies()
{
    LOG_MARKER();

    string ipAddr = GetLookupPeerToRsync().m_ipAddress.convert_to<string>();
    string dbNameStr
        = BlockStorage::GetBlockStorage().GetDBName(BlockStorage::TX_BODY)[0];
    string cmdStr;
    if (ipAddr == "127.0.0.1" || ipAddr == "localhost")
    {
        string indexStr
            = std::to_string(GetLookupPeerToRsync().m_listenPortHost);
        indexStr.erase(indexStr.begin());
        cmdStr = "rsync -iraz --size-only ../node_0" + indexStr + "/"
            + PERSISTENCE_PATH + "/" + dbNameStr + "/* " + PERSISTENCE_PATH
            + "/" + dbNameStr + "/";
    }
    else
    {
        cmdStr = "rsync -iraz --size-only ubuntu@"
            + GetLookupPeerToRsync().m_ipAddress.convert_to<string>() + ":"
            + REMOTE_TEST_DIR + "/" + PERSISTENCE_PATH + "/" + dbNameStr + "/* "
            + PERSISTENCE_PATH + "/" + dbNameStr + "/";
    }
    LOG_MESSAGE(cmdStr);
    return ExecuteCmd(cmdStr).size() >= 0;
}

bool Lookup::ToBlockMessage(unsigned char ins_byte)
{
    if (m_syncType != SyncType::NO_SYNC
        && (ins_byte != LookupInstructionType::SETDSBLOCKFROMSEED
            && ins_byte != LookupInstructionType::SETDSINFOFROMSEED
            && ins_byte != LookupInstructionType::SETTXBLOCKFROMSEED
            && ins_byte != LookupInstructionType::SETSTATEFROMSEED
            && ins_byte != LookupInstructionType::SETLOOKUPOFFLINE))
    {
        return true;
    }
    return false;
}
#else // IS_LOOKUP_NODE
bool Lookup::ToBlockMessage(unsigned char ins_byte)
{
    if (m_syncType == SyncType::NO_SYNC)
    {
        return true;
    }
    return false;
}
#endif // IS_LOOKUP_NODE

#ifndef IS_LOOKUP_NODE
std::vector<unsigned char> Lookup::ComposeGetOfflineLookupNodes()
{
    LOG_MARKER();
>>>>>>> 1c3628ff

    // getLookupNodesMessage
    vector<unsigned char> getCurrLookupsMessage
        = {MessageType::LOOKUP, LookupInstructionType::GETOFFLINELOOKUPS};
    unsigned int curr_offset = MessageOffset::BODY;

    Serializable::SetNumber<uint32_t>(getCurrLookupsMessage, curr_offset,
                                      m_mediator.m_selfPeer.m_listenPortHost,
                                      sizeof(uint32_t));
    curr_offset += sizeof(uint32_t);

    return getCurrLookupsMessage;
}

bool Lookup::GetOfflineLookupNodes()
{
    LOG_MARKER();
    // Reset m_lookupNodes/m_lookupNodesOffline
    SetLookupNodes();
    SendMessageToLookupNodesSerial(ComposeGetOfflineLookupNodes());
    return true;
}
#endif // IS_LOOKUP_NODE

bool Lookup::Execute(const vector<unsigned char>& message, unsigned int offset,
                     const Peer& from)
{
    LOG_MARKER();

    bool result = true;

    typedef bool (Lookup::*InstructionHandler)(const vector<unsigned char>&,
                                               unsigned int, const Peer&);

    InstructionHandler ins_handlers[] = {
        &Lookup::ProcessEntireShardingStructure,
        &Lookup::ProcessGetSeedPeersFromLookup,
        &Lookup::ProcessSetSeedPeersFromLookup,
        &Lookup::ProcessGetDSInfoFromSeed,
        &Lookup::ProcessSetDSInfoFromSeed,
        &Lookup::ProcessGetDSBlockFromSeed,
        &Lookup::ProcessSetDSBlockFromSeed,
        &Lookup::ProcessGetTxBlockFromSeed,
        &Lookup::ProcessSetTxBlockFromSeed,
        &Lookup::ProcessGetTxBodyFromSeed,
        &Lookup::ProcessSetTxBodyFromSeed,
        &Lookup::ProcessGetNetworkId,
        &Lookup::ProcessGetNetworkId,
        &Lookup::ProcessGetStateFromSeed,
        &Lookup::ProcessSetStateFromSeed,
        &Lookup::ProcessSetOfflineLookup,
        &Lookup::ProcessGetOfflineLookups,
        &Lookup::ProcessSetOfflineLookups,
    };

    const unsigned char ins_byte = message.at(offset);
    const unsigned int ins_handlers_count
        = sizeof(ins_handlers) / sizeof(InstructionHandler);

    if (ToBlockMessage(ins_byte))
    {
        LOG_MESSAGE2(to_string(m_mediator.m_currentEpochNum).c_str(),
                     "Ignore lookup message");
        return false;
    }

    if (ins_byte < ins_handlers_count)
    {
        result = (this->*ins_handlers[ins_byte])(message, offset + 1, from);
        if (result == false)
        {
            // To-do: Error recovery
        }
    }
    else
    {
        LOG_MESSAGE("Unknown instruction byte " << hex
                                                << (unsigned int)ins_byte);
    }

    return result;
}

bool Lookup::AlreadyJoinedNetwork()
{
    if (m_syncType == SyncType::NO_SYNC)
    {
        return true;
    }
    else
    {
        return false;
    }
}<|MERGE_RESOLUTION|>--- conflicted
+++ resolved
@@ -1604,12 +1604,6 @@
 {
     LOG_MARKER();
 
-    if (m_startedPoW2)
-    {
-        LOG_MESSAGE("Already submitting PoW2");
-        return false;
-    }
-
     m_mediator.m_currentEpochNum
         = (uint64_t)m_mediator.m_txBlockChain.GetBlockCount();
 
@@ -1651,11 +1645,7 @@
         {
             // DS block has been generated.
             // Attempt PoW2
-<<<<<<< HEAD
-            m_startedPoW2 = true;
-=======
             s_startedPoW2 = true;
->>>>>>> 1c3628ff
             m_mediator.UpdateDSBlockRand();
             dsBlockRand = m_mediator.m_dsBlockRand;
             txBlockRand = {};
@@ -1663,6 +1653,9 @@
             m_mediator.m_node->SetState(Node::POW2_SUBMISSION);
             POW::GetInstance().EthashConfigureLightClient(
                 (uint64_t)m_mediator.m_dsBlockChain.GetBlockCount());
+
+            this_thread::sleep_for(chrono::seconds(10));
+
             m_mediator.m_node->StartPoW2(
                 m_mediator.m_dsBlockChain.GetLastBlock()
                     .GetHeader()
@@ -1697,10 +1690,6 @@
         {
             BlockStorage::GetBlockStorage().PopFrontTxBodyDB(true);
         }
-<<<<<<< HEAD
-    }
-    m_startedPoW2 = false;
-=======
     }
 
     return true;
@@ -1976,7 +1965,6 @@
 std::vector<unsigned char> Lookup::ComposeGetOfflineLookupNodes()
 {
     LOG_MARKER();
->>>>>>> 1c3628ff
 
     // getLookupNodesMessage
     vector<unsigned char> getCurrLookupsMessage
