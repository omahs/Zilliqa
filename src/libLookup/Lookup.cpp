--- conflicted
+++ resolved
@@ -1623,31 +1623,9 @@
   return true;
 }
 
-<<<<<<< HEAD
 void Lookup::CommitTxBlocks(const vector<TxBlock>& txBlocks) {
   LOG_GENERAL(INFO, "[TxBlockVerif]"
                         << "Success");
-=======
-      // Store Tx Block to disk
-      if (!ARCHIVAL_NODE) {
-        vector<unsigned char> serializedTxBlock;
-        txBlock.Serialize(serializedTxBlock, 0);
-        BlockStorage::GetBlockStorage().PutTxBlock(
-            txBlock.GetHeader().GetBlockNum(), serializedTxBlock);
-      } else {
-        for (unsigned int i = 0; i < txBlock.GetMicroBlockHashes().size();
-             i++) {
-          if (!txBlock.GetIsMicroBlockEmpty()[i]) {
-            m_mediator.m_archival->AddToFetchMicroBlockInfo(
-                txBlock.GetMicroBlockHashes()[i]);
-          } else {
-            LOG_GENERAL(INFO, "MicroBlock of hash "
-                                  << txBlock.GetMicroBlockHashes()[i].hex()
-                                  << " empty");
-          }
-        }
->>>>>>> d6d72552
-
   for (const auto& txBlock : txBlocks) {
     LOG_EPOCH(
         INFO, to_string(m_mediator.m_currentEpochNum).c_str(),
@@ -1686,16 +1664,16 @@
       BlockStorage::GetBlockStorage().PutTxBlock(
           txBlock.GetHeader().GetBlockNum(), serializedTxBlock);
     } else {
-      for (unsigned int i = 0; i < txBlock.GetShardIds().size(); i++) {
+      for (unsigned int i = 0; i < txBlock.GetMicroBlockHashes().size(); i++) {
         if (!txBlock.GetIsMicroBlockEmpty()[i]) {
           m_mediator.m_archival->AddToFetchMicroBlockInfo(
-              txBlock.GetHeader().GetBlockNum(), txBlock.GetShardIds()[i]);
+              txBlock.GetMicroBlockHashes()[i]);
         } else {
-          LOG_GENERAL(INFO, "MicroBlock of shard " << txBlock.GetShardIds()[i]
-                                                   << " empty");
+          LOG_GENERAL(INFO, "MicroBlock of hash "
+                                << txBlock.GetMicroBlockHashes()[i].hex()
+                                << " empty");
         }
       }
-
       m_mediator.m_archDB->InsertTxBlock(txBlock);
     }
   }
