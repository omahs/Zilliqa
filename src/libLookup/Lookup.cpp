/**
* Copyright (c) 2018 Zilliqa 
* This source code is being disclosed to you solely for the purpose of your participation in 
* testing Zilliqa. You may view, compile and run the code for that purpose and pursuant to 
* the protocols and algorithms that are programmed into, and intended by, the code. You may 
* not do anything else with the code without express permission from Zilliqa Research Pte. Ltd., 
* including modifying or publishing the code (or any part of it), and developing or forming 
* another public or private blockchain network. This source code is provided ‘as is’ and no 
* warranties are given as to title or non-infringement, merchantability or fitness for purpose 
* and, to the extent permitted by law, all liability for your use of the code is disclaimed. 
* Some programs in this code are governed by the GNU General Public License v3.0 (available at 
* https://www.gnu.org/licenses/gpl-3.0.en.html) (‘GPLv3’). The programs that are governed by 
* GPLv3.0 are those programs that are located in the folders src/depends and tests/depends 
* and which include a reference to GPLv3 in their program files.
**/

#include <arpa/inet.h>
#include <cstring>
#include <errno.h>
#include <exception>
#include <fstream>
#include <netinet/in.h>
#include <random>
#include <stdint.h>
#include <sys/socket.h>
#include <unistd.h>
#include <unordered_set>

#include <boost/property_tree/ptree.hpp>
#include <boost/property_tree/xml_parser.hpp>

#include "Lookup.h"
#include "common/Messages.h"
#include "libData/AccountData/Account.h"
#include "libData/AccountData/AccountStore.h"
#include "libData/AccountData/Transaction.h"
#include "libData/BlockChainData/BlockChain.h"
#include "libData/BlockData/Block.h"
#include "libMediator/Mediator.h"
#include "libNetwork/P2PComm.h"
#include "libPersistence/BlockStorage.h"
#include "libUtils/DataConversion.h"
#include "libUtils/DetachedFunction.h"
#include "libUtils/SanityChecks.h"
#include "libUtils/SysCommand.h"

using namespace std;
using namespace boost::multiprecision;

Lookup::Lookup(Mediator& mediator)
    : m_mediator(mediator)
{
    SetLookupNodes();
#ifdef IS_LOOKUP_NODE
    SetDSCommitteInfo();
#endif // IS_LOOKUP_NODE
}

Lookup::~Lookup() {}

void Lookup::AppendTimestamp(vector<unsigned char>& message,
                             unsigned int& offset)
{
    // Append a sending time to avoid message to be discarded
    uint256_t milliseconds_since_epoch
        = std::chrono::system_clock::now().time_since_epoch()
        / std::chrono::seconds(1);

    Serializable::SetNumber<uint256_t>(message, offset,
                                       milliseconds_since_epoch, UINT256_SIZE);

    offset += UINT256_SIZE;
}

void Lookup::SetLookupNodes()
{
    LOG_MARKER();

    m_lookupNodes.clear();
    m_lookupNodesOffline.clear();
    // Populate tree structure pt
    using boost::property_tree::ptree;
    ptree pt;
    read_xml("constants.xml", pt);

    for (const ptree::value_type& v : pt.get_child("node.lookups"))
    {
        if (v.first == "peer")
        {
            struct in_addr ip_addr;
            inet_aton(v.second.get<string>("ip").c_str(), &ip_addr);
            Peer lookup_node((uint128_t)ip_addr.s_addr,
                             v.second.get<uint32_t>("port"));
            m_lookupNodes.emplace_back(lookup_node);
        }
    }
}

vector<Peer> Lookup::GetLookupNodes()
{
    LOG_MARKER();

    return m_lookupNodes;
}

void Lookup::SendMessageToLookupNodes(
    const std::vector<unsigned char>& message) const
{
    LOG_MARKER();

    // LOG_GENERAL(INFO, "i am here " << to_string(m_mediator.m_currentEpochNum).c_str())
    vector<Peer> allLookupNodes;

    for (auto node : m_lookupNodes)
    {
        LOG_EPOCH(INFO, to_string(m_mediator.m_currentEpochNum).c_str(),
                  "Sending msg to lookup node " << node.GetPrintableIPAddress()
                                                << ":"
                                                << node.m_listenPortHost);

        allLookupNodes.emplace_back(node);
    }

    P2PComm::GetInstance().SendBroadcastMessage(allLookupNodes, message);
}

void Lookup::SendMessageToLookupNodesSerial(
    const std::vector<unsigned char>& message) const
{
    LOG_MARKER();

    // LOG_GENERAL("i am here " << to_string(m_mediator.m_currentEpochNum).c_str())
    vector<Peer> allLookupNodes;

    for (auto node : m_lookupNodes)
    {
        LOG_EPOCH(INFO, to_string(m_mediator.m_currentEpochNum).c_str(),
                  "Sending msg to lookup node " << node.GetPrintableIPAddress()
                                                << ":"
                                                << node.m_listenPortHost);

        allLookupNodes.emplace_back(node);
    }

    P2PComm::GetInstance().SendMessage(allLookupNodes, message);
}

void Lookup::SendMessageToRandomLookupNode(
    const std::vector<unsigned char>& message) const
{
    LOG_MARKER();

    // int index = rand() % (NUM_LOOKUP_USE_FOR_SYNC) + m_lookupNodes.size()
    // - NUM_LOOKUP_USE_FOR_SYNC;
    int index = rand() % m_lookupNodes.size();

    P2PComm::GetInstance().SendMessage(m_lookupNodes[index], message);
}

void Lookup::SendMessageToSeedNodes(
    const std::vector<unsigned char>& message) const
{
    LOG_MARKER();

    for (auto node : m_seedNodes)
    {
        LOG_EPOCH(INFO, to_string(m_mediator.m_currentEpochNum).c_str(),
                  "Sending msg to seed node " << node.GetPrintableIPAddress()
                                              << ":" << node.m_listenPortHost);
        P2PComm::GetInstance().SendMessage(node, message);
    }
}

bool Lookup::GetSeedPeersFromLookup()
{
    LOG_MARKER();

    vector<unsigned char> getSeedPeersMessage
        = {MessageType::LOOKUP, LookupInstructionType::GETSEEDPEERS};
    unsigned int curr_offset = MessageOffset::BODY;

    Serializable::SetNumber<uint32_t>(getSeedPeersMessage, curr_offset,
                                      m_mediator.m_selfPeer.m_listenPortHost,
                                      sizeof(uint32_t));
    curr_offset += sizeof(uint32_t);

    SendMessageToRandomLookupNode(getSeedPeersMessage);

    return true;
}

vector<unsigned char> Lookup::ComposeGetDSInfoMessage()
{
    LOG_MARKER();

    // getDSNodesMessage = [Port]
    vector<unsigned char> getDSNodesMessage
        = {MessageType::LOOKUP, LookupInstructionType::GETDSINFOFROMSEED};
    unsigned int curr_offset = MessageOffset::BODY;

    Serializable::SetNumber<uint32_t>(getDSNodesMessage, curr_offset,
                                      m_mediator.m_selfPeer.m_listenPortHost,
                                      sizeof(uint32_t));
    curr_offset += sizeof(uint32_t);

    return getDSNodesMessage;
}

vector<unsigned char> Lookup::ComposeGetStateMessage()
{
    LOG_MARKER();

    // getStateMessage = [Port]
    vector<unsigned char> getStateMessage
        = {MessageType::LOOKUP, LookupInstructionType::GETSTATEFROMSEED};
    unsigned int curr_offset = MessageOffset::BODY;

    Serializable::SetNumber<uint32_t>(getStateMessage, curr_offset,
                                      m_mediator.m_selfPeer.m_listenPortHost,
                                      sizeof(uint32_t));
    curr_offset += sizeof(uint32_t);

    return getStateMessage;
}

bool Lookup::GetDSInfoFromSeedNodes()
{
    LOG_MARKER();
    SendMessageToSeedNodes(ComposeGetDSInfoMessage());
    return true;
}

bool Lookup::GetDSInfoFromLookupNodes()
{
    LOG_MARKER();
    SendMessageToRandomLookupNode(ComposeGetDSInfoMessage());
    return true;
}

bool Lookup::GetStateFromLookupNodes()
{
    LOG_MARKER();
    SendMessageToRandomLookupNode(ComposeGetStateMessage());

    return true;
}

vector<unsigned char> Lookup::ComposeGetDSBlockMessage(uint64_t lowBlockNum,
                                                       uint64_t highBlockNum)
{
    LOG_MARKER();

    // getDSBlockMessage = [lowBlockNum][highBlockNum][Port]
    vector<unsigned char> getDSBlockMessage
        = {MessageType::LOOKUP, LookupInstructionType::GETDSBLOCKFROMSEED};
    unsigned int curr_offset = MessageOffset::BODY;

    Serializable::SetNumber<uint64_t>(getDSBlockMessage, curr_offset,
                                      lowBlockNum, sizeof(uint64_t));
    curr_offset += sizeof(uint64_t);

    Serializable::SetNumber<uint64_t>(getDSBlockMessage, curr_offset,
                                      highBlockNum, sizeof(uint64_t));
    curr_offset += sizeof(uint64_t);

    Serializable::SetNumber<uint32_t>(getDSBlockMessage, curr_offset,
                                      m_mediator.m_selfPeer.m_listenPortHost,
                                      sizeof(uint32_t));
    curr_offset += sizeof(uint32_t);

    return getDSBlockMessage;
}

// low and high denote the range of blocknumbers being requested(inclusive).
// use 0 to denote the latest blocknumber since obviously no one will request for the genesis block
bool Lookup::GetDSBlockFromSeedNodes(uint64_t lowBlockNum,
                                     uint64_t highBlockNum)
{
    LOG_MARKER();
    SendMessageToSeedNodes(ComposeGetDSBlockMessage(lowBlockNum, highBlockNum));
    return true;
}

bool Lookup::GetDSBlockFromLookupNodes(uint64_t lowBlockNum,
                                       uint64_t highBlockNum)
{
    LOG_MARKER();
    SendMessageToRandomLookupNode(
        ComposeGetDSBlockMessage(lowBlockNum, highBlockNum));
    return true;
}

vector<unsigned char> Lookup::ComposeGetTxBlockMessage(uint64_t lowBlockNum,
                                                       uint64_t highBlockNum)
{
    LOG_MARKER();

    // getTxBlockMessage = [lowBlockNum][highBlockNum][Port]
    vector<unsigned char> getTxBlockMessage
        = {MessageType::LOOKUP, LookupInstructionType::GETTXBLOCKFROMSEED};
    unsigned int curr_offset = MessageOffset::BODY;

    Serializable::SetNumber<uint64_t>(getTxBlockMessage, curr_offset,
                                      lowBlockNum, sizeof(uint64_t));
    curr_offset += sizeof(uint64_t);

    Serializable::SetNumber<uint64_t>(getTxBlockMessage, curr_offset,
                                      highBlockNum, sizeof(uint64_t));
    curr_offset += sizeof(uint64_t);

    Serializable::SetNumber<uint32_t>(getTxBlockMessage, curr_offset,
                                      m_mediator.m_selfPeer.m_listenPortHost,
                                      sizeof(uint32_t));
    curr_offset += sizeof(uint32_t);

    return getTxBlockMessage;
}

// low and high denote the range of blocknumbers being requested(inclusive).
// use 0 to denote the latest blocknumber since obviously no one will request for the genesis block
bool Lookup::GetTxBlockFromSeedNodes(uint64_t lowBlockNum,
                                     uint64_t highBlockNum)
{
    LOG_MARKER();
    SendMessageToSeedNodes(ComposeGetTxBlockMessage(lowBlockNum, highBlockNum));
    return true;
}

bool Lookup::GetTxBlockFromLookupNodes(uint64_t lowBlockNum,
                                       uint64_t highBlockNum)
{
    LOG_MARKER();

    SendMessageToRandomLookupNode(
        ComposeGetTxBlockMessage(lowBlockNum, highBlockNum));

    return true;
}

bool Lookup::GetTxBodyFromSeedNodes(string txHashStr)
{
    LOG_MARKER();

    // getTxBodyMessage = [TRAN_HASH_SIZE txHashStr][4-byte Port]
    vector<unsigned char> getTxBodyMessage
        = {MessageType::LOOKUP, LookupInstructionType::GETTXBODYFROMSEED};
    unsigned int curr_offset = MessageOffset::BODY;

    std::array<unsigned char, TRAN_HASH_SIZE> hash
        = DataConversion::HexStrToStdArray(txHashStr);

    getTxBodyMessage.resize(curr_offset + TRAN_HASH_SIZE);

    copy(hash.begin(), hash.end(), getTxBodyMessage.begin() + curr_offset);
    curr_offset += TRAN_HASH_SIZE;

    Serializable::SetNumber<uint32_t>(getTxBodyMessage, curr_offset,
                                      m_mediator.m_selfPeer.m_listenPortHost,
                                      sizeof(uint32_t));
    curr_offset += sizeof(uint32_t);

    SendMessageToSeedNodes(getTxBodyMessage);

    return true;
}

#ifdef IS_LOOKUP_NODE
bool Lookup::SetDSCommitteInfo()
{
    // Populate tree structure pt
    using boost::property_tree::ptree;
    ptree pt;
    read_xml("config.xml", pt);

    lock_guard<mutex> g(m_mediator.m_mutexDSCommittee);

    for (ptree::value_type const& v : pt.get_child("nodes"))
    {
        if (v.first == "peer")
        {
            PubKey key(
                DataConversion::HexStrToUint8Vec(v.second.get<string>("pubk")),
                0);

            struct in_addr ip_addr;
            inet_aton(v.second.get<string>("ip").c_str(), &ip_addr);
            Peer peer((uint128_t)ip_addr.s_addr,
                      v.second.get<unsigned int>("port"));
            m_mediator.m_DSCommittee.emplace_back(make_pair(key, peer));
        }
    }

    return true;
}

vector<map<PubKey, Peer>> Lookup::GetShardPeers()
{
    lock_guard<mutex> g(m_mutexShards);
    return m_shards;
}

vector<Peer> Lookup::GetNodePeers()
{
    lock_guard<mutex> g(m_mutexNodesInNetwork);
    return m_nodesInNetwork;
}
#endif // IS_LOOKUP_NODE

bool Lookup::ProcessEntireShardingStructure(
    [[gnu::unused]] const vector<unsigned char>& message,
    [[gnu::unused]] unsigned int offset, [[gnu::unused]] const Peer& from)
{
    LOG_MARKER();

#ifdef IS_LOOKUP_NODE
    // Sharding structure message format:

    // [4-byte num of shards]
    // [4-byte shard size]
    //   [33-byte public key][16-byte IP][4-byte port]
    //   [33-byte public key][16-byte IP][4-byte port]
    //   ...
    // [4-byte shard size]
    //   [33-byte public key][16-byte IP][4-byte port]
    //   [33-byte public key][16-byte IP][4-byte port]
    //   ...
    // ...
    LOG_GENERAL(INFO, "[LOOKUP received sharding structure]");

    unsigned int length_available = message.size() - offset;

    if (length_available < 4)
    {
        LOG_GENERAL(WARNING, "Malformed message");
        return false;
    }

    // 4-byte num of shards
    uint32_t num_shards
        = Serializable::GetNumber<uint32_t>(message, offset, sizeof(uint32_t));
    offset += sizeof(uint32_t);

    LOG_GENERAL(INFO, "Number of shards: " << to_string(num_shards));

    lock(m_mutexShards, m_mutexNodesInNetwork);
    lock_guard<mutex> g(m_mutexShards, adopt_lock);
    lock_guard<mutex> h(m_mutexNodesInNetwork, adopt_lock);

    m_shards.clear();
    m_nodesInNetwork.clear();
    std::unordered_set<Peer> t_nodesInNetwork;

    for (unsigned int i = 0; i < num_shards; i++)
    {
        length_available = message.size() - offset;

        if (length_available < 4)
        {
            LOG_GENERAL(WARNING, "Malformed message");
            return false;
        }

        m_shards.emplace_back();

        // 4-byte shard size
        uint32_t shard_size = Serializable::GetNumber<uint32_t>(
            message, offset, sizeof(uint32_t));
        offset += sizeof(uint32_t);

        length_available = message.size() - offset;

        LOG_GENERAL(INFO,
                    "Size of shard " << to_string(i) << ": "
                                     << to_string(shard_size));

        if (length_available < (33 + 16 + 4) * shard_size)
        {
            LOG_GENERAL(WARNING, "Malformed message");
            return false;
        }

        map<PubKey, Peer>& shard = m_shards.at(i);

        for (unsigned int j = 0; j < shard_size; j++)
        {
            // 33-byte public key
            PubKey key = PubKey(message, offset);
            offset += PUB_KEY_SIZE;

            // 16-byte IP + 4-byte port
            // Peer peer = Peer(message, offset);
            Peer peer;
            if (peer.Deserialize(message, offset) != 0)
            {
                LOG_GENERAL(WARNING, "We failed to deserialize Peer.");
                return false;
            }

            offset += IP_SIZE + PORT_SIZE;

            shard.emplace(key, peer);

            m_nodesInNetwork.emplace_back(peer);
            t_nodesInNetwork.emplace(peer);

            LOG_GENERAL(INFO,
                        "[SHARD "
                            << to_string(i) << "] "
                            << "[PEER " << to_string(j) << "] "
                            << "Inserting Pubkey to shard : " << string(key));
            LOG_GENERAL(INFO,
                        "[SHARD " << to_string(i) << "] "
                                  << "[PEER " << to_string(j) << "] "
                                  << "Corresponding peer : " << string(peer));
        }
    }

    for (auto peer : t_nodesInNetwork)
    {
        if (!l_nodesInNetwork.erase(peer))
        {
            LOG_STATE("[JOINPEER]["
                      << std::setw(15) << std::left
                      << m_mediator.m_selfPeer.GetPrintableIPAddress() << "]["
                      << std::setw(6) << std::left
                      << m_mediator.m_currentEpochNum << "][" << std::setw(4)
                      << std::left << m_mediator.GetNodeMode(peer) << "]"
                      << string(peer));
        }
    }

    for (auto peer : l_nodesInNetwork)
    {
        LOG_STATE("[LOSTPEER]["
                  << std::setw(15) << std::left
                  << m_mediator.m_selfPeer.GetPrintableIPAddress() << "]["
                  << std::setw(6) << std::left << m_mediator.m_currentEpochNum
                  << "][" << std::setw(4) << std::left
                  << m_mediator.GetNodeMode(peer) << "]" << string(peer));
    }

    l_nodesInNetwork = t_nodesInNetwork;

#endif // IS_LOOKUP_NODE

    return true;
}

bool Lookup::ProcessGetSeedPeersFromLookup(
    [[gnu::unused]] const vector<unsigned char>& message,
    [[gnu::unused]] unsigned int offset, [[gnu::unused]] const Peer& from)
{
    LOG_MARKER();

#ifdef IS_LOOKUP_NODE
    // Message = [4-byte listening port]

    const unsigned int length_available = message.size() - offset;
    const unsigned int min_length_needed = sizeof(uint32_t);

    if (min_length_needed > length_available)
    {
        LOG_GENERAL(WARNING, "Malformed message");
        return false;
    }

    // 4-byte listening port
    uint32_t portNo
        = Serializable::GetNumber<uint32_t>(message, offset, sizeof(uint32_t));
    offset += sizeof(uint32_t);

    uint128_t ipAddr = from.m_ipAddress;
    Peer peer(ipAddr, portNo);

    lock_guard<mutex> g(m_mutexNodesInNetwork);

    uint32_t numPeersInNetwork = m_nodesInNetwork.size();

    if (numPeersInNetwork < SEED_PEER_LIST_SIZE)
    {
        LOG_GENERAL(WARNING,
                    "[Lookup Node] numPeersInNetwork < SEED_PEER_LIST_SIZE");
        return false;
    }

    vector<unsigned char> seedPeersMessage
        = {MessageType::LOOKUP, LookupInstructionType::SETSEEDPEERS};
    unsigned int curr_offset = MessageOffset::BODY;

    Serializable::SetNumber<uint32_t>(seedPeersMessage, curr_offset,
                                      SEED_PEER_LIST_SIZE, sizeof(uint32_t));
    curr_offset += sizeof(uint32_t);

    // Which of the following two implementations is more efficient and parallelizable?
    // ================================================

    unordered_set<uint32_t> indicesAlreadyAdded;

    random_device rd;
    mt19937 gen(rd());
    uniform_int_distribution<> dis(0, numPeersInNetwork - 1);

    for (unsigned int i = 0; i < SEED_PEER_LIST_SIZE; i++)
    {
        uint32_t index = dis(gen);
        while (indicesAlreadyAdded.find(index) != indicesAlreadyAdded.end())
        {
            index = dis(gen);
        }
        indicesAlreadyAdded.insert(index);

        Peer candidateSeed = m_nodesInNetwork[index];

        candidateSeed.Serialize(seedPeersMessage, curr_offset);
        curr_offset += (IP_SIZE + PORT_SIZE);
    }

    // ================================================

    // auto nodesInNetworkCopy = m_nodesInNetwork;
    // int upperLimit = numPeersInNetwork-1;
    // random_device rd;
    // mt19937 gen(rd());

    // for(unsigned int i = 0; i < SEED_PEER_LIST_SIZE; ++i, --upperLimit)
    // {
    //     uniform_int_distribution<> dis(0, upperLimit);
    //     uint32_t index = dis(gen);

    //     Peer candidateSeed = m_nodesInNetwork[index];
    //     candidateSeed.Serialize(seedPeersMessage, curr_offset);
    //     curr_offset += (IP_SIZE + PORT_SIZE);

    //     swap(nodesInNetworkCopy[index], nodesInNetworkCopy[upperLimit]);
    // }

    // ================================================

    P2PComm::GetInstance().SendMessage(peer, seedPeersMessage);

#endif // IS_LOOKUP_NODE

    return true;
}

bool Lookup::ProcessGetDSInfoFromSeed(const vector<unsigned char>& message,
                                      unsigned int offset, const Peer& from)
{
    //#ifndef IS_LOOKUP_NODE
    // Message = [Port]
    LOG_MARKER();
    // dsInfoMessage = [num_ds_peers][DSPeer][DSPeer]... num_ds_peers times
    vector<unsigned char> dsInfoMessage
        = {MessageType::LOOKUP, LookupInstructionType::SETDSINFOFROMSEED};
    unsigned int curr_offset = MessageOffset::BODY;

    {
        lock_guard<mutex> g(m_mediator.m_mutexDSCommittee);
        Serializable::SetNumber<uint32_t>(dsInfoMessage, curr_offset,
                                          m_mediator.m_DSCommittee.size(),
                                          sizeof(uint32_t));
        curr_offset += sizeof(uint32_t);

        for (unsigned int i = 0; i < m_mediator.m_DSCommittee.size(); i++)
        {
            PubKey& pubKey = m_mediator.m_DSCommittee.at(i).first;
            pubKey.Serialize(dsInfoMessage, curr_offset);
            curr_offset += (PUB_KEY_SIZE);

            Peer& peer = m_mediator.m_DSCommittee.at(i).second;
            peer.Serialize(dsInfoMessage, curr_offset);
            curr_offset += (IP_SIZE + PORT_SIZE);

            LOG_EPOCH(INFO, to_string(m_mediator.m_currentEpochNum).c_str(),
                      "IP:" << peer.GetPrintableIPAddress());
        }
    }

    if (IsMessageSizeInappropriate(message.size(), offset, sizeof(uint32_t)))
    {
        return false;
    }

    // 4-byte listening port
    uint32_t portNo
        = Serializable::GetNumber<uint32_t>(message, offset, sizeof(uint32_t));
    offset += sizeof(uint32_t);

    uint128_t ipAddr = from.m_ipAddress;
    Peer requestingNode(ipAddr, portNo);

    // TODO: Revamp the sendmessage and sendbroadcastmessage
    // Currently, we use sendbroadcastmessage instead of sendmessage. The reason is a new node who want to
    // join will received similar response from mulitple lookup node. It will process them in full.
    // Currently, we want the duplicated message to be drop so to ensure it do not do redundant processing.
    // In the long term, we need to track all the incoming messages from lookup or seed node more grandularly,.
    // and ensure 2/3 of such identical message is received in order to move on.

    // vector<Peer> node;
    // node.emplace_back(requestingNode);

    P2PComm::GetInstance().SendMessage(requestingNode, dsInfoMessage);

    //#endif // IS_LOOKUP_NODE

    return true;
}

bool Lookup::ProcessGetDSBlockFromSeed(const vector<unsigned char>& message,
                                       unsigned int offset, const Peer& from)
{
    //#ifndef IS_LOOKUP_NODE // TODO: remove the comment
    // Message = [8-byte lowBlockNum][8-byte highBlockNum][4-byte portNo]

    LOG_MARKER();

    if (IsMessageSizeInappropriate(message.size(), offset,
                                   sizeof(uint64_t) + sizeof(uint64_t)
                                       + sizeof(uint32_t)))
    {
        return false;
    }

    // 8-byte lower-limit block number
    uint64_t lowBlockNum
        = Serializable::GetNumber<uint64_t>(message, offset, sizeof(uint64_t));
    offset += sizeof(uint64_t);

    // 8-byte upper-limit block number
    uint64_t highBlockNum
        = Serializable::GetNumber<uint64_t>(message, offset, sizeof(uint64_t));
    offset += sizeof(uint64_t);

    if (lowBlockNum == 1)
    {
        lowBlockNum = m_mediator.m_dsBlockChain.GetLastBlock().GetHeader().GetBlockNum();
    }

    if (highBlockNum == 0)
    {
        highBlockNum = m_mediator.m_dsBlockChain.GetLastBlock().GetHeader().GetBlockNum();
    }

    LOG_EPOCH(INFO, to_string(m_mediator.m_currentEpochNum).c_str(),
              "ProcessGetDSBlockFromSeed requested by "
                  << from << " for blocks " << lowBlockNum << " to "
                  << highBlockNum);

    // dsBlockMessage = [lowBlockNum][highBlockNum][DSBlock][DSBlock]... (highBlockNum - lowBlockNum + 1) times
    vector<unsigned char> dsBlockMessage
        = {MessageType::LOOKUP, LookupInstructionType::SETDSBLOCKFROMSEED};
    unsigned int curr_offset = MessageOffset::BODY;

    Serializable::SetNumber<uint64_t>(dsBlockMessage, curr_offset, lowBlockNum,
                                      sizeof(uint64_t));
    curr_offset += sizeof(uint64_t);

    unsigned int highBlockNumOffset = curr_offset;

    Serializable::SetNumber<uint64_t>(dsBlockMessage, curr_offset, highBlockNum,
                                      sizeof(uint64_t));
    curr_offset += sizeof(uint64_t);

    uint64_t blockNum;

    for (blockNum = lowBlockNum; blockNum <= highBlockNum; blockNum++)
    {
        try
        {
            // LOG_EPOCH(INFO, to_string(m_mediator.m_currentEpochNum).c_str(),
            //           "Fetching DSBlock " << blockNum.convert_to<string>()
            //                               << " for " << from);
            DSBlock dsBlock = m_mediator.m_dsBlockChain.GetBlock(blockNum);
            // LOG_EPOCH(INFO, to_string(m_mediator.m_currentEpochNum).c_str(),
            //           "DSBlock " << blockNum.convert_to<string>()
            //                      << " serialized for " << from);
            dsBlock.Serialize(dsBlockMessage, curr_offset);
            curr_offset += dsBlock.GetSerializedSize();
        }
        catch (const char* e)
        {
            LOG_GENERAL(INFO,
                        "Block Number " << blockNum
                                        << " absent. Didn't include it in "
                                           "response message. Reason: "
                                        << e);
            break;
        }
    }

    // if serialization got interrupted in between, reset the highBlockNum value in msg
    if (blockNum != highBlockNum + 1)
    {
        Serializable::SetNumber<uint64_t>(dsBlockMessage, highBlockNumOffset,
                                          blockNum - 1, sizeof(uint64_t));
    }

    // 4-byte portNo
    uint32_t portNo
        = Serializable::GetNumber<uint32_t>(message, offset, sizeof(uint32_t));
    offset += sizeof(uint32_t);

    uint128_t ipAddr = from.m_ipAddress;
    Peer requestingNode(ipAddr, portNo);
    LOG_GENERAL(INFO, requestingNode);

    // TODO: Revamp the sendmessage and sendbroadcastmessage
    // Currently, we use sendbroadcastmessage instead of sendmessage. The reason is a new node who want to
    // join will received similar response from mulitple lookup node. It will process them in full.
    // Currently, we want the duplicated message to be drop so to ensure it do not do redundant processing.
    // In the long term, we need to track all the incoming messages from lookup or seed node more grandularly,.
    // and ensure 2/3 of such identical message is received in order to move on.

    // vector<Peer> node;
    // node.emplace_back(requestingNode);

    P2PComm::GetInstance().SendMessage(requestingNode, dsBlockMessage);

    //#endif // IS_LOOKUP_NODE

    return true;
}

bool Lookup::ProcessGetStateFromSeed(const vector<unsigned char>& message,
                                     unsigned int offset, const Peer& from)
{
    LOG_MARKER();

    // #ifndef IS_LOOKUP_NODE
    // Message = [TRAN_HASH_SIZE txHashStr][Transaction::GetSerializedSize() txbody]

    // if (IsMessageSizeInappropriate(message.size(), offset,
    //                                TRAN_HASH_SIZE + Transaction::GetSerializedSize()))
    // {
    //     return false;
    // }

    // TxnHash tranHash;
    // copy(message.begin() + offset, message.begin() + offset + TRAN_HASH_SIZE,
    //      tranHash.asArray().begin());
    // offset += TRAN_HASH_SIZE;

    // Transaction transaction(message, offset);

    // vector<unsigned char> serializedTxBody;
    // transaction.Serialize(serializedTxBody, 0);
    // BlockStorage::GetBlockStorage().PutTxBody(tranHash, serializedTxBody);

    // 4-byte listening port

    // [Port number]

    uint32_t portNo
        = Serializable::GetNumber<uint32_t>(message, offset, sizeof(uint32_t));
    offset += sizeof(uint32_t);

    uint128_t ipAddr = from.m_ipAddress;
    Peer requestingNode(ipAddr, portNo);

    // TODO: Revamp the sendmessage and sendbroadcastmessage
    // Currently, we use sendbroadcastmessage instead of sendmessage. The reason is a new node who want to
    // join will received similar response from mulitple lookup node. It will process them in full.
    // Currently, we want the duplicated message to be drop so to ensure it do not do redundant processing.
    // In the long term, we need to track all the incoming messages from lookup or seed node more grandularly,.
    // and ensure 2/3 of such identical message is received in order to move on.

    // vector<Peer> node;
    // node.emplace_back(requestingNode);

    vector<unsigned char> setStateMessage
        = {MessageType::LOOKUP, LookupInstructionType::SETSTATEFROMSEED};
    unsigned int curr_offset = MessageOffset::BODY;
    curr_offset
        += AccountStore::GetInstance().Serialize(setStateMessage, curr_offset);
    AccountStore::GetInstance().PrintAccountState();

    P2PComm::GetInstance().SendMessage(requestingNode, setStateMessage);
    // #endif // IS_LOOKUP_NODE

    return true;
}

bool Lookup::ProcessGetTxBlockFromSeed(const vector<unsigned char>& message,
                                       unsigned int offset, const Peer& from)
{
    // #ifndef IS_LOOKUP_NODE // TODO: remove the comment
    // Message = [8-byte lowBlockNum][8-byte highBlockNum][4-byte portNo]

    LOG_MARKER();

    if (IsMessageSizeInappropriate(message.size(), offset,
                                   sizeof(uint64_t) + sizeof(uint64_t)
                                       + sizeof(uint32_t)))
    {
        return false;
    }

    // 8-byte lower-limit block number
    uint64_t lowBlockNum
        = Serializable::GetNumber<uint64_t>(message, offset, sizeof(uint64_t));
    offset += sizeof(uint64_t);

    // 8-byte upper-limit block number
    uint64_t highBlockNum
        = Serializable::GetNumber<uint64_t>(message, offset, sizeof(uint64_t));
    offset += sizeof(uint64_t);

    if (lowBlockNum == 1)
    {
        lowBlockNum = m_mediator.m_txBlockChain.GetLastBlock().GetHeader().GetBlockNum();
    }

    if (highBlockNum == 0)
    {
        highBlockNum = m_mediator.m_txBlockChain.GetLastBlock().GetHeader().GetBlockNum();
    }

    LOG_EPOCH(INFO, to_string(m_mediator.m_currentEpochNum).c_str(),
              "ProcessGetTxBlockFromSeed requested by "
                  << from << " for blocks " << lowBlockNum << " to "
                  << highBlockNum);

    // txBlockMessage = [lowBlockNum][highBlockNum][TxBlock][TxBlock]... (highBlockNum - lowBlockNum + 1) times
    vector<unsigned char> txBlockMessage
        = {MessageType::LOOKUP, LookupInstructionType::SETTXBLOCKFROMSEED};
    unsigned int curr_offset = MessageOffset::BODY;

    Serializable::SetNumber<uint64_t>(txBlockMessage, curr_offset, lowBlockNum,
                                      sizeof(uint64_t));
    curr_offset += sizeof(uint64_t);

    unsigned int highBlockNumOffset = curr_offset;

    Serializable::SetNumber<uint64_t>(txBlockMessage, curr_offset, highBlockNum,
                                      sizeof(uint64_t));
    curr_offset += sizeof(uint64_t);

    uint64_t blockNum;

    for (blockNum = lowBlockNum; blockNum <= highBlockNum; blockNum++)
    {
        try
        {
            // LOG_EPOCH(INFO, to_string(m_mediator.m_currentEpochNum).c_str(),
            //           "Fetching TxBlock " << blockNum.convert_to<string>()
            //                               << " for " << from);
            TxBlock txBlock = m_mediator.m_txBlockChain.GetBlock(blockNum);
            // LOG_EPOCH(INFO, to_string(m_mediator.m_currentEpochNum).c_str(),
            //           "TxBlock " << blockNum.convert_to<string>()
            //                      << " serialized for " << from);
            txBlock.Serialize(txBlockMessage, curr_offset);
            curr_offset += txBlock.GetSerializedSize();
        }
        catch (const char* e)
        {
            LOG_GENERAL(INFO,
                        "Block Number " << blockNum
                                        << " absent. Didn't include it in "
                                           "response message. Reason: "
                                        << e);
            break;
        }
    }

    // if serialization got interrupted in between, reset the highBlockNum value in msg
    if (blockNum != highBlockNum + 1)
    {
        Serializable::SetNumber<uint64_t>(txBlockMessage, highBlockNumOffset,
                                          blockNum - 1, sizeof(uint64_t));
    }

    // 4-byte portNo
    uint32_t portNo
        = Serializable::GetNumber<uint32_t>(message, offset, sizeof(uint32_t));
    offset += sizeof(uint32_t);

    uint128_t ipAddr = from.m_ipAddress;
    Peer requestingNode(ipAddr, portNo);
    LOG_GENERAL(INFO, requestingNode);

    // TODO: Revamp the sendmessage and sendbroadcastmessage
    // Currently, we use sendbroadcastmessage instead of sendmessage. The reason is a new node who want to
    // join will received similar response from mulitple lookup node. It will process them in full.
    // Currently, we want the duplicated message to be drop so to ensure it do not do redundant processing.
    // In the long term, we need to track all the incoming messages from lookup or seed node more grandularly,.
    // and ensure 2/3 of such identical message is received in order to move on.

    // vector<Peer> node;
    // node.emplace_back(requestingNode);

    P2PComm::GetInstance().SendMessage(requestingNode, txBlockMessage);

    // #endif // IS_LOOKUP_NODE

    return true;
}

bool Lookup::ProcessGetTxBodyFromSeed(const vector<unsigned char>& message,
                                      unsigned int offset, const Peer& from)
{
    // #ifndef IS_LOOKUP_NODE // TODO: remove the comment
    // Message = [TRAN_HASH_SIZE txHashStr][4-byte portNo]

    LOG_MARKER();

    TxnHash tranHash;
    copy(message.begin() + offset, message.begin() + offset + TRAN_HASH_SIZE,
         tranHash.asArray().begin());
    offset += TRAN_HASH_SIZE;

    TxBodySharedPtr tx;

    BlockStorage::GetBlockStorage().GetTxBody(tranHash, tx);

    // txBodyMessage = [TRAN_HASH_SIZE txHashStr][Transaction::GetSerializedSize() txBody]
    vector<unsigned char> txBodyMessage
        = {MessageType::LOOKUP, LookupInstructionType::SETTXBODYFROMSEED};
    unsigned int curr_offset = MessageOffset::BODY;

    copy(tranHash.asArray().begin(), tranHash.asArray().end(),
         txBodyMessage.begin() + curr_offset);
    curr_offset += TRAN_HASH_SIZE;

    tx->Serialize(txBodyMessage, curr_offset);
    curr_offset += tx->GetSerializedSize();

    // 4-byte portNo
    uint32_t portNo
        = Serializable::GetNumber<uint32_t>(message, offset, sizeof(uint32_t));
    offset += sizeof(uint32_t);

    uint128_t ipAddr = from.m_ipAddress;
    Peer requestingNode(ipAddr, portNo);
    LOG_GENERAL(INFO, requestingNode);

    // TODO: Revamp the sendmessage and sendbroadcastmessage
    // Currently, we use sendbroadcastmessage instead of sendmessage. The reason is a new node who want to
    // join will received similar response from mulitple lookup node. It will process them in full.
    // Currently, we want the duplicated message to be drop so to ensure it do not do redundant processing.
    // In the long term, we need to track all the incoming messages from lookup or seed node more grandularly,.
    // and ensure 2/3 of such identical message is received in order to move on.

    // vector<Peer> node;
    // node.emplace_back(requestingNode);

    P2PComm::GetInstance().SendMessage(requestingNode, txBodyMessage);

    // #endif // IS_LOOKUP_NODE

    return true;
}

bool Lookup::ProcessGetNetworkId(const vector<unsigned char>& message,
                                 unsigned int offset, const Peer& from)
{
    // #ifndef IS_LOOKUP_NODE
    LOG_MARKER();

    // 4-byte portNo
    uint32_t portNo
        = Serializable::GetNumber<uint32_t>(message, offset, sizeof(uint32_t));
    offset += sizeof(uint32_t);

    uint128_t ipAddr = from.m_ipAddress;
    Peer requestingNode(ipAddr, portNo);

    vector<unsigned char> networkIdMessage
        = {MessageType::LOOKUP, LookupInstructionType::SETNETWORKIDFROMSEED};
    unsigned int curr_offset = MessageOffset::BODY;

    string networkId = "TESTNET"; // TODO: later convert it to a enum

    copy(networkId.begin(), networkId.end(),
         networkIdMessage.begin() + curr_offset);

    // TODO: Revamp the sendmessage and sendbroadcastmessage
    // Currently, we use sendbroadcastmessage instead of sendmessage. The reason is a new node who want to
    // join will received similar response from mulitple lookup node. It will process them in full.
    // Currently, we want the duplicated message to be drop so to ensure it do not do redundant processing.
    // In the long term, we need to track all the incoming messages from lookup or seed node more grandularly,.
    // and ensure 2/3 of such identical message is received in order to move on.

    // vector<Peer> node;
    // node.emplace_back(requestingNode);

    P2PComm::GetInstance().SendMessage(requestingNode, networkIdMessage);

    return true;
    // #endif // IS_LOOKUP_NODE
}

bool Lookup::ProcessSetSeedPeersFromLookup(
    [[gnu::unused]] const vector<unsigned char>& message,
    [[gnu::unused]] unsigned int offset, [[gnu::unused]] const Peer& from)
{
#ifndef IS_LOOKUP_NODE
    // Message = [Peer info][Peer info]... SEED_PEER_LIST_SIZE times

    LOG_MARKER();

    if (IsMessageSizeInappropriate(message.size(), offset,
                                   (IP_SIZE + PORT_SIZE) * SEED_PEER_LIST_SIZE))
    {
        return false;
    }

    for (unsigned int i = 0; i < SEED_PEER_LIST_SIZE; i++)
    {
        // Peer peer = Peer(message, offset);
        Peer peer;
        if (peer.Deserialize(message, offset) != 0)
        {
            LOG_GENERAL(WARNING, "We failed to deserialize Peer.");
            return false;
        }

        m_seedNodes.emplace_back(peer);
        LOG_GENERAL(INFO, "Peer " + to_string(i) + ": " << string(peer));
        offset += (IP_SIZE + PORT_SIZE);
    }
#endif // IS_LOOKUP_NODE

    return true;
}

bool Lookup::ProcessSetDSInfoFromSeed(const vector<unsigned char>& message,
                                      unsigned int offset, const Peer& from)
{
    //#ifndef IS_LOOKUP_NODE
    // Message = [numDSPeers][DSPeer][DSPeer]... numDSPeers times

    LOG_MARKER();

    if (IsMessageSizeInappropriate(message.size(), offset, sizeof(uint32_t)))
    {
        return false;
    }

    uint32_t numDSPeers
        = Serializable::GetNumber<uint32_t>(message, offset, sizeof(uint32_t));
    offset += sizeof(uint32_t);

    LOG_EPOCH(INFO, to_string(m_mediator.m_currentEpochNum).c_str(),
              "ProcessSetDSInfoFromSeed sent by " << from << " for numPeers "
                                                  << numDSPeers);

    if (IsMessageSizeInappropriate(message.size(), offset,
                                   (PUB_KEY_SIZE + IP_SIZE + PORT_SIZE)
                                       * numDSPeers))
    {
        return false;
    }

    lock_guard<mutex> g(m_mediator.m_mutexDSCommittee);
    m_mediator.m_DSCommittee.clear();

    for (unsigned int i = 0; i < numDSPeers; i++)
    {
        PubKey pubkey(message, offset);

        offset += PUB_KEY_SIZE;

        Peer peer(message, offset);
        offset += (IP_SIZE + PORT_SIZE);

        if (m_syncType == SyncType::DS_SYNC && peer == m_mediator.m_selfPeer)
        {
            peer = Peer();
        }

        m_mediator.m_DSCommittee.emplace_back(make_pair(pubkey, peer));

        LOG_EPOCH(INFO, to_string(m_mediator.m_currentEpochNum).c_str(),
                  "ProcessSetDSInfoFromSeed recvd peer " << i << ": " << peer);
    }
        //    Data::GetInstance().SetDSPeers(dsPeers);
        //#endif // IS_LOOKUP_NODE

#ifndef IS_LOOKUP_NODE
    if (m_dsInfoWaitingNotifying
        && m_mediator.m_currentEpochNum / NUM_FINAL_BLOCK_PER_POW
            == m_mediator.m_dsBlockChain.GetLastBlock()
                    .GetHeader()
                    .GetBlockNum()
                - 1)
    {
        unique_lock<mutex> lock(m_mutexDSInfoUpdation);
        m_fetchedDSInfo = true;
        cv_dsInfoUpdate.notify_one();
    }
#endif // IS_LOOKUP_NODE

    return true;
}

bool Lookup::ProcessSetDSBlockFromSeed(const vector<unsigned char>& message,
                                       unsigned int offset, const Peer& from)
{
    // #ifndef IS_LOOKUP_NODE TODO: uncomment later
    // Message = [8-byte lowBlockNum][8-byte highBlockNum][DSBlock][DSBlock]... (highBlockNum - lowBlockNum + 1) times

    LOG_MARKER();

    if (AlreadyJoinedNetwork())
    {
        return true;
    }

    unique_lock<mutex> lock(m_mutexSetDSBlockFromSeed);

    if (IsMessageSizeInappropriate(message.size(), offset,
                                   sizeof(uint64_t) + sizeof(uint64_t)))
    {
        return false;
    }

    // 8-byte lower-limit block number
    uint64_t lowBlockNum
        = Serializable::GetNumber<uint64_t>(message, offset, sizeof(uint64_t));
    offset += sizeof(uint64_t);

    // 8-byte upper-limit block number
    uint64_t highBlockNum
        = Serializable::GetNumber<uint64_t>(message, offset, sizeof(uint64_t));
    offset += sizeof(uint64_t);

    LOG_EPOCH(INFO, to_string(m_mediator.m_currentEpochNum).c_str(),
              "ProcessSetDSBlockFromSeed sent by " << from << " for blocks "
                                                   << lowBlockNum << " to "
                                                   << highBlockNum);

    // since we will usually only enable sending of 500 blocks max, casting to uint32_t should be safe
    if (IsMessageSizeInappropriate(message.size(), offset,
                                   (uint32_t)(highBlockNum - lowBlockNum + 1)
                                       * DSBlock::GetMinSize()))
    {
        return false;
    }

    uint64_t latestSynBlockNum
        // = (uint64_t)m_mediator.m_dsBlockChain.GetBlockCount();
        = m_mediator.m_dsBlockChain.GetLastBlock().GetHeader().GetBlockNum()
        + 1;

    if (latestSynBlockNum > highBlockNum)
    {
        // TODO: We should get blocks from n nodes.
        LOG_EPOCH(INFO, to_string(m_mediator.m_currentEpochNum).c_str(),
                  "I already have the block");
    }
    else
    {
        for (uint64_t blockNum = lowBlockNum; blockNum <= highBlockNum;
             blockNum++)
        {
            // DSBlock dsBlock(message, offset);
            DSBlock dsBlock;
            if (dsBlock.Deserialize(message, offset) != 0)
            {
                LOG_GENERAL(WARNING, "We failed to deserialize dsBlock.");
                return false;
            }
            offset += dsBlock.GetSerializedSize();

            LOG_EPOCH(INFO, to_string(m_mediator.m_currentEpochNum).c_str(),
                      "dsblock.GetHeader().GetDifficulty(): "
                          << (int)dsBlock.GetHeader().GetDifficulty());
            LOG_EPOCH(INFO, to_string(m_mediator.m_currentEpochNum).c_str(),
                      "dsblock.GetHeader().GetNonce(): "
                          << dsBlock.GetHeader().GetNonce());
            LOG_EPOCH(INFO, to_string(m_mediator.m_currentEpochNum).c_str(),
                      "dsblock.GetHeader().GetBlockNum(): "
                          << dsBlock.GetHeader().GetBlockNum());
            LOG_EPOCH(INFO, to_string(m_mediator.m_currentEpochNum).c_str(),
                      "dsblock.GetHeader().GetMinerPubKey().hex(): "
                          << dsBlock.GetHeader().GetMinerPubKey());
            LOG_EPOCH(INFO, to_string(m_mediator.m_currentEpochNum).c_str(),
                      "dsblock.GetHeader().GetLeaderPubKey().hex(): "
                          << dsBlock.GetHeader().GetLeaderPubKey());

            m_mediator.m_dsBlockChain.AddBlock(dsBlock);

            // Store DS Block to disk
            vector<unsigned char> serializedDSBlock;
            dsBlock.Serialize(serializedDSBlock, 0);
            BlockStorage::GetBlockStorage().PutDSBlock(
                dsBlock.GetHeader().GetBlockNum(), serializedDSBlock);
#ifndef IS_LOOKUP_NODE
            if (!BlockStorage::GetBlockStorage().PushBackTxBodyDB(
                    dsBlock.GetHeader().GetBlockNum()))
            {
                if (BlockStorage::GetBlockStorage().PopFrontTxBodyDB()
                    && BlockStorage::GetBlockStorage().PushBackTxBodyDB(
                           dsBlock.GetHeader().GetBlockNum()))
                {
                    // Do nothing
                }
                else
                {
                    LOG_GENERAL(WARNING,
                                "Cannot push txBodyDB even after pop, "
                                "investigate why!");
                    throw std::exception();
                }
            }
#endif // IS_LOOKUP_NODE
        }

        if (m_mediator.m_currentEpochNum % NUM_FINAL_BLOCK_PER_POW == 0)
        {
            GetDSInfoFromLookupNodes();
        }

        if (m_syncType == SyncType::DS_SYNC
            || m_syncType == SyncType::LOOKUP_SYNC)
        {
            if (!m_isFirstLoop)
            {
                m_currDSExpired = true;
            }
            else
            {
                m_isFirstLoop = false;
            }
        }
    }
    m_mediator.UpdateDSBlockRand();

    return true;
}

bool Lookup::ProcessSetTxBlockFromSeed(const vector<unsigned char>& message,
                                       unsigned int offset, const Peer& from)
{
    //#ifndef IS_LOOKUP_NODE
    // Message = [8-byte lowBlockNum][8-byte highBlockNum][TxBlock][TxBlock]... (highBlockNum - lowBlockNum + 1) times
    LOG_MARKER();

    if (AlreadyJoinedNetwork())
    {
        return true;
    }

    unique_lock<mutex> lock(m_mutexSetTxBlockFromSeed);

    if (IsMessageSizeInappropriate(message.size(), offset,
                                   sizeof(uint64_t) + sizeof(uint64_t)))
    {
        return false;
    }

    // 8-byte lower-limit block number
    uint64_t lowBlockNum
        = Serializable::GetNumber<uint64_t>(message, offset, sizeof(uint64_t));
    offset += sizeof(uint64_t);

    // 8-byte upper-limit block number
    uint64_t highBlockNum
        = Serializable::GetNumber<uint64_t>(message, offset, sizeof(uint64_t));
    offset += sizeof(uint64_t);

    LOG_EPOCH(INFO, to_string(m_mediator.m_currentEpochNum).c_str(),
              "ProcessSetTxBlockFromSeed sent by " << from << " for blocks "
                                                   << lowBlockNum << " to "
                                                   << highBlockNum);

    uint64_t latestSynBlockNum
        // = (uint64_t)m_mediator.m_txBlockChain.GetBlockCount();
        = m_mediator.m_txBlockChain.GetLastBlock().GetHeader().GetBlockNum()
        + 1;

    if (latestSynBlockNum > highBlockNum)
    {
        // TODO: We should get blocks from n nodes.
        LOG_EPOCH(INFO, to_string(m_mediator.m_currentEpochNum).c_str(),
                  "I already have the block");
        return false;
    }
    else
    {
        for (uint64_t blockNum = lowBlockNum; blockNum <= highBlockNum;
             blockNum++)
        {
            TxBlock txBlock(message, offset);
            offset += txBlock.GetSerializedSize();

            LOG_EPOCH(INFO, to_string(m_mediator.m_currentEpochNum).c_str(),
                      "txBlock.GetHeader().GetType(): "
                          << txBlock.GetHeader().GetType());
            LOG_EPOCH(INFO, to_string(m_mediator.m_currentEpochNum).c_str(),
                      "txBlock.GetHeader().GetVersion(): "
                          << txBlock.GetHeader().GetVersion());
            LOG_EPOCH(INFO, to_string(m_mediator.m_currentEpochNum).c_str(),
                      "txBlock.GetHeader().GetGasLimit(): "
                          << txBlock.GetHeader().GetGasLimit());
            LOG_EPOCH(INFO, to_string(m_mediator.m_currentEpochNum).c_str(),
                      "txBlock.GetHeader().GetGasUsed(): "
                          << txBlock.GetHeader().GetGasUsed());
            LOG_EPOCH(INFO, to_string(m_mediator.m_currentEpochNum).c_str(),
                      "txBlock.GetHeader().GetBlockNum(): "
                          << txBlock.GetHeader().GetBlockNum());
            LOG_EPOCH(INFO, to_string(m_mediator.m_currentEpochNum).c_str(),
                      "txBlock.GetHeader().GetNumMicroBlockHashes(): "
                          << txBlock.GetHeader().GetNumMicroBlockHashes());
            LOG_EPOCH(INFO, to_string(m_mediator.m_currentEpochNum).c_str(),
                      "txBlock.GetHeader().GetNumTxs(): "
                          << txBlock.GetHeader().GetNumTxs());
            LOG_EPOCH(INFO, to_string(m_mediator.m_currentEpochNum).c_str(),
                      "txBlock.GetHeader().GetMinerPubKey(): "
                          << txBlock.GetHeader().GetMinerPubKey());
            LOG_EPOCH(INFO, to_string(m_mediator.m_currentEpochNum).c_str(),
                      "txBlock.GetHeader().GetStateRootHash(): "
                          << txBlock.GetHeader().GetStateRootHash());

            m_mediator.m_node->AddBlock(txBlock);

            // Store Tx Block to disk
            vector<unsigned char> serializedTxBlock;
            txBlock.Serialize(serializedTxBlock, 0);
            BlockStorage::GetBlockStorage().PutTxBlock(
                txBlock.GetHeader().GetBlockNum(), serializedTxBlock);
        }

        m_mediator.m_currentEpochNum
            = m_mediator.m_txBlockChain.GetLastBlock().GetHeader().GetBlockNum()
            + 1;

        m_mediator.UpdateTxBlockRand();

        if (m_mediator.m_currentEpochNum % NUM_FINAL_BLOCK_PER_POW == 0)
        {
            GetStateFromLookupNodes();
        }
    }

    return true;
}

bool Lookup::ProcessSetStateFromSeed(const vector<unsigned char>& message,
                                     unsigned int offset,
                                     [[gnu::unused]] const Peer& from)
{
    bool ret = true;
    // Message = [TRAN_HASH_SIZE txHashStr][Transaction::GetSerializedSize() txbody]

    LOG_MARKER();

    // if (IsMessageSizeInappropriate(message.size(), offset,
    //                                TRAN_HASH_SIZE + Transaction::GetSerializedSize()))
    // {
    //     return false;
    // }

    // TxnHash tranHash;
    // copy(message.begin() + offset, message.begin() + offset + TRAN_HASH_SIZE,
    //      tranHash.asArray().begin());
    // offset += TRAN_HASH_SIZE;

    // Transaction transaction(message, offset);

    // vector<unsigned char> serializedTxBody;
    // transaction.Serialize(serializedTxBody, 0);
    // BlockStorage::GetBlockStorage().PutTxBody(tranHash, serializedTxBody);

    if (AlreadyJoinedNetwork())
    {
        return true;
    }

    unique_lock<mutex> lock(m_mutexSetState);

    unsigned int curr_offset = offset;
    // AccountStore::GetInstance().Deserialize(message, curr_offset);
    if (AccountStore::GetInstance().Deserialize(message, curr_offset) != 0)
    {
        LOG_GENERAL(WARNING, "We failed to deserialize AccountStore.");
        ret = false;
    }

#ifndef IS_LOOKUP_NODE
    if (m_syncType == SyncType::NEW_SYNC || m_syncType == SyncType::NORMAL_SYNC)
    {
        m_dsInfoWaitingNotifying = true;
        {
            unique_lock<mutex> lock(m_mutexDSInfoUpdation);
            while (!m_fetchedDSInfo)
            {
                if (cv_dsInfoUpdate.wait_for(
                        lock,
                        chrono::seconds(POW_WINDOW_IN_SECONDS
                                        + BACKUP_POW2_WINDOW_IN_SECONDS))
                    == std::cv_status::timeout)
                {
                    // timed out
                    LOG_GENERAL(WARNING, "Timed out for waiting ProcessDSInfo");
                    m_dsInfoWaitingNotifying = false;
                    return false;
                }
                LOG_GENERAL(INFO, "Get ProcessDsInfo Notified");
                m_dsInfoWaitingNotifying = false;
            }
            m_fetchedDSInfo = false;
        }
        InitMining();
    }
    else if (m_syncType == SyncType::DS_SYNC)
    {
        if (!m_currDSExpired
            && m_mediator.m_ds->m_latestActiveDSBlockNum
                < m_mediator.m_dsBlockChain.GetLastBlock()
                      .GetHeader()
                      .GetBlockNum())
        {
            m_isFirstLoop = true;
            m_syncType = SyncType::NO_SYNC;
            m_mediator.m_ds->FinishRejoinAsDS();
        }
        m_currDSExpired = false;
    }
#else // IS_LOOKUP_NODE
    if (m_syncType == SyncType::LOOKUP_SYNC)
    {
        // rsync the txbodies here
        if (RsyncTxBodies() && !m_currDSExpired)
        {
            if (FinishRejoinAsLookup())
            {
                m_syncType = SyncType::NO_SYNC;
            }
        }
        m_currDSExpired = false;
    }
#endif // IS_LOOKUP_NODE

    return ret;
}

bool Lookup::ProcessSetTxBodyFromSeed(const vector<unsigned char>& message,
                                      unsigned int offset,
                                      [[gnu::unused]] const Peer& from)
{
    LOG_MARKER();

    // Message = [TRAN_HASH_SIZE txHashStr][Transaction::GetSerializedSize() txbody]

    if (AlreadyJoinedNetwork())
    {
        return true;
    }

    unique_lock<mutex> lock(m_mutexSetTxBodyFromSeed);

    if (IsMessageSizeInappropriate(message.size(), offset,
                                   Transaction::GetMinSerializedSize()))
    {
        return false;
    }

    TxnHash tranHash;
    copy(message.begin() + offset, message.begin() + offset + TRAN_HASH_SIZE,
         tranHash.asArray().begin());
    offset += TRAN_HASH_SIZE;

    // Transaction transaction(message, offset);
    Transaction transaction;
    if (transaction.Deserialize(message, offset) != 0)
    {
        LOG_GENERAL(WARNING, "We failed to deserialize Transaction.");
        return false;
    }

    // if (!AccountStore::GetInstance().UpdateAccounts(
    //         m_mediator.m_currentEpochNum - 1, transaction))
    // {
    //     LOG_GENERAL(WARNING, "UpdateAccounts failed");
    //     return false;
    // }
    vector<unsigned char> serializedTxBody;
    transaction.Serialize(serializedTxBody, 0);
    BlockStorage::GetBlockStorage().PutTxBody(tranHash, serializedTxBody);

    return true;
}

#ifndef IS_LOOKUP_NODE

bool Lookup::CheckStateRoot()
{
    StateHash stateRoot = AccountStore::GetInstance().GetStateRootHash();
    StateHash rootInFinalBlock = m_mediator.m_txBlockChain.GetLastBlock()
                                     .GetHeader()
                                     .GetStateRootHash();

    if (stateRoot == rootInFinalBlock)
    {
        LOG_GENERAL(INFO, "CheckStateRoot match");
        return true;
    }
    else
    {
        LOG_GENERAL(WARNING,
                    "State root doesn't match. Calculated = "
                        << stateRoot << ". "
                        << "StoredInBlock = " << rootInFinalBlock);

        return false;
    }
}

bool Lookup::InitMining()
{
    LOG_MARKER();

    {
        lock_guard<mutex> g(m_mediator.m_node->m_mutexNewRoundStarted);
        if (!m_mediator.m_node->m_newRoundStarted)
        {
            LOG_GENERAL(INFO,
                        "Started new round of rejoining, discard all blocked "
                        "forwarded message submitted from other shard nodes");
            m_mediator.m_node->m_newRoundStarted = true;
            m_mediator.m_node->m_cvNewRoundStarted.notify_all();
        }
    }

    // General check
    if (m_mediator.m_currentEpochNum % NUM_FINAL_BLOCK_PER_POW != 0)
    {
        return false;
    }

    if (m_mediator.m_currentEpochNum != 0)
    {
        m_mediator.m_node->m_consensusID = 0;
    }

    uint64_t curDsBlockNum
        = m_mediator.m_dsBlockChain.GetLastBlock().GetHeader().GetBlockNum();

    m_mediator.UpdateDSBlockRand();
    auto dsBlockRand = m_mediator.m_dsBlockRand;
    array<unsigned char, 32> txBlockRand{};

    if (m_mediator.m_currentEpochNum / NUM_FINAL_BLOCK_PER_POW
        == curDsBlockNum - 1)
    {
        if (CheckStateRoot())
        {
            // DS block has been generated.
            // Attempt PoW2
            m_startedPoW2 = true;
            m_mediator.UpdateDSBlockRand();
            dsBlockRand = m_mediator.m_dsBlockRand;
            txBlockRand = {};

            m_mediator.m_node->SetState(Node::POW2_SUBMISSION);
            POW::GetInstance().EthashConfigureLightClient(
<<<<<<< HEAD
                (uint64_t)m_mediator.m_dsBlockChain.GetLastBlock().GetHeader().GetBlockNum() + 1);
=======
                m_mediator.m_dsBlockChain.GetBlockCount());
>>>>>>> e8f3978c

            this_thread::sleep_for(chrono::seconds(NEW_NODE_POW_DELAY));

            m_mediator.m_node->StartPoW2(
                m_mediator.m_dsBlockChain.GetLastBlock()
                    .GetHeader()
                    .GetBlockNum(),
                POW2_DIFFICULTY, dsBlockRand, txBlockRand);
        }
        else
        {
            return false;
        }
    }
    else
    {
        return false;
    }
    // Check whether is the new node connected to the network. Else, initiate re-sync process again.
    this_thread::sleep_for(chrono::seconds(BACKUP_POW2_WINDOW_IN_SECONDS
                                           + TXN_SUBMISSION + TXN_BROADCAST));
    m_startedPoW2 = false;
    if (m_syncType != SyncType::NO_SYNC)
    {
        LOG_EPOCH(INFO, to_string(m_mediator.m_currentEpochNum).c_str(),
                  "Not yet connected to network");
        m_mediator.m_node->SetState(Node::SYNC);
    }
    else
    {
        LOG_EPOCH(INFO, to_string(m_mediator.m_currentEpochNum).c_str(),
                  "I have successfully join the network");
        LOG_GENERAL(INFO, "Clean TxBodyDB except the last one");
        int size_txBodyDBs
            = (int)BlockStorage::GetBlockStorage().GetTxBodyDBSize();
        for (int i = 0; i < size_txBodyDBs - 1; i++)
        {
            BlockStorage::GetBlockStorage().PopFrontTxBodyDB(true);
        }
    }

    return true;
}
#endif // IS_LOOKUP_NODE

bool Lookup::ProcessSetLookupOffline(
    [[gnu::unused]] const vector<unsigned char>& message,
    [[gnu::unused]] unsigned int offset, [[gnu::unused]] const Peer& from)
{
    LOG_MARKER();
#ifdef IS_LOOKUP_NODE
    if (IsMessageSizeInappropriate(message.size(), offset, sizeof(uint32_t)))
    {
        return false;
    }

    // 4-byte listening port
    uint32_t portNo
        = Serializable::GetNumber<uint32_t>(message, offset, sizeof(uint32_t));
    offset += sizeof(uint32_t);

    uint128_t ipAddr = from.m_ipAddress;
    Peer requestingNode(ipAddr, portNo);

    {
        lock_guard<mutex> lock(m_mutexOfflineLookups);
        auto iter = std::find(m_lookupNodes.begin(), m_lookupNodes.end(),
                              requestingNode);
        if (iter != m_lookupNodes.end())
        {
            m_lookupNodesOffline.emplace_back(requestingNode);
            m_lookupNodes.erase(iter);
        }
        else
        {
            LOG_GENERAL(WARNING, "The Peer Info is not in m_lookupNodes");
            return false;
        }
    }
#endif // IS_LOOKUP_NODE
    return true;
}

bool Lookup::ProcessSetLookupOnline(
    [[gnu::unused]] const vector<unsigned char>& message,
    [[gnu::unused]] unsigned int offset, [[gnu::unused]] const Peer& from)
{
    LOG_MARKER();
#ifdef IS_LOOKUP_NODE
    if (IsMessageSizeInappropriate(message.size(), offset, sizeof(uint32_t)))
    {
        return false;
    }

    // 4-byte listening port
    uint32_t portNo
        = Serializable::GetNumber<uint32_t>(message, offset, sizeof(uint32_t));
    offset += sizeof(uint32_t);

    uint128_t ipAddr = from.m_ipAddress;
    Peer requestingNode(ipAddr, portNo);

    {
        lock_guard<mutex> lock(m_mutexOfflineLookups);
        auto iter = std::find(m_lookupNodesOffline.begin(),
                              m_lookupNodesOffline.end(), requestingNode);
        if (iter != m_lookupNodes.end())
        {
            m_lookupNodes.emplace_back(requestingNode);
            m_lookupNodesOffline.erase(iter);
        }
        else
        {
            LOG_GENERAL(WARNING,
                        "The Peer Info is not in m_lookupNodesOffline");
            return false;
        }
    }
#endif // IS_LOOKUP_NODE
    return true;
}

bool Lookup::ProcessGetOfflineLookups(
    [[gnu::unused]] const std::vector<unsigned char>& message,
    [[gnu::unused]] unsigned int offset, [[gnu::unused]] const Peer& from)
{
    LOG_MARKER();
#ifdef IS_LOOKUP_NODE
    if (IsMessageSizeInappropriate(message.size(), offset, sizeof(uint32_t)))
    {
        return false;
    }

    // 4-byte listening port
    uint32_t portNo
        = Serializable::GetNumber<uint32_t>(message, offset, sizeof(uint32_t));
    offset += sizeof(uint32_t);

    uint128_t ipAddr = from.m_ipAddress;
    Peer requestingNode(ipAddr, portNo);
    LOG_GENERAL(INFO, requestingNode);

    // vector<Peer> node;
    // node.emplace_back(requestingNode);

    // curLookupMessage = [num_offline_lookups][LookupPeer][LookupPeer]... num_offline_lookups times
    vector<unsigned char> offlineLookupsMessage
        = {MessageType::LOOKUP, LookupInstructionType::SETOFFLINELOOKUPS};
    unsigned int curr_offset = MessageOffset::BODY;

    {
        lock_guard<mutex> lock(m_mutexOfflineLookups);
        Serializable::SetNumber<uint32_t>(offlineLookupsMessage, curr_offset,
                                          m_lookupNodesOffline.size(),
                                          sizeof(uint32_t));
        curr_offset += sizeof(uint32_t);

        for (unsigned int i = 0; i < m_lookupNodesOffline.size(); i++)
        {
            Peer& peer = m_lookupNodesOffline.at(i);
            peer.Serialize(offlineLookupsMessage, curr_offset);
            curr_offset += (IP_SIZE + PORT_SIZE);

            LOG_EPOCH(INFO, to_string(m_mediator.m_currentEpochNum).c_str(),
                      "IP:" << peer.GetPrintableIPAddress());
        }
    }

    P2PComm::GetInstance().SendMessage(requestingNode, offlineLookupsMessage);
#endif // IS_LOOKUP_NODE
    return true;
}

bool Lookup::ProcessSetOfflineLookups(
    [[gnu::unused]] const std::vector<unsigned char>& message,
    [[gnu::unused]] unsigned int offset, [[gnu::unused]] const Peer& from)
{
    // Message = [num_offline_lookups][LookupPeer][LookupPeer]... num_offline_lookups times
    LOG_MARKER();
#ifndef IS_LOOKUP_NODE
    if (IsMessageSizeInappropriate(message.size(), offset, sizeof(uint32_t)))
    {
        return false;
    }

    uint32_t numOfflineLookups
        = Serializable::GetNumber<uint32_t>(message, offset, sizeof(uint32_t));
    offset += sizeof(uint32_t);

    LOG_EPOCH(INFO, to_string(m_mediator.m_currentEpochNum).c_str(),
              "ProcessSetOfflineLookups sent by "
                  << from << " for numOfflineLookups " << numOfflineLookups);

    if (IsMessageSizeInappropriate(message.size(), offset,
                                   (IP_SIZE + PORT_SIZE) * numOfflineLookups))
    {
        return false;
    }

    for (unsigned int i = 0; i < numOfflineLookups; i++)
    {
        Peer peer(message, offset);
        offset += (IP_SIZE + PORT_SIZE);

        // Remove selfPeerInfo from m_lookupNodes
        auto iter = std::find(m_lookupNodes.begin(), m_lookupNodes.end(), peer);
        if (iter != m_lookupNodes.end())
        {
            m_lookupNodesOffline.emplace_back(peer);
            m_lookupNodes.erase(iter);

            LOG_EPOCH(INFO, to_string(m_mediator.m_currentEpochNum).c_str(),
                      "ProcessSetOfflineLookups recvd offline lookup "
                          << i << ": " << peer);
        }
    }

    {
        unique_lock<mutex> lock(m_mutexOfflineLookupsUpdation);
        m_fetchedOfflineLookups = true;
        cv_offlineLookups.notify_one();
    }
#endif // IS_LOOKUP_NODE
    return true;
}

#ifdef IS_LOOKUP_NODE
void Lookup::StartSynchronization()
{
    LOG_MARKER();

    this->CleanVariables();

    auto func = [this]() -> void {
        GetMyLookupOffline();
        GetDSInfoFromLookupNodes();
        while (m_syncType != SyncType::NO_SYNC)
        {
            GetDSBlockFromLookupNodes(m_mediator.m_dsBlockChain.GetBlockCount(),
                                      0);
            GetTxBlockFromLookupNodes(m_mediator.m_txBlockChain.GetBlockCount(),
                                      0);
            this_thread::sleep_for(chrono::seconds(NEW_NODE_SYNC_INTERVAL));
        }
    };
    DetachedFunction(1, func);
}

Peer Lookup::GetLookupPeerToRsync()
{
    LOG_MARKER();

    std::vector<Peer> t_Peers;
    for (auto p : m_lookupNodes)
    {
        if (p != m_mediator.m_selfPeer)
        {
            t_Peers.emplace_back(p);
        }
    }

    int index = rand() % t_Peers.size();

    return t_Peers[index];
}

std::vector<unsigned char> Lookup::ComposeGetLookupOfflineMessage()
{
    LOG_MARKER();

    // getLookupOfflineMessage = [Port]
    vector<unsigned char> getLookupOfflineMessage
        = {MessageType::LOOKUP, LookupInstructionType::SETLOOKUPOFFLINE};
    unsigned int curr_offset = MessageOffset::BODY;

    Serializable::SetNumber<uint32_t>(getLookupOfflineMessage, curr_offset,
                                      m_mediator.m_selfPeer.m_listenPortHost,
                                      sizeof(uint32_t));
    curr_offset += sizeof(uint32_t);

    return getLookupOfflineMessage;
}

std::vector<unsigned char> Lookup::ComposeGetLookupOnlineMessage()
{
    LOG_MARKER();

    // getLookupOnlineMessage = [Port]
    vector<unsigned char> getLookupOnlineMessage
        = {MessageType::LOOKUP, LookupInstructionType::SETLOOKUPONLINE};
    unsigned int curr_offset = MessageOffset::BODY;

    Serializable::SetNumber<uint32_t>(getLookupOnlineMessage, curr_offset,
                                      m_mediator.m_selfPeer.m_listenPortHost,
                                      sizeof(uint32_t));
    curr_offset += sizeof(uint32_t);

    return getLookupOnlineMessage;
}

bool Lookup::GetMyLookupOffline()
{
    LOG_MARKER();

    // Remove selfPeerInfo from m_lookupNodes
    auto iter = std::find(m_lookupNodes.begin(), m_lookupNodes.end(),
                          m_mediator.m_selfPeer);
    if (iter != m_lookupNodes.end())
    {
        m_lookupNodesOffline.emplace_back(m_mediator.m_selfPeer);
        m_lookupNodes.erase(iter);
    }
    else
    {
        LOG_GENERAL(WARNING, "My Peer Info is not in m_lookupNodes");
        return false;
    }

    SendMessageToLookupNodesSerial(ComposeGetLookupOfflineMessage());
    return true;
}

bool Lookup::GetMyLookupOnline()
{
    LOG_MARKER();

    auto iter = std::find(m_lookupNodesOffline.begin(),
                          m_lookupNodesOffline.end(), m_mediator.m_selfPeer);
    if (iter != m_lookupNodesOffline.end())
    {
        SendMessageToLookupNodesSerial(ComposeGetLookupOnlineMessage());
        m_lookupNodes.emplace_back(m_mediator.m_selfPeer);
        m_lookupNodesOffline.erase(iter);
    }
    else
    {
        LOG_GENERAL(WARNING, "My Peer Info is not in m_lookupNodesOffline");
        return false;
    }
    return true;
}

bool Lookup::RsyncTxBodies()
{
    LOG_MARKER();
    const Peer& p = GetLookupPeerToRsync();
    string ipAddr = std::string(p.GetPrintableIPAddress());
    string port = std::to_string(p.m_listenPortHost);
    string dbNameStr
        = BlockStorage::GetBlockStorage().GetDBName(BlockStorage::TX_BODY)[0];
    string cmdStr;
    if (ipAddr == "127.0.0.1" || ipAddr == "localhost")
    {
        string indexStr = port;
        indexStr.erase(indexStr.begin());
        cmdStr = "rsync -iraz --size-only ../node_0" + indexStr + "/"
            + PERSISTENCE_PATH + "/" + dbNameStr + "/* " + PERSISTENCE_PATH
            + "/" + dbNameStr + "/";
    }
    else
    {
        cmdStr = "rsync -iraz --size-only -e \"ssh -o "
                 "StrictHostKeyChecking=no\" ubuntu@"
            + ipAddr + ":" + REMOTE_TEST_DIR + "/" + PERSISTENCE_PATH + "/"
            + dbNameStr + "/* " + PERSISTENCE_PATH + "/" + dbNameStr + "/";
    }
    LOG_GENERAL(INFO, cmdStr);

    string output;
    if (!SysCommand::ExecuteCmdWithOutput(cmdStr, output))
    {
        return false;
    }
    LOG_GENERAL(INFO, "RunRsync: " << output);
    return true;
}

void Lookup::RejoinAsLookup()
{
    LOG_MARKER();
    if (m_syncType == SyncType::NO_SYNC)
    {
        auto func = [this]() mutable -> void {
            m_syncType = SyncType::LOOKUP_SYNC;
            AccountStore::GetInstance().InitSoft();
            m_mediator.m_node->Install(SyncType::LOOKUP_SYNC, true);
            this->StartSynchronization();
        };
        DetachedFunction(1, func);
    }
}

bool Lookup::FinishRejoinAsLookup() { return GetMyLookupOnline(); }

bool Lookup::CleanVariables()
{
    m_seedNodes.clear();
    m_currDSExpired = false;
    m_isFirstLoop = true;
    {
        std::lock_guard<mutex> lock(m_mutexShards);
        m_shards.clear();
    }
    {
        std::lock_guard<mutex> lock(m_mutexNodesInNetwork);
        m_nodesInNetwork.clear();
        l_nodesInNetwork.clear();
    }

    return true;
}

bool Lookup::ToBlockMessage(unsigned char ins_byte)
{
    if (m_syncType != SyncType::NO_SYNC
        && (ins_byte != LookupInstructionType::SETDSBLOCKFROMSEED
            && ins_byte != LookupInstructionType::SETDSINFOFROMSEED
            && ins_byte != LookupInstructionType::SETTXBLOCKFROMSEED
            && ins_byte != LookupInstructionType::SETSTATEFROMSEED
            && ins_byte != LookupInstructionType::SETLOOKUPOFFLINE
            && ins_byte != LookupInstructionType::SETLOOKUPONLINE))
    {
        return true;
    }
    return false;
}
#endif // IS_LOOKUP_NODE

#ifndef IS_LOOKUP_NODE
std::vector<unsigned char> Lookup::ComposeGetOfflineLookupNodes()
{
    LOG_MARKER();

    // getLookupNodesMessage
    vector<unsigned char> getCurrLookupsMessage
        = {MessageType::LOOKUP, LookupInstructionType::GETOFFLINELOOKUPS};
    unsigned int curr_offset = MessageOffset::BODY;

    Serializable::SetNumber<uint32_t>(getCurrLookupsMessage, curr_offset,
                                      m_mediator.m_selfPeer.m_listenPortHost,
                                      sizeof(uint32_t));
    curr_offset += sizeof(uint32_t);

    return getCurrLookupsMessage;
}

bool Lookup::GetOfflineLookupNodes()
{
    LOG_MARKER();
    // Reset m_lookupNodes/m_lookupNodesOffline
    SetLookupNodes();
    SendMessageToLookupNodesSerial(ComposeGetOfflineLookupNodes());
    return true;
}
#endif // IS_LOOKUP_NODE

bool Lookup::Execute(const vector<unsigned char>& message, unsigned int offset,
                     const Peer& from)
{
    LOG_MARKER();

    bool result = true;

    typedef bool (Lookup::*InstructionHandler)(const vector<unsigned char>&,
                                               unsigned int, const Peer&);

    InstructionHandler ins_handlers[] = {
        &Lookup::ProcessEntireShardingStructure,
        &Lookup::ProcessGetSeedPeersFromLookup,
        &Lookup::ProcessSetSeedPeersFromLookup,
        &Lookup::ProcessGetDSInfoFromSeed,
        &Lookup::ProcessSetDSInfoFromSeed,
        &Lookup::ProcessGetDSBlockFromSeed,
        &Lookup::ProcessSetDSBlockFromSeed,
        &Lookup::ProcessGetTxBlockFromSeed,
        &Lookup::ProcessSetTxBlockFromSeed,
        &Lookup::ProcessGetTxBodyFromSeed,
        &Lookup::ProcessSetTxBodyFromSeed,
        &Lookup::ProcessGetNetworkId,
        &Lookup::ProcessGetNetworkId,
        &Lookup::ProcessGetStateFromSeed,
        &Lookup::ProcessSetStateFromSeed,
        &Lookup::ProcessSetLookupOffline,
        &Lookup::ProcessSetLookupOnline,
        &Lookup::ProcessGetOfflineLookups,
        &Lookup::ProcessSetOfflineLookups,
    };

    const unsigned char ins_byte = message.at(offset);
    const unsigned int ins_handlers_count
        = sizeof(ins_handlers) / sizeof(InstructionHandler);

#ifdef IS_LOOKUP_NODE
    if (ToBlockMessage(ins_byte))
    {
        LOG_EPOCH(INFO, to_string(m_mediator.m_currentEpochNum).c_str(),
                  "Ignore lookup message");
        return false;
    }
#endif // IS_LOOKUP_NODE

    if (ins_byte < ins_handlers_count)
    {
        result = (this->*ins_handlers[ins_byte])(message, offset + 1, from);
        if (result == false)
        {
            // To-do: Error recovery
        }
    }
    else
    {
        LOG_GENERAL(WARNING,
                    "Unknown instruction byte " << hex
                                                << (unsigned int)ins_byte);
    }

    return result;
}

bool Lookup::AlreadyJoinedNetwork()
{
    if (m_syncType == SyncType::NO_SYNC)
    {
        return true;
    }
    else
    {
        return false;
    }
}<|MERGE_RESOLUTION|>--- conflicted
+++ resolved
@@ -1655,11 +1655,7 @@
 
             m_mediator.m_node->SetState(Node::POW2_SUBMISSION);
             POW::GetInstance().EthashConfigureLightClient(
-<<<<<<< HEAD
-                (uint64_t)m_mediator.m_dsBlockChain.GetLastBlock().GetHeader().GetBlockNum() + 1);
-=======
-                m_mediator.m_dsBlockChain.GetBlockCount());
->>>>>>> e8f3978c
+                m_mediator.m_dsBlockChain.GetLastBlock().GetHeader().GetBlockNum() + 1);
 
             this_thread::sleep_for(chrono::seconds(NEW_NODE_POW_DELAY));
 
