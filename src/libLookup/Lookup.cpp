/**
* Copyright (c) 2018 Zilliqa 
* This source code is being disclosed to you solely for the purpose of your participation in 
* testing Zilliqa. You may view, compile and run the code for that purpose and pursuant to 
* the protocols and algorithms that are programmed into, and intended by, the code. You may 
* not do anything else with the code without express permission from Zilliqa Research Pte. Ltd., 
* including modifying or publishing the code (or any part of it), and developing or forming 
* another public or private blockchain network. This source code is provided ‘as is’ and no 
* warranties are given as to title or non-infringement, merchantability or fitness for purpose 
* and, to the extent permitted by law, all liability for your use of the code is disclaimed. 
* Some programs in this code are governed by the GNU General Public License v3.0 (available at 
* https://www.gnu.org/licenses/gpl-3.0.en.html) (‘GPLv3’). The programs that are governed by 
* GPLv3.0 are those programs that are located in the folders src/depends and tests/depends 
* and which include a reference to GPLv3 in their program files.
**/

#include <arpa/inet.h>
#include <cstring>
#include <errno.h>
#include <exception>
#include <fstream>
#include <netinet/in.h>
#include <random>
#include <stdint.h>
#include <sys/socket.h>
#include <unistd.h>
#include <unordered_set>

#include <boost/property_tree/ptree.hpp>
#include <boost/property_tree/xml_parser.hpp>

#include "Lookup.h"
#include "common/Messages.h"
#include "libData/AccountData/Account.h"
#include "libData/AccountData/AccountStore.h"
#include "libData/AccountData/Transaction.h"
#include "libData/BlockChainData/DSBlockChain.h"
#include "libData/BlockChainData/TxBlockChain.h"
#include "libData/BlockData/Block.h"
#include "libMediator/Mediator.h"
#include "libNetwork/P2PComm.h"
#include "libPersistence/BlockStorage.h"
#include "libUtils/DataConversion.h"
#include "libUtils/DetachedFunction.h"
#include "libUtils/SanityChecks.h"
#include "libUtils/SysCommand.h"

using namespace std;
using namespace boost::multiprecision;

Lookup::Lookup(Mediator& mediator)
    : m_mediator(mediator)
{
    SetLookupNodes();
#ifdef IS_LOOKUP_NODE
    SetDSCommitteInfo();
#endif // IS_LOOKUP_NODE
}

Lookup::~Lookup() {}

void Lookup::AppendTimestamp(vector<unsigned char>& message,
                             unsigned int& offset)
{
    // Append a sending time to avoid message to be discarded
    uint256_t milliseconds_since_epoch
        = std::chrono::system_clock::now().time_since_epoch()
        / std::chrono::seconds(1);

    Serializable::SetNumber<uint256_t>(message, offset,
                                       milliseconds_since_epoch, UINT256_SIZE);

    offset += UINT256_SIZE;
}

void Lookup::SetLookupNodes()
{
    LOG_MARKER();

    m_lookupNodes.clear();
    m_lookupNodesOffline.clear();
    // Populate tree structure pt
    using boost::property_tree::ptree;
    ptree pt;
    read_xml("constants.xml", pt);

    for (const ptree::value_type& v : pt.get_child("node.lookups"))
    {
        if (v.first == "peer")
        {
            struct in_addr ip_addr;
            inet_aton(v.second.get<string>("ip").c_str(), &ip_addr);
            Peer lookup_node((uint128_t)ip_addr.s_addr,
                             v.second.get<uint32_t>("port"));
            m_lookupNodes.push_back(lookup_node);
        }
    }
}

vector<Peer> Lookup::GetLookupNodes()
{
    LOG_MARKER();

    return m_lookupNodes;
}

void Lookup::SendMessageToLookupNodes(
    const std::vector<unsigned char>& message) const
{
    LOG_MARKER();

    // LOG_GENERAL(INFO, "i am here " << to_string(m_mediator.m_currentEpochNum).c_str())
    vector<Peer> allLookupNodes;

    for (auto node : m_lookupNodes)
    {
        LOG_EPOCH(INFO, to_string(m_mediator.m_currentEpochNum).c_str(),
                  "Sending msg to lookup node " << node.GetPrintableIPAddress()
                                                << ":"
                                                << node.m_listenPortHost);

        allLookupNodes.push_back(node);
    }

    P2PComm::GetInstance().SendBroadcastMessage(allLookupNodes, message);
}

void Lookup::SendMessageToLookupNodesSerial(
    const std::vector<unsigned char>& message) const
{
    LOG_MARKER();

    // LOG_GENERAL("i am here " << to_string(m_mediator.m_currentEpochNum).c_str())
    vector<Peer> allLookupNodes;

    for (auto node : m_lookupNodes)
    {
        LOG_EPOCH(INFO, to_string(m_mediator.m_currentEpochNum).c_str(),
                  "Sending msg to lookup node " << node.GetPrintableIPAddress()
                                                << ":"
                                                << node.m_listenPortHost);

        allLookupNodes.push_back(node);
    }

    P2PComm::GetInstance().SendMessage(allLookupNodes, message);
}

void Lookup::SendMessageToRandomLookupNode(
    const std::vector<unsigned char>& message) const
{
    LOG_MARKER();

    // int index = rand() % (NUM_LOOKUP_USE_FOR_SYNC) + m_lookupNodes.size()
    // - NUM_LOOKUP_USE_FOR_SYNC;
    int index = rand() % m_lookupNodes.size();

    P2PComm::GetInstance().SendMessage(m_lookupNodes[index], message);
}

void Lookup::SendMessageToSeedNodes(
    const std::vector<unsigned char>& message) const
{
    LOG_MARKER();

    for (auto node : m_seedNodes)
    {
        LOG_EPOCH(INFO, to_string(m_mediator.m_currentEpochNum).c_str(),
                  "Sending msg to seed node " << node.GetPrintableIPAddress()
                                              << ":" << node.m_listenPortHost);
        P2PComm::GetInstance().SendMessage(node, message);
    }
}

bool Lookup::GetSeedPeersFromLookup()
{
    LOG_MARKER();

    vector<unsigned char> getSeedPeersMessage
        = {MessageType::LOOKUP, LookupInstructionType::GETSEEDPEERS};
    unsigned int curr_offset = MessageOffset::BODY;

    Serializable::SetNumber<uint32_t>(getSeedPeersMessage, curr_offset,
                                      m_mediator.m_selfPeer.m_listenPortHost,
                                      sizeof(uint32_t));
    curr_offset += sizeof(uint32_t);

    SendMessageToRandomLookupNode(getSeedPeersMessage);

    return true;
}

vector<unsigned char> Lookup::ComposeGetDSInfoMessage()
{
    LOG_MARKER();

    // getDSNodesMessage = [Port]
    vector<unsigned char> getDSNodesMessage
        = {MessageType::LOOKUP, LookupInstructionType::GETDSINFOFROMSEED};
    unsigned int curr_offset = MessageOffset::BODY;

    Serializable::SetNumber<uint32_t>(getDSNodesMessage, curr_offset,
                                      m_mediator.m_selfPeer.m_listenPortHost,
                                      sizeof(uint32_t));
    curr_offset += sizeof(uint32_t);

    return getDSNodesMessage;
}

vector<unsigned char> Lookup::ComposeGetStateMessage()
{
    LOG_MARKER();

    // getStateMessage = [Port]
    vector<unsigned char> getStateMessage
        = {MessageType::LOOKUP, LookupInstructionType::GETSTATEFROMSEED};
    unsigned int curr_offset = MessageOffset::BODY;

    Serializable::SetNumber<uint32_t>(getStateMessage, curr_offset,
                                      m_mediator.m_selfPeer.m_listenPortHost,
                                      sizeof(uint32_t));
    curr_offset += sizeof(uint32_t);

    return getStateMessage;
}

bool Lookup::GetDSInfoFromSeedNodes()
{
    LOG_MARKER();
    SendMessageToSeedNodes(ComposeGetDSInfoMessage());
    return true;
}

bool Lookup::GetDSInfoFromLookupNodes()
{
    LOG_MARKER();
    SendMessageToRandomLookupNode(ComposeGetDSInfoMessage());
    return true;
}

bool Lookup::GetStateFromLookupNodes()
{
    LOG_MARKER();
    SendMessageToRandomLookupNode(ComposeGetStateMessage());

    return true;
}

vector<unsigned char> Lookup::ComposeGetDSBlockMessage(uint256_t lowBlockNum,
                                                       uint256_t highBlockNum)
{
    LOG_MARKER();

    // getDSBlockMessage = [lowBlockNum][highBlockNum][Port]
    vector<unsigned char> getDSBlockMessage
        = {MessageType::LOOKUP, LookupInstructionType::GETDSBLOCKFROMSEED};
    unsigned int curr_offset = MessageOffset::BODY;

    Serializable::SetNumber<uint256_t>(getDSBlockMessage, curr_offset,
                                       lowBlockNum, UINT256_SIZE);
    curr_offset += UINT256_SIZE;

    Serializable::SetNumber<uint256_t>(getDSBlockMessage, curr_offset,
                                       highBlockNum, UINT256_SIZE);
    curr_offset += UINT256_SIZE;

    Serializable::SetNumber<uint32_t>(getDSBlockMessage, curr_offset,
                                      m_mediator.m_selfPeer.m_listenPortHost,
                                      sizeof(uint32_t));
    curr_offset += sizeof(uint32_t);

    return getDSBlockMessage;
}

// low and high denote the range of blocknumbers being requested(inclusive).
// use 0 to denote the latest blocknumber since obviously no one will request for the genesis block
bool Lookup::GetDSBlockFromSeedNodes(uint256_t lowBlockNum,
                                     uint256_t highBlockNum)
{
    LOG_MARKER();
    SendMessageToSeedNodes(ComposeGetDSBlockMessage(lowBlockNum, highBlockNum));
    return true;
}

bool Lookup::GetDSBlockFromLookupNodes(uint256_t lowBlockNum,
                                       uint256_t highBlockNum)
{
    LOG_MARKER();
    SendMessageToRandomLookupNode(
        ComposeGetDSBlockMessage(lowBlockNum, highBlockNum));
    return true;
}

vector<unsigned char> Lookup::ComposeGetTxBlockMessage(uint256_t lowBlockNum,
                                                       uint256_t highBlockNum)
{
    LOG_MARKER();

    // getTxBlockMessage = [lowBlockNum][highBlockNum][Port]
    vector<unsigned char> getTxBlockMessage
        = {MessageType::LOOKUP, LookupInstructionType::GETTXBLOCKFROMSEED};
    unsigned int curr_offset = MessageOffset::BODY;

    Serializable::SetNumber<uint256_t>(getTxBlockMessage, curr_offset,
                                       lowBlockNum, UINT256_SIZE);
    curr_offset += UINT256_SIZE;

    Serializable::SetNumber<uint256_t>(getTxBlockMessage, curr_offset,
                                       highBlockNum, UINT256_SIZE);
    curr_offset += UINT256_SIZE;

    Serializable::SetNumber<uint32_t>(getTxBlockMessage, curr_offset,
                                      m_mediator.m_selfPeer.m_listenPortHost,
                                      sizeof(uint32_t));
    curr_offset += sizeof(uint32_t);

    return getTxBlockMessage;
}

// low and high denote the range of blocknumbers being requested(inclusive).
// use 0 to denote the latest blocknumber since obviously no one will request for the genesis block
bool Lookup::GetTxBlockFromSeedNodes(uint256_t lowBlockNum,
                                     uint256_t highBlockNum)
{
    LOG_MARKER();
    SendMessageToSeedNodes(ComposeGetTxBlockMessage(lowBlockNum, highBlockNum));
    return true;
}

bool Lookup::GetTxBlockFromLookupNodes(uint256_t lowBlockNum,
                                       uint256_t highBlockNum)
{
    LOG_MARKER();

    SendMessageToRandomLookupNode(
        ComposeGetTxBlockMessage(lowBlockNum, highBlockNum));

    return true;
}

bool Lookup::GetTxBodyFromSeedNodes(string txHashStr)
{
    LOG_MARKER();

    // getTxBodyMessage = [TRAN_HASH_SIZE txHashStr][4-byte Port]
    vector<unsigned char> getTxBodyMessage
        = {MessageType::LOOKUP, LookupInstructionType::GETTXBODYFROMSEED};
    unsigned int curr_offset = MessageOffset::BODY;

    std::array<unsigned char, TRAN_HASH_SIZE> hash
        = DataConversion::HexStrToStdArray(txHashStr);

    getTxBodyMessage.resize(curr_offset + TRAN_HASH_SIZE);

    copy(hash.begin(), hash.end(), getTxBodyMessage.begin() + curr_offset);
    curr_offset += TRAN_HASH_SIZE;

    Serializable::SetNumber<uint32_t>(getTxBodyMessage, curr_offset,
                                      m_mediator.m_selfPeer.m_listenPortHost,
                                      sizeof(uint32_t));
    curr_offset += sizeof(uint32_t);

    SendMessageToSeedNodes(getTxBodyMessage);

    return true;
}

#ifdef IS_LOOKUP_NODE
bool Lookup::SetDSCommitteInfo()
{
    // Populate tree structure pt
    using boost::property_tree::ptree;
    ptree pt;
    read_xml("config.xml", pt);

    lock(m_mediator.m_mutexDSCommitteeNetworkInfo,
         m_mediator.m_mutexDSCommitteePubKeys);
    lock_guard<mutex> g(m_mediator.m_mutexDSCommitteeNetworkInfo, adopt_lock);
    lock_guard<mutex> g2(m_mediator.m_mutexDSCommitteePubKeys, adopt_lock);

    for (ptree::value_type const& v : pt.get_child("nodes"))
    {
        if (v.first == "peer")
        {
            PubKey key(
                DataConversion::HexStrToUint8Vec(v.second.get<string>("pubk")),
                0);
            m_mediator.m_DSCommitteePubKeys.push_back(key);

            struct in_addr ip_addr;
            inet_aton(v.second.get<string>("ip").c_str(), &ip_addr);
            Peer peer((uint128_t)ip_addr.s_addr,
                      v.second.get<unsigned int>("port"));
            m_mediator.m_DSCommitteeNetworkInfo.push_back(peer);
        }
    }

    return true;
}

vector<map<PubKey, Peer>> Lookup::GetShardPeers()
{
    lock_guard<mutex> g(m_mutexShards);
    return m_shards;
}

vector<Peer> Lookup::GetNodePeers()
{
    lock_guard<mutex> g(m_mutexNodesInNetwork);
    return m_nodesInNetwork;
}
#endif // IS_LOOKUP_NODE

bool Lookup::ProcessEntireShardingStructure(
    const vector<unsigned char>& message, unsigned int offset, const Peer& from)
{
    LOG_MARKER();

#ifdef IS_LOOKUP_NODE
    // Sharding structure message format:

    // [4-byte num of shards]
    // [4-byte shard size]
    //   [33-byte public key][16-byte IP][4-byte port]
    //   [33-byte public key][16-byte IP][4-byte port]
    //   ...
    // [4-byte shard size]
    //   [33-byte public key][16-byte IP][4-byte port]
    //   [33-byte public key][16-byte IP][4-byte port]
    //   ...
    // ...
    LOG_GENERAL(INFO, "[LOOKUP received sharding structure]");

    unsigned int length_available = message.size() - offset;

    if (length_available < 4)
    {
        LOG_GENERAL(WARNING, "Malformed message");
        return false;
    }

    // 4-byte num of shards
    uint32_t num_shards
        = Serializable::GetNumber<uint32_t>(message, offset, sizeof(uint32_t));
    offset += sizeof(uint32_t);

    LOG_GENERAL(INFO, "Number of shards: " << to_string(num_shards));

    lock(m_mutexShards, m_mutexNodesInNetwork);
    lock_guard<mutex> g(m_mutexShards, adopt_lock);
    lock_guard<mutex> h(m_mutexNodesInNetwork, adopt_lock);

    m_shards.clear();
    m_nodesInNetwork.clear();
    std::unordered_set<Peer> t_nodesInNetwork;

    for (unsigned int i = 0; i < num_shards; i++)
    {
        length_available = message.size() - offset;

        if (length_available < 4)
        {
            LOG_GENERAL(WARNING, "Malformed message");
            return false;
        }

        m_shards.push_back(map<PubKey, Peer>());

        // 4-byte shard size
        uint32_t shard_size = Serializable::GetNumber<uint32_t>(
            message, offset, sizeof(uint32_t));
        offset += sizeof(uint32_t);

        length_available = message.size() - offset;

        LOG_GENERAL(INFO,
                    "Size of shard " << to_string(i) << ": "
                                     << to_string(shard_size));

        if (length_available < (33 + 16 + 4) * shard_size)
        {
            LOG_GENERAL(WARNING, "Malformed message");
            return false;
        }

        map<PubKey, Peer>& shard = m_shards.at(i);

        for (unsigned int j = 0; j < shard_size; j++)
        {
            // 33-byte public key
            PubKey key = PubKey(message, offset);
            offset += PUB_KEY_SIZE;

            // 16-byte IP + 4-byte port
            // Peer peer = Peer(message, offset);
            Peer peer;
            if (peer.Deserialize(message, offset) != 0)
            {
                LOG_GENERAL(WARNING, "We failed to deserialize Peer.");
                return false;
            }

            offset += IP_SIZE + PORT_SIZE;

            shard.insert(make_pair(key, peer));

            m_nodesInNetwork.push_back(peer);
            t_nodesInNetwork.insert(peer);

            LOG_GENERAL(INFO,
                        "[SHARD "
                            << to_string(i) << "] "
                            << "[PEER " << to_string(j) << "] "
                            << "Inserting Pubkey to shard : " << string(key));
            LOG_GENERAL(INFO,
                        "[SHARD " << to_string(i) << "] "
                                  << "[PEER " << to_string(j) << "] "
                                  << "Corresponding peer : " << string(peer));
        }
    }

    for (auto peer : t_nodesInNetwork)
    {
        if (!l_nodesInNetwork.erase(peer))
        {
            LOG_STATE("[JOINPEER]["
                      << std::setw(15) << std::left
                      << m_mediator.m_selfPeer.GetPrintableIPAddress() << "]["
                      << std::setw(6) << std::left
                      << m_mediator.m_currentEpochNum << "][" << std::setw(4)
                      << std::left << m_mediator.GetNodeMode(peer) << "]"
                      << string(peer));
        }
    }

    for (auto peer : l_nodesInNetwork)
    {
        LOG_STATE("[LOSTPEER]["
                  << std::setw(15) << std::left
                  << m_mediator.m_selfPeer.GetPrintableIPAddress() << "]["
                  << std::setw(6) << std::left << m_mediator.m_currentEpochNum
                  << "][" << std::setw(4) << std::left
                  << m_mediator.GetNodeMode(peer) << "]" << string(peer));
    }

    l_nodesInNetwork = t_nodesInNetwork;

#endif // IS_LOOKUP_NODE

    return true;
}

bool Lookup::ProcessGetSeedPeersFromLookup(const vector<unsigned char>& message,
                                           unsigned int offset,
                                           const Peer& from)
{
    LOG_MARKER();

#ifdef IS_LOOKUP_NODE
    // Message = [4-byte listening port]

    const unsigned int length_available = message.size() - offset;
    const unsigned int min_length_needed = sizeof(uint32_t);

    if (min_length_needed > length_available)
    {
        LOG_GENERAL(WARNING, "Malformed message");
        return false;
    }

    // 4-byte listening port
    uint32_t portNo
        = Serializable::GetNumber<uint32_t>(message, offset, sizeof(uint32_t));
    offset += sizeof(uint32_t);

    uint128_t ipAddr = from.m_ipAddress;
    Peer peer(ipAddr, portNo);

    lock_guard<mutex> g(m_mutexNodesInNetwork);

    uint32_t numPeersInNetwork = m_nodesInNetwork.size();

    if (numPeersInNetwork < SEED_PEER_LIST_SIZE)
    {
        LOG_GENERAL(WARNING,
                    "[Lookup Node] numPeersInNetwork < SEED_PEER_LIST_SIZE");
        return false;
    }

    vector<unsigned char> seedPeersMessage
        = {MessageType::LOOKUP, LookupInstructionType::SETSEEDPEERS};
    unsigned int curr_offset = MessageOffset::BODY;

    Serializable::SetNumber<uint32_t>(seedPeersMessage, curr_offset,
                                      SEED_PEER_LIST_SIZE, sizeof(uint32_t));
    curr_offset += sizeof(uint32_t);

    // Which of the following two implementations is more efficient and parallelizable?
    // ================================================

    unordered_set<uint32_t> indicesAlreadyAdded;

    random_device rd;
    mt19937 gen(rd());
    uniform_int_distribution<> dis(0, numPeersInNetwork - 1);

    for (unsigned int i = 0; i < SEED_PEER_LIST_SIZE; i++)
    {
        uint32_t index = dis(gen);
        while (indicesAlreadyAdded.find(index) != indicesAlreadyAdded.end())
        {
            index = dis(gen);
        }
        indicesAlreadyAdded.insert(index);

        Peer candidateSeed = m_nodesInNetwork[index];

        candidateSeed.Serialize(seedPeersMessage, curr_offset);
        curr_offset += (IP_SIZE + PORT_SIZE);
    }

    // ================================================

    // auto nodesInNetworkCopy = m_nodesInNetwork;
    // int upperLimit = numPeersInNetwork-1;
    // random_device rd;
    // mt19937 gen(rd());

    // for(unsigned int i = 0; i < SEED_PEER_LIST_SIZE; ++i, --upperLimit)
    // {
    //     uniform_int_distribution<> dis(0, upperLimit);
    //     uint32_t index = dis(gen);

    //     Peer candidateSeed = m_nodesInNetwork[index];
    //     candidateSeed.Serialize(seedPeersMessage, curr_offset);
    //     curr_offset += (IP_SIZE + PORT_SIZE);

    //     swap(nodesInNetworkCopy[index], nodesInNetworkCopy[upperLimit]);
    // }

    // ================================================

    P2PComm::GetInstance().SendMessage(peer, seedPeersMessage);

#endif // IS_LOOKUP_NODE

    return true;
}

bool Lookup::ProcessGetDSInfoFromSeed(const vector<unsigned char>& message,
                                      unsigned int offset, const Peer& from)
{
    //#ifndef IS_LOOKUP_NODE
    // Message = [Port]
    LOG_MARKER();

    deque<PubKey> dsPubKeys;
    deque<Peer> dsPeers;
    {
        lock(m_mediator.m_mutexDSCommitteeNetworkInfo,
             m_mediator.m_mutexDSCommitteePubKeys);
        lock_guard<mutex> g(m_mediator.m_mutexDSCommitteeNetworkInfo,
                            adopt_lock);
        lock_guard<mutex> g2(m_mediator.m_mutexDSCommitteePubKeys, adopt_lock);

        dsPubKeys = m_mediator.m_DSCommitteePubKeys;
        dsPeers
            = m_mediator
                  .m_DSCommitteeNetworkInfo; // Data::GetInstance().GetDSPeers();
    }

    // dsInfoMessage = [num_ds_peers][DSPeer][DSPeer]... num_ds_peers times
    vector<unsigned char> dsInfoMessage
        = {MessageType::LOOKUP, LookupInstructionType::SETDSINFOFROMSEED};
    unsigned int curr_offset = MessageOffset::BODY;

    Serializable::SetNumber<uint32_t>(dsInfoMessage, curr_offset,
                                      dsPeers.size(), sizeof(uint32_t));
    curr_offset += sizeof(uint32_t);

    for (unsigned int i = 0; i < dsPeers.size(); i++)
    {
        PubKey& pubKey = dsPubKeys.at(i);
        pubKey.Serialize(dsInfoMessage, curr_offset);
        curr_offset += (PUB_KEY_SIZE);

        Peer& peer = dsPeers.at(i);
        peer.Serialize(dsInfoMessage, curr_offset);
        curr_offset += (IP_SIZE + PORT_SIZE);

        LOG_EPOCH(INFO, to_string(m_mediator.m_currentEpochNum).c_str(),
                  "IP:" << peer.GetPrintableIPAddress());
    }

    if (IsMessageSizeInappropriate(message.size(), offset, sizeof(uint32_t)))
    {
        return false;
    }

    // 4-byte listening port
    uint32_t portNo
        = Serializable::GetNumber<uint32_t>(message, offset, sizeof(uint32_t));
    offset += sizeof(uint32_t);

    uint128_t ipAddr = from.m_ipAddress;
    Peer requestingNode(ipAddr, portNo);

    // TODO: Revamp the sendmessage and sendbroadcastmessage
    // Currently, we use sendbroadcastmessage instead of sendmessage. The reason is a new node who want to
    // join will received similar response from mulitple lookup node. It will process them in full.
    // Currently, we want the duplicated message to be drop so to ensure it do not do redundant processing.
    // In the long term, we need to track all the incoming messages from lookup or seed node more grandularly,.
    // and ensure 2/3 of such identical message is received in order to move on.

    // vector<Peer> node;
    // node.push_back(requestingNode);

    P2PComm::GetInstance().SendMessage(requestingNode, dsInfoMessage);

    //#endif // IS_LOOKUP_NODE

    return true;
}

bool Lookup::ProcessGetDSBlockFromSeed(const vector<unsigned char>& message,
                                       unsigned int offset, const Peer& from)
{
    //#ifndef IS_LOOKUP_NODE // TODO: remove the comment
    // Message = [32-byte lowBlockNum][32-byte highBlockNum][4-byte portNo]

    LOG_MARKER();

    if (IsMessageSizeInappropriate(message.size(), offset,
                                   UINT256_SIZE + UINT256_SIZE
                                       + sizeof(uint32_t)))
    {
        return false;
    }

    // 32-byte lower-limit block number
    boost::multiprecision::uint256_t lowBlockNum
        = Serializable::GetNumber<uint256_t>(message, offset, UINT256_SIZE);
    offset += UINT256_SIZE;

    // 32-byte upper-limit block number
    boost::multiprecision::uint256_t highBlockNum
        = Serializable::GetNumber<uint256_t>(message, offset, UINT256_SIZE);
    offset += UINT256_SIZE;

    if (highBlockNum == 0)
    {
        highBlockNum = m_mediator.m_dsBlockChain.GetBlockCount() - 1;
    }

    LOG_EPOCH(INFO, to_string(m_mediator.m_currentEpochNum).c_str(),
              "ProcessGetDSBlockFromSeed requested by "
                  << from << " for blocks " << lowBlockNum.convert_to<string>()
                  << " to " << highBlockNum.convert_to<string>());

    // dsBlockMessage = [lowBlockNum][highBlockNum][DSBlock][DSBlock]... (highBlockNum - lowBlockNum + 1) times
    vector<unsigned char> dsBlockMessage
        = {MessageType::LOOKUP, LookupInstructionType::SETDSBLOCKFROMSEED};
    unsigned int curr_offset = MessageOffset::BODY;

    Serializable::SetNumber<uint256_t>(dsBlockMessage, curr_offset, lowBlockNum,
                                       UINT256_SIZE);
    curr_offset += UINT256_SIZE;

    unsigned int highBlockNumOffset = curr_offset;

    Serializable::SetNumber<uint256_t>(dsBlockMessage, curr_offset,
                                       highBlockNum, UINT256_SIZE);
    curr_offset += UINT256_SIZE;

    boost::multiprecision::uint256_t blockNum;

    for (blockNum = lowBlockNum; blockNum <= highBlockNum; blockNum++)
    {
        try
        {
            LOG_EPOCH(INFO, to_string(m_mediator.m_currentEpochNum).c_str(),
                      "Fetching DSBlock " << blockNum.convert_to<string>()
                                          << " for " << from);
            DSBlock dsBlock = m_mediator.m_dsBlockChain.GetBlock(blockNum);
            LOG_EPOCH(INFO, to_string(m_mediator.m_currentEpochNum).c_str(),
                      "DSBlock " << blockNum.convert_to<string>()
                                 << " serialized for " << from);
            dsBlock.Serialize(dsBlockMessage, curr_offset);
            curr_offset += dsBlock.GetSerializedSize();
        }
        catch (const char* e)
        {
            LOG_GENERAL(INFO,
                        "Block Number " + blockNum.convert_to<string>()
                                + " absent. Didn't include it in response "
                                  "message. Reason: "
                            << e);
            break;
        }
    }

    // if serialization got interrupted in between, reset the highBlockNum value in msg
    if (blockNum != highBlockNum + 1)
    {
        Serializable::SetNumber<uint256_t>(dsBlockMessage, highBlockNumOffset,
                                           blockNum - 1, UINT256_SIZE);
    }

    // 4-byte portNo
    uint32_t portNo
        = Serializable::GetNumber<uint32_t>(message, offset, sizeof(uint32_t));
    offset += sizeof(uint32_t);

    uint128_t ipAddr = from.m_ipAddress;
    Peer requestingNode(ipAddr, portNo);
    LOG_GENERAL(INFO, requestingNode);

    // TODO: Revamp the sendmessage and sendbroadcastmessage
    // Currently, we use sendbroadcastmessage instead of sendmessage. The reason is a new node who want to
    // join will received similar response from mulitple lookup node. It will process them in full.
    // Currently, we want the duplicated message to be drop so to ensure it do not do redundant processing.
    // In the long term, we need to track all the incoming messages from lookup or seed node more grandularly,.
    // and ensure 2/3 of such identical message is received in order to move on.

    // vector<Peer> node;
    // node.push_back(requestingNode);

    P2PComm::GetInstance().SendMessage(requestingNode, dsBlockMessage);

    //#endif // IS_LOOKUP_NODE

    return true;
}

bool Lookup::ProcessGetStateFromSeed(const vector<unsigned char>& message,
                                     unsigned int offset, const Peer& from)
{
    LOG_MARKER();

    // #ifndef IS_LOOKUP_NODE
    // Message = [TRAN_HASH_SIZE txHashStr][Transaction::GetSerializedSize() txbody]

    // if (IsMessageSizeInappropriate(message.size(), offset,
    //                                TRAN_HASH_SIZE + Transaction::GetSerializedSize()))
    // {
    //     return false;
    // }

    // TxnHash tranHash;
    // copy(message.begin() + offset, message.begin() + offset + TRAN_HASH_SIZE,
    //      tranHash.asArray().begin());
    // offset += TRAN_HASH_SIZE;

    // Transaction transaction(message, offset);

    // vector<unsigned char> serializedTxBody;
    // transaction.Serialize(serializedTxBody, 0);
    // BlockStorage::GetBlockStorage().PutTxBody(tranHash, serializedTxBody);

    // 4-byte listening port

    // [Port number]

    uint32_t portNo
        = Serializable::GetNumber<uint32_t>(message, offset, sizeof(uint32_t));
    offset += sizeof(uint32_t);

    uint128_t ipAddr = from.m_ipAddress;
    Peer requestingNode(ipAddr, portNo);

    // TODO: Revamp the sendmessage and sendbroadcastmessage
    // Currently, we use sendbroadcastmessage instead of sendmessage. The reason is a new node who want to
    // join will received similar response from mulitple lookup node. It will process them in full.
    // Currently, we want the duplicated message to be drop so to ensure it do not do redundant processing.
    // In the long term, we need to track all the incoming messages from lookup or seed node more grandularly,.
    // and ensure 2/3 of such identical message is received in order to move on.

    // vector<Peer> node;
    // node.push_back(requestingNode);

    vector<unsigned char> setStateMessage
        = {MessageType::LOOKUP, LookupInstructionType::SETSTATEFROMSEED};
    unsigned int curr_offset = MessageOffset::BODY;
    curr_offset
        += AccountStore::GetInstance().Serialize(setStateMessage, curr_offset);
    AccountStore::GetInstance().PrintAccountState();

    P2PComm::GetInstance().SendMessage(requestingNode, setStateMessage);
    // #endif // IS_LOOKUP_NODE

    return true;
}

bool Lookup::ProcessGetTxBlockFromSeed(const vector<unsigned char>& message,
                                       unsigned int offset, const Peer& from)
{
    // #ifndef IS_LOOKUP_NODE // TODO: remove the comment
    // Message = [32-byte lowBlockNum][32-byte highBlockNum][4-byte portNo]

    LOG_MARKER();

    if (IsMessageSizeInappropriate(message.size(), offset,
                                   UINT256_SIZE + UINT256_SIZE
                                       + sizeof(uint32_t)))
    {
        return false;
    }

    // 32-byte lower-limit block number
    boost::multiprecision::uint256_t lowBlockNum
        = Serializable::GetNumber<uint256_t>(message, offset, UINT256_SIZE);
    offset += UINT256_SIZE;

    // 32-byte upper-limit block number
    boost::multiprecision::uint256_t highBlockNum
        = Serializable::GetNumber<uint256_t>(message, offset, UINT256_SIZE);
    offset += UINT256_SIZE;

    if (highBlockNum == 0)
    {
        highBlockNum = m_mediator.m_txBlockChain.GetBlockCount() - 1;
    }

    LOG_EPOCH(INFO, to_string(m_mediator.m_currentEpochNum).c_str(),
              "ProcessGetTxBlockFromSeed requested by "
                  << from << " for blocks " << lowBlockNum.convert_to<string>()
                  << " to " << highBlockNum.convert_to<string>());

    // txBlockMessage = [lowBlockNum][highBlockNum][TxBlock][TxBlock]... (highBlockNum - lowBlockNum + 1) times
    vector<unsigned char> txBlockMessage
        = {MessageType::LOOKUP, LookupInstructionType::SETTXBLOCKFROMSEED};
    unsigned int curr_offset = MessageOffset::BODY;

    Serializable::SetNumber<uint256_t>(txBlockMessage, curr_offset, lowBlockNum,
                                       UINT256_SIZE);
    curr_offset += UINT256_SIZE;

    unsigned int highBlockNumOffset = curr_offset;

    Serializable::SetNumber<uint256_t>(txBlockMessage, curr_offset,
                                       highBlockNum, UINT256_SIZE);
    curr_offset += UINT256_SIZE;

    boost::multiprecision::uint256_t blockNum;

    for (blockNum = lowBlockNum; blockNum <= highBlockNum; blockNum++)
    {
        try
        {
            LOG_EPOCH(INFO, to_string(m_mediator.m_currentEpochNum).c_str(),
                      "Fetching TxBlock " << blockNum.convert_to<string>()
                                          << " for " << from);
            TxBlock txBlock = m_mediator.m_txBlockChain.GetBlock(blockNum);
            LOG_EPOCH(INFO, to_string(m_mediator.m_currentEpochNum).c_str(),
                      "TxBlock " << blockNum.convert_to<string>()
                                 << " serialized for " << from);
            txBlock.Serialize(txBlockMessage, curr_offset);
            curr_offset += txBlock.GetSerializedSize();
        }
        catch (const char* e)
        {
            LOG_GENERAL(INFO,
                        "Block Number " + blockNum.convert_to<string>()
                                + " absent. Didn't include it in response "
                                  "message. Reason: "
                            << e);
            break;
        }
    }

    // if serialization got interrupted in between, reset the highBlockNum value in msg
    if (blockNum != highBlockNum + 1)
    {
        Serializable::SetNumber<uint256_t>(txBlockMessage, highBlockNumOffset,
                                           blockNum - 1, UINT256_SIZE);
    }

    // 4-byte portNo
    uint32_t portNo
        = Serializable::GetNumber<uint32_t>(message, offset, sizeof(uint32_t));
    offset += sizeof(uint32_t);

    uint128_t ipAddr = from.m_ipAddress;
    Peer requestingNode(ipAddr, portNo);
    LOG_GENERAL(INFO, requestingNode);

    // TODO: Revamp the sendmessage and sendbroadcastmessage
    // Currently, we use sendbroadcastmessage instead of sendmessage. The reason is a new node who want to
    // join will received similar response from mulitple lookup node. It will process them in full.
    // Currently, we want the duplicated message to be drop so to ensure it do not do redundant processing.
    // In the long term, we need to track all the incoming messages from lookup or seed node more grandularly,.
    // and ensure 2/3 of such identical message is received in order to move on.

    // vector<Peer> node;
    // node.push_back(requestingNode);

    P2PComm::GetInstance().SendMessage(requestingNode, txBlockMessage);

    // #endif // IS_LOOKUP_NODE

    return true;
}

bool Lookup::ProcessGetTxBodyFromSeed(const vector<unsigned char>& message,
                                      unsigned int offset, const Peer& from)
{
    // #ifndef IS_LOOKUP_NODE // TODO: remove the comment
    // Message = [TRAN_HASH_SIZE txHashStr][4-byte portNo]

    LOG_MARKER();

    TxnHash tranHash;
    copy(message.begin() + offset, message.begin() + offset + TRAN_HASH_SIZE,
         tranHash.asArray().begin());
    offset += TRAN_HASH_SIZE;

    TxBodySharedPtr tx;

    BlockStorage::GetBlockStorage().GetTxBody(tranHash, tx);

    // txBodyMessage = [TRAN_HASH_SIZE txHashStr][Transaction::GetSerializedSize() txBody]
    vector<unsigned char> txBodyMessage
        = {MessageType::LOOKUP, LookupInstructionType::SETTXBODYFROMSEED};
    unsigned int curr_offset = MessageOffset::BODY;

    copy(tranHash.asArray().begin(), tranHash.asArray().end(),
         txBodyMessage.begin() + curr_offset);
    curr_offset += TRAN_HASH_SIZE;

    tx->Serialize(txBodyMessage, curr_offset);
    curr_offset += tx->GetSerializedSize();

    // 4-byte portNo
    uint32_t portNo
        = Serializable::GetNumber<uint32_t>(message, offset, sizeof(uint32_t));
    offset += sizeof(uint32_t);

    uint128_t ipAddr = from.m_ipAddress;
    Peer requestingNode(ipAddr, portNo);
    LOG_GENERAL(INFO, requestingNode);

    // TODO: Revamp the sendmessage and sendbroadcastmessage
    // Currently, we use sendbroadcastmessage instead of sendmessage. The reason is a new node who want to
    // join will received similar response from mulitple lookup node. It will process them in full.
    // Currently, we want the duplicated message to be drop so to ensure it do not do redundant processing.
    // In the long term, we need to track all the incoming messages from lookup or seed node more grandularly,.
    // and ensure 2/3 of such identical message is received in order to move on.

    // vector<Peer> node;
    // node.push_back(requestingNode);

    P2PComm::GetInstance().SendMessage(requestingNode, txBodyMessage);

    // #endif // IS_LOOKUP_NODE

    return true;
}

bool Lookup::ProcessGetNetworkId(const vector<unsigned char>& message,
                                 unsigned int offset, const Peer& from)
{
    // #ifndef IS_LOOKUP_NODE
    LOG_MARKER();

    // 4-byte portNo
    uint32_t portNo
        = Serializable::GetNumber<uint32_t>(message, offset, sizeof(uint32_t));
    offset += sizeof(uint32_t);

    uint128_t ipAddr = from.m_ipAddress;
    Peer requestingNode(ipAddr, portNo);

    vector<unsigned char> networkIdMessage
        = {MessageType::LOOKUP, LookupInstructionType::SETNETWORKIDFROMSEED};
    unsigned int curr_offset = MessageOffset::BODY;

    string networkId = "TESTNET"; // TODO: later convert it to a enum

    copy(networkId.begin(), networkId.end(),
         networkIdMessage.begin() + curr_offset);

    // TODO: Revamp the sendmessage and sendbroadcastmessage
    // Currently, we use sendbroadcastmessage instead of sendmessage. The reason is a new node who want to
    // join will received similar response from mulitple lookup node. It will process them in full.
    // Currently, we want the duplicated message to be drop so to ensure it do not do redundant processing.
    // In the long term, we need to track all the incoming messages from lookup or seed node more grandularly,.
    // and ensure 2/3 of such identical message is received in order to move on.

    // vector<Peer> node;
    // node.push_back(requestingNode);

    P2PComm::GetInstance().SendMessage(requestingNode, networkIdMessage);

    return true;
    // #endif // IS_LOOKUP_NODE
}

bool Lookup::ProcessSetSeedPeersFromLookup(const vector<unsigned char>& message,
                                           unsigned int offset,
                                           const Peer& from)
{
#ifndef IS_LOOKUP_NODE
    // Message = [Peer info][Peer info]... SEED_PEER_LIST_SIZE times

    LOG_MARKER();

    if (IsMessageSizeInappropriate(message.size(), offset,
                                   (IP_SIZE + PORT_SIZE) * SEED_PEER_LIST_SIZE))
    {
        return false;
    }

    for (unsigned int i = 0; i < SEED_PEER_LIST_SIZE; i++)
    {
        // Peer peer = Peer(message, offset);
        Peer peer;
        if (peer.Deserialize(message, offset) != 0)
        {
            LOG_GENERAL(WARNING, "We failed to deserialize Peer.");
            return false;
        }

        m_seedNodes.push_back(peer);
        LOG_GENERAL(INFO, "Peer " + to_string(i) + ": " << string(peer));
        offset += (IP_SIZE + PORT_SIZE);
    }
#endif // IS_LOOKUP_NODE

    return true;
}

bool Lookup::ProcessSetDSInfoFromSeed(const vector<unsigned char>& message,
                                      unsigned int offset, const Peer& from)
{
    //#ifndef IS_LOOKUP_NODE
    // Message = [numDSPeers][DSPeer][DSPeer]... numDSPeers times

    LOG_MARKER();

    if (IsMessageSizeInappropriate(message.size(), offset, sizeof(uint32_t)))
    {
        return false;
    }

    uint32_t numDSPeers
        = Serializable::GetNumber<uint32_t>(message, offset, sizeof(uint32_t));
    offset += sizeof(uint32_t);

    LOG_EPOCH(INFO, to_string(m_mediator.m_currentEpochNum).c_str(),
              "ProcessSetDSInfoFromSeed sent by " << from << " for numPeers "
                                                  << numDSPeers);

    if (IsMessageSizeInappropriate(message.size(), offset,
                                   (PUB_KEY_SIZE + IP_SIZE + PORT_SIZE)
                                       * numDSPeers))
    {
        return false;
    }

    deque<PubKey> dsPubKeys;
    deque<Peer> dsPeers;

    for (unsigned int i = 0; i < numDSPeers; i++)
    {
        dsPubKeys.push_back(PubKey(message, offset));
        offset += PUB_KEY_SIZE;

        Peer peer(message, offset);
        offset += (IP_SIZE + PORT_SIZE);

        if (m_syncType == SyncType::DS_SYNC && peer == m_mediator.m_selfPeer)
        {
            peer = Peer();
        }
        dsPeers.push_back(peer);

        LOG_EPOCH(INFO, to_string(m_mediator.m_currentEpochNum).c_str(),
                  "ProcessSetDSInfoFromSeed recvd peer " << i << ": " << peer);
    }

    {
        lock(m_mediator.m_mutexDSCommitteeNetworkInfo,
             m_mediator.m_mutexDSCommitteePubKeys);
        lock_guard<mutex> g(m_mediator.m_mutexDSCommitteeNetworkInfo,
                            adopt_lock);
        lock_guard<mutex> g2(m_mediator.m_mutexDSCommitteePubKeys, adopt_lock);
        m_mediator.m_DSCommitteePubKeys = dsPubKeys;
        m_mediator.m_DSCommitteeNetworkInfo = dsPeers;
    }

        //    Data::GetInstance().SetDSPeers(dsPeers);
        //#endif // IS_LOOKUP_NODE

#ifndef IS_LOOKUP_NODE
    if (m_dsInfoWaitingNotifying
        && m_mediator.m_currentEpochNum / NUM_FINAL_BLOCK_PER_POW
            == m_mediator.m_dsBlockChain.GetLastBlock()
                    .GetHeader()
                    .GetBlockNum()
                - 1)
    {
        unique_lock<mutex> lock(m_mutexDSInfoUpdation);
        m_fetchedDSInfo = true;
        cv_dsInfoUpdate.notify_one();
    }
#endif // IS_LOOKUP_NODE

    return true;
}

bool Lookup::ProcessSetDSBlockFromSeed(const vector<unsigned char>& message,
                                       unsigned int offset, const Peer& from)
{
    // #ifndef IS_LOOKUP_NODE TODO: uncomment later
    // Message = [32-byte lowBlockNum][32-byte highBlockNum][DSBlock][DSBlock]... (highBlockNum - lowBlockNum + 1) times

    LOG_MARKER();

    if (AlreadyJoinedNetwork())
    {
        return true;
    }

    unique_lock<mutex> lock(m_mutexSetDSBlockFromSeed);

    if (IsMessageSizeInappropriate(message.size(), offset,
                                   UINT256_SIZE + UINT256_SIZE))
    {
        return false;
    }

    // 32-byte lower-limit block number
    boost::multiprecision::uint256_t lowBlockNum
        = Serializable::GetNumber<uint256_t>(message, offset, UINT256_SIZE);
    offset += UINT256_SIZE;

    // 32-byte upper-limit block number
    boost::multiprecision::uint256_t highBlockNum
        = Serializable::GetNumber<uint256_t>(message, offset, UINT256_SIZE);
    offset += UINT256_SIZE;

    LOG_EPOCH(INFO, to_string(m_mediator.m_currentEpochNum).c_str(),
              "ProcessSetDSBlockFromSeed sent by "
                  << from << " for blocks " << lowBlockNum.convert_to<string>()
                  << " to " << highBlockNum.convert_to<string>());

    // since we will usually only enable sending of 500 blocks max, casting to uint32_t should be safe
    if (IsMessageSizeInappropriate(message.size(), offset,
                                   (uint32_t)(highBlockNum - lowBlockNum + 1)
                                       * DSBlock::GetMinSize()))
    {
        return false;
    }

    uint64_t latestSynBlockNum
        = (uint64_t)m_mediator.m_dsBlockChain.GetBlockCount();

    if (latestSynBlockNum > highBlockNum)
    {
        // TODO: We should get blocks from n nodes.
        LOG_EPOCH(INFO, to_string(m_mediator.m_currentEpochNum).c_str(),
                  "I already have the block");
    }
    else
    {
        for (boost::multiprecision::uint256_t blockNum = lowBlockNum;
             blockNum <= highBlockNum; blockNum++)
        {
            // DSBlock dsBlock(message, offset);
            DSBlock dsBlock;
            if (dsBlock.Deserialize(message, offset) != 0)
            {
                LOG_GENERAL(WARNING, "We failed to deserialize dsBlock.");
                return false;
            }
            offset += dsBlock.GetSerializedSize();

            LOG_EPOCH(INFO, to_string(m_mediator.m_currentEpochNum).c_str(),
                      "dsblock.GetHeader().GetDifficulty(): "
                          << (int)dsBlock.GetHeader().GetDifficulty());
            LOG_EPOCH(INFO, to_string(m_mediator.m_currentEpochNum).c_str(),
                      "dsblock.GetHeader().GetNonce(): "
                          << dsBlock.GetHeader().GetNonce());
            LOG_EPOCH(INFO, to_string(m_mediator.m_currentEpochNum).c_str(),
                      "dsblock.GetHeader().GetBlockNum(): "
                          << dsBlock.GetHeader().GetBlockNum());
            LOG_EPOCH(INFO, to_string(m_mediator.m_currentEpochNum).c_str(),
                      "dsblock.GetHeader().GetMinerPubKey().hex(): "
                          << dsBlock.GetHeader().GetMinerPubKey());
            LOG_EPOCH(INFO, to_string(m_mediator.m_currentEpochNum).c_str(),
                      "dsblock.GetHeader().GetLeaderPubKey().hex(): "
                          << dsBlock.GetHeader().GetLeaderPubKey());

            m_mediator.m_dsBlockChain.AddBlock(dsBlock);

            // Store DS Block to disk
            vector<unsigned char> serializedDSBlock;
            dsBlock.Serialize(serializedDSBlock, 0);
            BlockStorage::GetBlockStorage().PutDSBlock(
                dsBlock.GetHeader().GetBlockNum(), serializedDSBlock);
#ifndef IS_LOOKUP_NODE
            if (!BlockStorage::GetBlockStorage().PushBackTxBodyDB(
                    dsBlock.GetHeader().GetBlockNum()))
            {
                if (BlockStorage::GetBlockStorage().PopFrontTxBodyDB()
                    && BlockStorage::GetBlockStorage().PushBackTxBodyDB(
                           dsBlock.GetHeader().GetBlockNum()))
                {
                    // Do nothing
                }
                else
                {
                    LOG_GENERAL(WARNING,
                                "Cannot push txBodyDB even after pop, "
                                "investigate why!");
                    throw std::exception();
                }
            }
#endif // IS_LOOKUP_NODE
        }

        if (m_mediator.m_currentEpochNum % NUM_FINAL_BLOCK_PER_POW == 0)
        {
            GetDSInfoFromLookupNodes();
        }

        if (m_syncType == SyncType::DS_SYNC
            || m_syncType == SyncType::LOOKUP_SYNC)
        {
            if (!m_isFirstLoop)
            {
                m_currDSExpired = true;
            }
            else
            {
                m_isFirstLoop = false;
            }
        }
    }
    m_mediator.UpdateDSBlockRand();

    return true;
}

bool Lookup::ProcessSetTxBlockFromSeed(const vector<unsigned char>& message,
                                       unsigned int offset, const Peer& from)
{
    //#ifndef IS_LOOKUP_NODE
    // Message = [32-byte lowBlockNum][32-byte highBlockNum][TxBlock][TxBlock]... (highBlockNum - lowBlockNum + 1) times
    LOG_MARKER();

    if (AlreadyJoinedNetwork())
    {
        return true;
    }

    unique_lock<mutex> lock(m_mutexSetTxBlockFromSeed);

    if (IsMessageSizeInappropriate(message.size(), offset,
                                   UINT256_SIZE + UINT256_SIZE))
    {
        return false;
    }

    // 32-byte lower-limit block number
    boost::multiprecision::uint256_t lowBlockNum
        = Serializable::GetNumber<uint256_t>(message, offset, UINT256_SIZE);
    offset += UINT256_SIZE;

    // 32-byte upper-limit block number
    boost::multiprecision::uint256_t highBlockNum
        = Serializable::GetNumber<uint256_t>(message, offset, UINT256_SIZE);
    offset += UINT256_SIZE;

    LOG_EPOCH(INFO, to_string(m_mediator.m_currentEpochNum).c_str(),
              "ProcessSetTxBlockFromSeed sent by "
                  << from << " for blocks " << lowBlockNum.convert_to<string>()
                  << " to " << highBlockNum.convert_to<string>());

    uint64_t latestSynBlockNum
        = (uint64_t)m_mediator.m_txBlockChain.GetBlockCount();

    if (latestSynBlockNum > highBlockNum)
    {
        // TODO: We should get blocks from n nodes.
        LOG_EPOCH(INFO, to_string(m_mediator.m_currentEpochNum).c_str(),
                  "I already have the block");
        return false;
    }
    else
    {
        for (boost::multiprecision::uint256_t blockNum = lowBlockNum;
             blockNum <= highBlockNum; blockNum++)
        {
            TxBlock txBlock(message, offset);
            offset += txBlock.GetSerializedSize();

            LOG_EPOCH(INFO, to_string(m_mediator.m_currentEpochNum).c_str(),
                      "txBlock.GetHeader().GetType(): "
                          << txBlock.GetHeader().GetType());
            LOG_EPOCH(INFO, to_string(m_mediator.m_currentEpochNum).c_str(),
                      "txBlock.GetHeader().GetVersion(): "
                          << txBlock.GetHeader().GetVersion());
            LOG_EPOCH(INFO, to_string(m_mediator.m_currentEpochNum).c_str(),
                      "txBlock.GetHeader().GetGasLimit(): "
                          << txBlock.GetHeader().GetGasLimit());
            LOG_EPOCH(INFO, to_string(m_mediator.m_currentEpochNum).c_str(),
                      "txBlock.GetHeader().GetGasUsed(): "
                          << txBlock.GetHeader().GetGasUsed());
            LOG_EPOCH(INFO, to_string(m_mediator.m_currentEpochNum).c_str(),
                      "txBlock.GetHeader().GetBlockNum(): "
                          << txBlock.GetHeader().GetBlockNum());
            LOG_EPOCH(INFO, to_string(m_mediator.m_currentEpochNum).c_str(),
                      "txBlock.GetHeader().GetNumMicroBlockHashes(): "
                          << txBlock.GetHeader().GetNumMicroBlockHashes());
            LOG_EPOCH(INFO, to_string(m_mediator.m_currentEpochNum).c_str(),
                      "txBlock.GetHeader().GetNumTxs(): "
                          << txBlock.GetHeader().GetNumTxs());
            LOG_EPOCH(INFO, to_string(m_mediator.m_currentEpochNum).c_str(),
                      "txBlock.GetHeader().GetMinerPubKey(): "
                          << txBlock.GetHeader().GetMinerPubKey());
            LOG_EPOCH(INFO, to_string(m_mediator.m_currentEpochNum).c_str(),
                      "txBlock.GetHeader().GetStateRootHash(): "
                          << txBlock.GetHeader().GetStateRootHash());

            m_mediator.m_txBlockChain.AddBlock(txBlock);

            // Store Tx Block to disk
            vector<unsigned char> serializedTxBlock;
            txBlock.Serialize(serializedTxBlock, 0);
            BlockStorage::GetBlockStorage().PutTxBlock(
                txBlock.GetHeader().GetBlockNum(), serializedTxBlock);
        }

        m_mediator.m_currentEpochNum
            = (uint64_t)m_mediator.m_txBlockChain.GetBlockCount();
        m_mediator.UpdateTxBlockRand();

        if (m_mediator.m_currentEpochNum % NUM_FINAL_BLOCK_PER_POW == 0)
        {
            GetStateFromLookupNodes();
        }
    }

    return true;
}

bool Lookup::ProcessSetStateFromSeed(const vector<unsigned char>& message,
                                     unsigned int offset, const Peer& from)
{
    bool ret = true;
    // Message = [TRAN_HASH_SIZE txHashStr][Transaction::GetSerializedSize() txbody]

    LOG_MARKER();

    // if (IsMessageSizeInappropriate(message.size(), offset,
    //                                TRAN_HASH_SIZE + Transaction::GetSerializedSize()))
    // {
    //     return false;
    // }

    // TxnHash tranHash;
    // copy(message.begin() + offset, message.begin() + offset + TRAN_HASH_SIZE,
    //      tranHash.asArray().begin());
    // offset += TRAN_HASH_SIZE;

    // Transaction transaction(message, offset);

    // vector<unsigned char> serializedTxBody;
    // transaction.Serialize(serializedTxBody, 0);
    // BlockStorage::GetBlockStorage().PutTxBody(tranHash, serializedTxBody);

    if (AlreadyJoinedNetwork())
    {
        return true;
    }

    unique_lock<mutex> lock(m_mutexSetState);

    unsigned int curr_offset = offset;
    // AccountStore::GetInstance().Deserialize(message, curr_offset);
    if (AccountStore::GetInstance().Deserialize(message, curr_offset) != 0)
    {
        LOG_GENERAL(WARNING, "We failed to deserialize AccountStore.");
        ret = false;
    }

#ifndef IS_LOOKUP_NODE
    if (m_syncType == SyncType::NEW_SYNC || m_syncType == SyncType::NORMAL_SYNC)
    {
        m_dsInfoWaitingNotifying = true;
        {
            unique_lock<mutex> lock(m_mutexDSInfoUpdation);
            while (!m_fetchedDSInfo)
            {
                if (cv_dsInfoUpdate.wait_for(
                        lock,
                        chrono::seconds(POW1_WINDOW_IN_SECONDS
                                        + BACKUP_POW2_WINDOW_IN_SECONDS))
                    == std::cv_status::timeout)
                {
                    // timed out
                    LOG_GENERAL(WARNING, "Timed out for waiting ProcessDSInfo");
                    m_dsInfoWaitingNotifying = false;
                    return false;
                }
                LOG_GENERAL(INFO, "Get ProcessDsInfo Notified");
                m_dsInfoWaitingNotifying = false;
            }
            m_fetchedDSInfo = false;
        }
        InitMining();
    }
    else if (m_syncType == SyncType::DS_SYNC)
    {
        if (!m_currDSExpired)
        {
            m_isFirstLoop = true;
            m_syncType = SyncType::NO_SYNC;
            m_mediator.m_ds->FinishRejoinAsDS();
        }
        m_currDSExpired = false;
    }
#else // IS_LOOKUP_NODE
    if (m_syncType == SyncType::LOOKUP_SYNC)
    {
        // rsync the txbodies here
        if (RsyncTxBodies() && !m_currDSExpired)
        {
            if (FinishRejoinAsLookup())
            {
                m_syncType = SyncType::NO_SYNC;
            }
        }
        m_currDSExpired = false;
    }
#endif // IS_LOOKUP_NODE

    return ret;
}

bool Lookup::ProcessSetTxBodyFromSeed(const vector<unsigned char>& message,
                                      unsigned int offset, const Peer& from)
{
    LOG_MARKER();

    // Message = [TRAN_HASH_SIZE txHashStr][Transaction::GetSerializedSize() txbody]

    if (AlreadyJoinedNetwork())
    {
        return true;
    }

    unique_lock<mutex> lock(m_mutexSetTxBodyFromSeed);

    if (IsMessageSizeInappropriate(message.size(), offset,
                                   Transaction::GetMinSerializedSize()))
    {
        return false;
    }

    TxnHash tranHash;
    copy(message.begin() + offset, message.begin() + offset + TRAN_HASH_SIZE,
         tranHash.asArray().begin());
    offset += TRAN_HASH_SIZE;

    // Transaction transaction(message, offset);
    Transaction transaction;
    if (transaction.Deserialize(message, offset) != 0)
    {
        LOG_GENERAL(WARNING, "We failed to deserialize Transaction.");
        return false;
    }

<<<<<<< HEAD
    // if (!AccountStore::GetInstance().UpdateAccounts(
    //         m_mediator.m_currentEpochNum - 1, transaction))
    // {
    //     LOG_GENERAL(WARNING, "UpdateAccounts failed");
    //     return false;
    // }
=======
    if (!AccountStore::GetInstance().UpdateAccounts(
            m_mediator.m_currentEpochNum - 1, transaction))
    {
        LOG_GENERAL(WARNING, "UpdateAccounts failed");
        return false;
    }
>>>>>>> 1500f182
    vector<unsigned char> serializedTxBody;
    transaction.Serialize(serializedTxBody, 0);
    BlockStorage::GetBlockStorage().PutTxBody(tranHash, serializedTxBody);

    return true;
}

#ifndef IS_LOOKUP_NODE

bool Lookup::CheckStateRoot()
{
    StateHash stateRoot = AccountStore::GetInstance().GetStateRootHash();
    StateHash rootInFinalBlock = m_mediator.m_txBlockChain.GetLastBlock()
                                     .GetHeader()
                                     .GetStateRootHash();

    if (stateRoot == rootInFinalBlock)
    {
        LOG_GENERAL(INFO, "CheckStateRoot match");
        return true;
    }
    else
    {
        LOG_GENERAL(WARNING,
                    "State root doesn't match. Calculated = "
                        << stateRoot << ". "
                        << "StoredInBlock = " << rootInFinalBlock);

        return false;
    }
}

bool Lookup::InitMining()
{
    LOG_MARKER();

    m_mediator.m_currentEpochNum
        = (uint64_t)m_mediator.m_txBlockChain.GetBlockCount();

    // General check
    if (m_mediator.m_currentEpochNum % NUM_FINAL_BLOCK_PER_POW != 0)
    {
        return false;
    }

    if (m_mediator.m_currentEpochNum != 0)
    {
        m_mediator.m_node->m_consensusID = 0;
    }

    uint256_t curDsBlockNum
        = m_mediator.m_dsBlockChain.GetLastBlock().GetHeader().GetBlockNum();

    m_mediator.UpdateDSBlockRand();
    auto dsBlockRand = m_mediator.m_dsBlockRand;
    array<unsigned char, 32> txBlockRand{};

    // if (m_mediator.m_currentEpochNum / NUM_FINAL_BLOCK_PER_POW == curDsBlockNum)
    // {
    //     // DS block for the epoch has not been generated.
    //     // Attempt PoW1
    //     m_mediator.UpdateTxBlockRand();
    //     dsBlockRand = m_mediator.m_dsBlockRand;

    //     m_mediator.m_node->SetState(Node::POW1_SUBMISSION);
    //     POW::GetInstance().EthashConfigureLightClient((uint64_t)m_mediator.m_dsBlockChain.GetBlockCount());
    //     m_mediator.m_node->StartPoW1(m_mediator.m_dsBlockChain.GetBlockCount(),
    //                                     POW1_DIFFICULTY, dsBlockRand, m_mediator.m_txBlockRand);
    // }
    //else if
    if (m_mediator.m_currentEpochNum / NUM_FINAL_BLOCK_PER_POW
        == curDsBlockNum - 1)
    {
        if (CheckStateRoot())
        {
            // DS block has been generated.
            // Attempt PoW2
            m_startedPoW2 = true;
            m_mediator.UpdateDSBlockRand();
            dsBlockRand = m_mediator.m_dsBlockRand;
            txBlockRand = {};

            m_mediator.m_node->SetState(Node::POW2_SUBMISSION);
            POW::GetInstance().EthashConfigureLightClient(
                (uint64_t)m_mediator.m_dsBlockChain.GetBlockCount());

            this_thread::sleep_for(chrono::seconds(NEW_NODE_POW_DELAY));

            m_mediator.m_node->StartPoW2(
                m_mediator.m_dsBlockChain.GetLastBlock()
                    .GetHeader()
                    .GetBlockNum(),
                POW2_DIFFICULTY, dsBlockRand, txBlockRand);
        }
        else
        {
            return false;
        }
    }
    else
    {
        return false;
    }
    // Check whether is the new node connected to the network. Else, initiate re-sync process again.
    this_thread::sleep_for(chrono::seconds(BACKUP_POW2_WINDOW_IN_SECONDS));
    m_startedPoW2 = false;
    if (m_syncType != SyncType::NO_SYNC)
    {
        LOG_EPOCH(INFO, to_string(m_mediator.m_currentEpochNum).c_str(),
                  "Not yet connected to network");
    }
    else
    {
        LOG_EPOCH(INFO, to_string(m_mediator.m_currentEpochNum).c_str(),
                  "I have successfully join the network");
        LOG_GENERAL(INFO, "Clean TxBodyDB except the last one");
        int size_txBodyDBs
            = (int)BlockStorage::GetBlockStorage().GetTxBodyDBSize();
        for (int i = 0; i < size_txBodyDBs - 1; i++)
        {
            BlockStorage::GetBlockStorage().PopFrontTxBodyDB(true);
        }
    }

    return true;
}
#endif // IS_LOOKUP_NODE

bool Lookup::ProcessSetLookupOffline(const vector<unsigned char>& message,
                                     unsigned int offset, const Peer& from)
{
    LOG_MARKER();
#ifdef IS_LOOKUP_NODE
    if (IsMessageSizeInappropriate(message.size(), offset, sizeof(uint32_t)))
    {
        return false;
    }

    // 4-byte listening port
    uint32_t portNo
        = Serializable::GetNumber<uint32_t>(message, offset, sizeof(uint32_t));
    offset += sizeof(uint32_t);

    uint128_t ipAddr = from.m_ipAddress;
    Peer requestingNode(ipAddr, portNo);

    {
        lock_guard<mutex> lock(m_mutexOfflineLookups);
        auto iter = std::find(m_lookupNodes.begin(), m_lookupNodes.end(),
                              requestingNode);
        if (iter != m_lookupNodes.end())
        {
            m_lookupNodesOffline.push_back(requestingNode);
            m_lookupNodes.erase(iter);
        }
        else
        {
            LOG_GENERAL(WARNING, "The Peer Info is not in m_lookupNodes");
            return false;
        }
    }
#endif // IS_LOOKUP_NODE
    return true;
}

bool Lookup::ProcessSetLookupOnline(const vector<unsigned char>& message,
                                    unsigned int offset, const Peer& from)
{
    LOG_MARKER();
#ifdef IS_LOOKUP_NODE
    if (IsMessageSizeInappropriate(message.size(), offset, sizeof(uint32_t)))
    {
        return false;
    }

    // 4-byte listening port
    uint32_t portNo
        = Serializable::GetNumber<uint32_t>(message, offset, sizeof(uint32_t));
    offset += sizeof(uint32_t);

    uint128_t ipAddr = from.m_ipAddress;
    Peer requestingNode(ipAddr, portNo);

    {
        lock_guard<mutex> lock(m_mutexOfflineLookups);
        auto iter = std::find(m_lookupNodesOffline.begin(),
                              m_lookupNodesOffline.end(), requestingNode);
        if (iter != m_lookupNodes.end())
        {
            m_lookupNodes.push_back(requestingNode);
            m_lookupNodesOffline.erase(iter);
        }
        else
        {
            LOG_GENERAL(WARNING,
                        "The Peer Info is not in m_lookupNodesOffline");
            return false;
        }
    }
#endif // IS_LOOKUP_NODE
    return true;
}

bool Lookup::ProcessGetOfflineLookups(const std::vector<unsigned char>& message,
                                      unsigned int offset, const Peer& from)
{
    LOG_MARKER();
#ifdef IS_LOOKUP_NODE
    if (IsMessageSizeInappropriate(message.size(), offset, sizeof(uint32_t)))
    {
        return false;
    }

    // 4-byte listening port
    uint32_t portNo
        = Serializable::GetNumber<uint32_t>(message, offset, sizeof(uint32_t));
    offset += sizeof(uint32_t);

    uint128_t ipAddr = from.m_ipAddress;
    Peer requestingNode(ipAddr, portNo);
    LOG_GENERAL(INFO, requestingNode);

    // vector<Peer> node;
    // node.push_back(requestingNode);

    // curLookupMessage = [num_offline_lookups][LookupPeer][LookupPeer]... num_offline_lookups times
    vector<unsigned char> offlineLookupsMessage
        = {MessageType::LOOKUP, LookupInstructionType::SETOFFLINELOOKUPS};
    unsigned int curr_offset = MessageOffset::BODY;

    {
        lock_guard<mutex> lock(m_mutexOfflineLookups);
        Serializable::SetNumber<uint32_t>(offlineLookupsMessage, curr_offset,
                                          m_lookupNodesOffline.size(),
                                          sizeof(uint32_t));
        curr_offset += sizeof(uint32_t);

        for (unsigned int i = 0; i < m_lookupNodesOffline.size(); i++)
        {
            Peer& peer = m_lookupNodesOffline.at(i);
            peer.Serialize(offlineLookupsMessage, curr_offset);
            curr_offset += (IP_SIZE + PORT_SIZE);

            LOG_EPOCH(INFO, to_string(m_mediator.m_currentEpochNum).c_str(),
                      "IP:" << peer.GetPrintableIPAddress());
        }
    }

    P2PComm::GetInstance().SendMessage(requestingNode, offlineLookupsMessage);
#endif // IS_LOOKUP_NODE
    return true;
}

bool Lookup::ProcessSetOfflineLookups(const std::vector<unsigned char>& message,
                                      unsigned int offset, const Peer& from)
{
    // Message = [num_offline_lookups][LookupPeer][LookupPeer]... num_offline_lookups times
    LOG_MARKER();
#ifndef IS_LOOKUP_NODE
    if (IsMessageSizeInappropriate(message.size(), offset, sizeof(uint32_t)))
    {
        return false;
    }

    uint32_t numOfflineLookups
        = Serializable::GetNumber<uint32_t>(message, offset, sizeof(uint32_t));
    offset += sizeof(uint32_t);

    LOG_EPOCH(INFO, to_string(m_mediator.m_currentEpochNum).c_str(),
              "ProcessSetOfflineLookups sent by "
                  << from << " for numOfflineLookups " << numOfflineLookups);

    if (IsMessageSizeInappropriate(message.size(), offset,
                                   (IP_SIZE + PORT_SIZE) * numOfflineLookups))
    {
        return false;
    }

    for (unsigned int i = 0; i < numOfflineLookups; i++)
    {
        Peer peer(message, offset);
        offset += (IP_SIZE + PORT_SIZE);

        // Remove selfPeerInfo from m_lookupNodes
        auto iter = std::find(m_lookupNodes.begin(), m_lookupNodes.end(), peer);
        if (iter != m_lookupNodes.end())
        {
            m_lookupNodesOffline.push_back(peer);
            m_lookupNodes.erase(iter);

            LOG_EPOCH(INFO, to_string(m_mediator.m_currentEpochNum).c_str(),
                      "ProcessSetOfflineLookups recvd offline lookup "
                          << i << ": " << peer);
        }
    }

    {
        unique_lock<mutex> lock(m_mutexOfflineLookupsUpdation);
        m_fetchedOfflineLookups = true;
        cv_offlineLookups.notify_one();
    }
#endif // IS_LOOKUP_NODE
    return true;
}

#ifdef IS_LOOKUP_NODE
void Lookup::StartSynchronization()
{
    LOG_MARKER();

    this->CleanVariables();

    auto func = [this]() -> void {
        GetMyLookupOffline();
        GetDSInfoFromLookupNodes();
        while (m_syncType != SyncType::NO_SYNC)
        {
            GetDSBlockFromLookupNodes(m_mediator.m_dsBlockChain.GetBlockCount(),
                                      0);
            GetTxBlockFromLookupNodes(m_mediator.m_txBlockChain.GetBlockCount(),
                                      0);
            this_thread::sleep_for(chrono::seconds(NEW_NODE_SYNC_INTERVAL));
        }
    };
    DetachedFunction(1, func);
}

Peer Lookup::GetLookupPeerToRsync()
{
    LOG_MARKER();

    std::vector<Peer> t_Peers;
    for (auto p : m_lookupNodes)
    {
        if (p != m_mediator.m_selfPeer)
        {
            t_Peers.push_back(p);
        }
    }

    int index = rand() % t_Peers.size();

    return t_Peers[index];
}

std::vector<unsigned char> Lookup::ComposeGetLookupOfflineMessage()
{
    LOG_MARKER();

    // getLookupOfflineMessage = [Port]
    vector<unsigned char> getLookupOfflineMessage
        = {MessageType::LOOKUP, LookupInstructionType::SETLOOKUPOFFLINE};
    unsigned int curr_offset = MessageOffset::BODY;

    Serializable::SetNumber<uint32_t>(getLookupOfflineMessage, curr_offset,
                                      m_mediator.m_selfPeer.m_listenPortHost,
                                      sizeof(uint32_t));
    curr_offset += sizeof(uint32_t);

    return getLookupOfflineMessage;
}

std::vector<unsigned char> Lookup::ComposeGetLookupOnlineMessage()
{
    LOG_MARKER();

    // getLookupOnlineMessage = [Port]
    vector<unsigned char> getLookupOnlineMessage
        = {MessageType::LOOKUP, LookupInstructionType::SETLOOKUPONLINE};
    unsigned int curr_offset = MessageOffset::BODY;

    Serializable::SetNumber<uint32_t>(getLookupOnlineMessage, curr_offset,
                                      m_mediator.m_selfPeer.m_listenPortHost,
                                      sizeof(uint32_t));
    curr_offset += sizeof(uint32_t);

    return getLookupOnlineMessage;
}

bool Lookup::GetMyLookupOffline()
{
    LOG_MARKER();

    // Remove selfPeerInfo from m_lookupNodes
    auto iter = std::find(m_lookupNodes.begin(), m_lookupNodes.end(),
                          m_mediator.m_selfPeer);
    if (iter != m_lookupNodes.end())
    {
        m_lookupNodesOffline.push_back(m_mediator.m_selfPeer);
        m_lookupNodes.erase(iter);
    }
    else
    {
        LOG_GENERAL(WARNING, "My Peer Info is not in m_lookupNodes");
        return false;
    }

    SendMessageToLookupNodesSerial(ComposeGetLookupOfflineMessage());
    return true;
}

bool Lookup::GetMyLookupOnline()
{
    LOG_MARKER();

    auto iter = std::find(m_lookupNodesOffline.begin(),
                          m_lookupNodesOffline.end(), m_mediator.m_selfPeer);
    if (iter != m_lookupNodesOffline.end())
    {
        SendMessageToLookupNodesSerial(ComposeGetLookupOnlineMessage());
        m_lookupNodes.push_back(m_mediator.m_selfPeer);
        m_lookupNodesOffline.erase(iter);
    }
    else
    {
        LOG_GENERAL(WARNING, "My Peer Info is not in m_lookupNodesOffline");
        return false;
    }
    return true;
}

bool Lookup::RsyncTxBodies()
{
    LOG_MARKER();
    const Peer& p = GetLookupPeerToRsync();
    string ipAddr = std::string(p.GetPrintableIPAddress());
    string port = std::to_string(p.m_listenPortHost);
    string dbNameStr
        = BlockStorage::GetBlockStorage().GetDBName(BlockStorage::TX_BODY)[0];
    string cmdStr;
    if (ipAddr == "127.0.0.1" || ipAddr == "localhost")
    {
        string indexStr = port;
        indexStr.erase(indexStr.begin());
        cmdStr = "rsync -iraz --size-only ../node_0" + indexStr + "/"
            + PERSISTENCE_PATH + "/" + dbNameStr + "/* " + PERSISTENCE_PATH
            + "/" + dbNameStr + "/";
    }
    else
    {
        cmdStr = "rsync -iraz --size-only -e \"ssh -o "
                 "StrictHostKeyChecking=no\" ubuntu@"
            + ipAddr + ":" + REMOTE_TEST_DIR + "/" + PERSISTENCE_PATH + "/"
            + dbNameStr + "/* " + PERSISTENCE_PATH + "/" + dbNameStr + "/";
    }
    LOG_GENERAL(INFO, cmdStr);

<<<<<<< HEAD
    SysCommand::ExecuteCmd(cmdStr);
    LOG_GENERAL(INFO, "ExecuteCmd: " << std::ifstream(EXEC_CMD_LOG).rdbuf());
=======
    string output;
    if (!SysCommand::ExecuteCmdWithOutput(cmdStr, output))
    {
        return false;
    }
    LOG_GENERAL(INFO, "RunRsync: " << output);
>>>>>>> 1500f182
    return true;
}

void Lookup::RejoinAsLookup()
{
    LOG_MARKER();
    if (m_syncType == SyncType::NO_SYNC)
    {
        m_syncType = SyncType::LOOKUP_SYNC;
        m_mediator.m_node->Install(SyncType::LOOKUP_SYNC, true);
        this->StartSynchronization();
    }
}

bool Lookup::FinishRejoinAsLookup() { return GetMyLookupOnline(); }

bool Lookup::CleanVariables()
{
    m_seedNodes.clear();
    m_currDSExpired = false;
    m_isFirstLoop = true;
    {
        std::lock_guard<mutex> lock(m_mutexShards);
        m_shards.clear();
    }
    {
        std::lock_guard<mutex> lock(m_mutexNodesInNetwork);
        m_nodesInNetwork.clear();
        l_nodesInNetwork.clear();
    }

    return true;
}

bool Lookup::ToBlockMessage(unsigned char ins_byte)
{
    if (m_syncType != SyncType::NO_SYNC
        && (ins_byte != LookupInstructionType::SETDSBLOCKFROMSEED
            && ins_byte != LookupInstructionType::SETDSINFOFROMSEED
            && ins_byte != LookupInstructionType::SETTXBLOCKFROMSEED
            && ins_byte != LookupInstructionType::SETSTATEFROMSEED
            && ins_byte != LookupInstructionType::SETLOOKUPOFFLINE
            && ins_byte != LookupInstructionType::SETLOOKUPONLINE))
    {
        return true;
    }
    return false;
}
#endif // IS_LOOKUP_NODE

#ifndef IS_LOOKUP_NODE
std::vector<unsigned char> Lookup::ComposeGetOfflineLookupNodes()
{
    LOG_MARKER();

    // getLookupNodesMessage
    vector<unsigned char> getCurrLookupsMessage
        = {MessageType::LOOKUP, LookupInstructionType::GETOFFLINELOOKUPS};
    unsigned int curr_offset = MessageOffset::BODY;

    Serializable::SetNumber<uint32_t>(getCurrLookupsMessage, curr_offset,
                                      m_mediator.m_selfPeer.m_listenPortHost,
                                      sizeof(uint32_t));
    curr_offset += sizeof(uint32_t);

    return getCurrLookupsMessage;
}

bool Lookup::GetOfflineLookupNodes()
{
    LOG_MARKER();
    // Reset m_lookupNodes/m_lookupNodesOffline
    SetLookupNodes();
    SendMessageToLookupNodesSerial(ComposeGetOfflineLookupNodes());
    return true;
}
#endif // IS_LOOKUP_NODE

bool Lookup::Execute(const vector<unsigned char>& message, unsigned int offset,
                     const Peer& from)
{
    LOG_MARKER();

    bool result = true;

    typedef bool (Lookup::*InstructionHandler)(const vector<unsigned char>&,
                                               unsigned int, const Peer&);

    InstructionHandler ins_handlers[] = {
        &Lookup::ProcessEntireShardingStructure,
        &Lookup::ProcessGetSeedPeersFromLookup,
        &Lookup::ProcessSetSeedPeersFromLookup,
        &Lookup::ProcessGetDSInfoFromSeed,
        &Lookup::ProcessSetDSInfoFromSeed,
        &Lookup::ProcessGetDSBlockFromSeed,
        &Lookup::ProcessSetDSBlockFromSeed,
        &Lookup::ProcessGetTxBlockFromSeed,
        &Lookup::ProcessSetTxBlockFromSeed,
        &Lookup::ProcessGetTxBodyFromSeed,
        &Lookup::ProcessSetTxBodyFromSeed,
        &Lookup::ProcessGetNetworkId,
        &Lookup::ProcessGetNetworkId,
        &Lookup::ProcessGetStateFromSeed,
        &Lookup::ProcessSetStateFromSeed,
        &Lookup::ProcessSetLookupOffline,
        &Lookup::ProcessSetLookupOnline,
        &Lookup::ProcessGetOfflineLookups,
        &Lookup::ProcessSetOfflineLookups,
    };

    const unsigned char ins_byte = message.at(offset);
    const unsigned int ins_handlers_count
        = sizeof(ins_handlers) / sizeof(InstructionHandler);

#ifdef IS_LOOKUP_NODE
    if (ToBlockMessage(ins_byte))
    {
        LOG_EPOCH(INFO, to_string(m_mediator.m_currentEpochNum).c_str(),
                  "Ignore lookup message");
        return false;
    }
#endif // IS_LOOKUP_NODE

    if (ins_byte < ins_handlers_count)
    {
        result = (this->*ins_handlers[ins_byte])(message, offset + 1, from);
        if (result == false)
        {
            // To-do: Error recovery
        }
    }
    else
    {
        LOG_GENERAL(WARNING,
                    "Unknown instruction byte " << hex
                                                << (unsigned int)ins_byte);
    }

    return result;
}

bool Lookup::AlreadyJoinedNetwork()
{
    if (m_syncType == SyncType::NO_SYNC)
    {
        return true;
    }
    else
    {
        return false;
    }
}<|MERGE_RESOLUTION|>--- conflicted
+++ resolved
@@ -1572,21 +1572,12 @@
         return false;
     }
 
-<<<<<<< HEAD
     // if (!AccountStore::GetInstance().UpdateAccounts(
     //         m_mediator.m_currentEpochNum - 1, transaction))
     // {
     //     LOG_GENERAL(WARNING, "UpdateAccounts failed");
     //     return false;
     // }
-=======
-    if (!AccountStore::GetInstance().UpdateAccounts(
-            m_mediator.m_currentEpochNum - 1, transaction))
-    {
-        LOG_GENERAL(WARNING, "UpdateAccounts failed");
-        return false;
-    }
->>>>>>> 1500f182
     vector<unsigned char> serializedTxBody;
     transaction.Serialize(serializedTxBody, 0);
     BlockStorage::GetBlockStorage().PutTxBody(tranHash, serializedTxBody);
@@ -2034,17 +2025,12 @@
     }
     LOG_GENERAL(INFO, cmdStr);
 
-<<<<<<< HEAD
-    SysCommand::ExecuteCmd(cmdStr);
-    LOG_GENERAL(INFO, "ExecuteCmd: " << std::ifstream(EXEC_CMD_LOG).rdbuf());
-=======
     string output;
     if (!SysCommand::ExecuteCmdWithOutput(cmdStr, output))
     {
         return false;
     }
     LOG_GENERAL(INFO, "RunRsync: " << output);
->>>>>>> 1500f182
     return true;
 }
 
