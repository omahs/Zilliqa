--- conflicted
+++ resolved
@@ -92,11 +92,7 @@
 }
 
 bool BlockStorage::PutDSBlock(const uint64_t& blockNum, const bytes& body) {
-<<<<<<< HEAD
-  LOG_GENERAL(INFO,"Stored Block "<< blockNum);
-=======
   LOG_GENERAL(INFO, "Stored Block " << blockNum);
->>>>>>> 6e3e4671
   return PutBlock(blockNum, body, BlockType::DS);
 }
 
