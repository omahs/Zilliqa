/*
 * Copyright (C) 2019 Zilliqa
 *
 * This program is free software: you can redistribute it and/or modify
 * it under the terms of the GNU General Public License as published by
 * the Free Software Foundation, either version 3 of the License, or
 * (at your option) any later version.
 *
 * This program is distributed in the hope that it will be useful,
 * but WITHOUT ANY WARRANTY; without even the implied warranty of
 * MERCHANTABILITY or FITNESS FOR A PARTICULAR PURPOSE.  See the
 * GNU General Public License for more details.
 *
 * You should have received a copy of the GNU General Public License
 * along with this program.  If not, see <https://www.gnu.org/licenses/>.
 */

#ifndef ZILLIQA_SRC_LIBPERSISTENCE_BLOCKSTORAGE_H_
#define ZILLIQA_SRC_LIBPERSISTENCE_BLOCKSTORAGE_H_

#include <list>
#include <mutex>
#include <shared_mutex>
#include <vector>

#include <Schnorr.h>
#include "libBlockchain/Block.h"
#include "libData/AccountData/Address.h"
#include "libData/MiningData/MinerInfo.h"

typedef std::tuple<uint32_t, uint64_t, uint64_t, BlockType, BlockHash>
    BlockLink;

class TransactionWithReceipt;
class LevelDB;

typedef std::shared_ptr<DSBlock> DSBlockSharedPtr;
typedef std::shared_ptr<TxBlock> TxBlockSharedPtr;
typedef std::shared_ptr<VCBlock> VCBlockSharedPtr;
typedef std::shared_ptr<BlockLink> BlockLinkSharedPtr;
typedef std::shared_ptr<MicroBlock> MicroBlockSharedPtr;
typedef std::shared_ptr<TransactionWithReceipt> TxBodySharedPtr;

struct DiagnosticDataNodes {
  DequeOfShard shards;
  DequeOfNode dsCommittee;
};

struct DiagnosticDataCoinbase {
  uint128_t nodeCount;  // Total num of nodes in the network for entire DS epoch
  uint128_t sigCount;   // Total num of signatories for the mined blocks across
                        // all Tx epochs
  uint32_t lookupCount{};  // Num of lookup nodes
  uint128_t
      totalReward;  // Total reward based on COINBASE_REWARD_PER_DS and txn fees
  uint128_t baseReward;         // Base reward based on BASE_REWARD_IN_PERCENT
  uint128_t baseRewardEach;     // Base reward over nodeCount
  uint128_t lookupReward;       // LOOKUP_REWARD_IN_PERCENT percent of remaining
                                // reward after baseReward
  uint128_t rewardEachLookup;   // lookupReward over lookupCount
  uint128_t nodeReward;         // Remaining reward after lookupReward
  uint128_t rewardEach;         // nodeReward over sigCount
  uint128_t balanceLeft;        // Remaining reward after nodeReward
  PubKey luckyDrawWinnerKey;    // Recipient of balanceLeft (pubkey)
  Address luckyDrawWinnerAddr;  // Recipient of balanceLeft (address)

  bool operator==(const DiagnosticDataCoinbase& r) const {
    return std::tie(nodeCount, sigCount, lookupCount, totalReward, baseReward,
                    baseRewardEach, lookupReward, rewardEachLookup, nodeReward,
                    rewardEach, balanceLeft, luckyDrawWinnerKey,
                    luckyDrawWinnerAddr) ==
           std::tie(r.nodeCount, r.sigCount, r.lookupCount, r.totalReward,
                    r.baseReward, r.baseRewardEach, r.lookupReward,
                    r.rewardEachLookup, r.nodeReward, r.rewardEach,
                    r.balanceLeft, r.luckyDrawWinnerKey, r.luckyDrawWinnerAddr);
  }
};

/// Manages persistent storage of DS and Tx blocks.
class BlockStorage : boost::noncopyable {
  std::shared_ptr<LevelDB> m_metadataDB;
  std::shared_ptr<LevelDB> m_dsBlockchainDB;
  std::shared_ptr<LevelDB> m_txBlockchainDB;
  std::shared_ptr<LevelDB> m_txBlockchainAuxDB;
  std::shared_ptr<LevelDB> m_txBlockHashToNumDB;
  std::vector<std::shared_ptr<LevelDB>> m_txBodyDBs;
  std::shared_ptr<LevelDB> m_txBodyOrigDB;
  std::shared_ptr<LevelDB> m_txEpochDB;
  std::shared_ptr<LevelDB> m_txTraceDB;
  std::vector<std::shared_ptr<LevelDB>> m_microBlockDBs;
  std::shared_ptr<LevelDB> m_microBlockOrigDB;
  std::shared_ptr<LevelDB> m_microBlockKeyDB;
  std::shared_ptr<LevelDB> m_dsCommitteeDB;
  std::shared_ptr<LevelDB> m_VCBlockDB;
  std::shared_ptr<LevelDB> m_blockLinkDB;
  std::shared_ptr<LevelDB> m_shardStructureDB;
  std::shared_ptr<LevelDB> m_stateDeltaDB;
  std::shared_ptr<LevelDB> m_processedTxnTmpDB;
  // m_diagnosticDBNodes is needed only for LOOKUP_NODE_MODE, but to make the
  // unit test and monitoring tools work with the default setting of
  // LOOKUP_NODE_MODE=false, we initialize it even if it's not a lookup node.
  std::shared_ptr<LevelDB> m_diagnosticDBNodes;
  std::shared_ptr<LevelDB> m_diagnosticDBCoinbase;
  std::shared_ptr<LevelDB> m_stateRootDB;
  /// used for miner nodes (DS committee) retrieval
  std::shared_ptr<LevelDB> m_minerInfoDSCommDB;
  /// used for miner nodes (shards) retrieval
  std::shared_ptr<LevelDB> m_minerInfoShardsDB;
  /// used for extseed pub key storage and retrieval
  std::shared_ptr<LevelDB> m_extSeedPubKeysDB;

  BlockStorage(const std::string& path = "", bool diagnostic = false)
      : m_diagnosticDBNodesCounter(0), m_diagnosticDBCoinbaseCounter(0) {
    Initialize(path, diagnostic);
  };
  ~BlockStorage() = default;
  bool PutBlock(const uint64_t& blockNum, const zbytes& body,
                const BlockType& blockType);

 public:
  enum DBTYPE {
    META = 0x00,
    DS_BLOCK,
    TX_BLOCK,
    TX_BODY,
    MICROBLOCK,
    DS_COMMITTEE,
    VC_BLOCK,
    BLOCKLINK,
    SHARD_STRUCTURE,
    STATE_DELTA,
    DIAGNOSTIC_NODES,
    DIAGNOSTIC_COINBASE,
    STATE_ROOT,
    PROCESSED_TEMP,
    MINER_INFO_DSCOMM,
    MINER_INFO_SHARDS,
    EXTSEED_PUBKEYS,
    TX_BLOCK_HASH_TO_NUM,
    TX_BLOCK_AUX
  };

  /// Returns the singleton BlockStorage instance.
  static BlockStorage& GetBlockStorage(const std::string& path = "",
                                       bool diagnostic = false);

  void Initialize(const std::string& path = "", bool diagnostic = false);

  /// Adds a DS block to storage.
  bool PutDSBlock(const uint64_t& blockNum, const zbytes& body);
  bool PutVCBlock(const BlockHash& blockhash, const zbytes& body);
  bool PutBlockLink(const uint64_t& index, const zbytes& body);

  /// Adds a Tx block to storage.
  bool PutTxBlock(const TxBlockHeader& header, const zbytes& body);

  // /// Adds a micro block to storage.
  bool PutMicroBlock(const BlockHash& blockHash, const uint64_t& epochNum,
                     const uint32_t& shardID, const zbytes& body);

  /// Adds a transaction body to storage.
  bool PutTxBody(const uint64_t& epochNum, const dev::h256& key,
                 const zbytes& body);

  bool PutProcessedTxBodyTmp(const dev::h256& key, const zbytes& body);

  /// Retrieves the requested DS block.
  bool GetDSBlock(const uint64_t& blockNum, DSBlockSharedPtr& block);

  bool GetVCBlock(const BlockHash& blockhash, VCBlockSharedPtr& block);
  bool GetBlockLink(const uint64_t& index, BlockLinkSharedPtr& block);
  /// Retrieves the requested Tx block.
  bool GetTxBlock(const uint64_t& blockNum, TxBlockSharedPtr& block) const;
  bool GetTxBlock(const BlockHash& blockhash, TxBlockSharedPtr& block) const;

  bool GetLatestTxBlock(TxBlockSharedPtr& block);

  bool CheckTxBody(const dev::h256& key);

  bool ReleaseDB();

  /// Retrieves the requested Micro block using hash
  bool GetMicroBlock(const BlockHash& blockHash,
                     MicroBlockSharedPtr& microblock);
  /// Retrieves the requested Micro block using epochNum+shardID
  bool GetMicroBlock(const uint64_t& epochNum, const uint32_t& shardID,
                     MicroBlockSharedPtr& microblock);

  bool CheckMicroBlock(const BlockHash& blockHash);

  /// Retrieves the range Micro blocks
  bool GetRangeMicroBlocks(const uint64_t lowEpochNum,
                           const uint64_t hiEpochNum, const uint32_t loShardId,
                           const uint32_t hiShardId,
                           std::list<MicroBlockSharedPtr>& blocks);

  /// Retrieves the requested transaction body.
  bool GetTxBody(const dev::h256& key, TxBodySharedPtr& body);

<<<<<<< HEAD
  /// Retrieves the requested transaction trace.
  bool PutTxTrace(const dev::h256& key, const std::string& trace);
  bool GetTxTrace(const dev::h256& key, std::string& trace);

  /// Deletes the requested DS block
  bool DeleteDSBlock(const uint64_t& blocknum);

=======
>>>>>>> fd17cd7c
  /// Deletes the requested Tx block
  bool DeleteTxBlock(const uint64_t& blocknum);

  bool DeleteStateDelta(const uint64_t& finalBlockNum);

  /// Retrieves all the DSBlocks
  bool GetAllDSBlocks(std::list<DSBlockSharedPtr>& blocks);

  /// Retrieves all the TxBlocks
  bool GetAllTxBlocks(std::deque<TxBlockSharedPtr>& blocks);

  /// Retrieves all the VCBlocks
  bool GetAllVCBlocks(std::list<VCBlockSharedPtr>& blocks);

  /// Retrieve all the blocklink
  bool GetAllBlockLink(std::list<BlockLink>& blocklinks);

  /// Put extseed public key to storage
  bool PutExtSeedPubKey(const PubKey& pubK);

  /// Delete extseed public key from storage
  bool DeleteExtSeedPubKey(const PubKey& pubK);

  /// Retrieve all the extseed pubkeys
  bool GetAllExtSeedPubKeys(std::unordered_set<PubKey>& pubKeys);

  /// Save Last Transactions Trie Root Hash
  bool PutMetadata(MetaType type, const zbytes& data);

  /// Save state root
  bool PutStateRoot(const zbytes& data);

  /// Save latest epoch when states were moved to disk
  bool PutLatestEpochStatesUpdated(const uint64_t& epochNum);

  /// Save the latest epoch being fully completed
  bool PutEpochFin(const uint64_t& epochNum);

  /// Retrieve Last Transactions Trie Root Hash
  bool GetMetadata(MetaType type, zbytes& data, bool muteLog = false);

  // Retrieve the state root
  bool GetStateRoot(zbytes& data);

  /// Save latest epoch when states were moved to disk
  bool GetLatestEpochStatesUpdated(uint64_t& epochNum);

  /// Get the latest epoch being fully completed
  bool GetEpochFin(uint64_t& epochNum);

  /// Save DS committee
  bool PutDSCommittee(const std::shared_ptr<DequeOfNode>& dsCommittee,
                      const uint16_t& consensusLeaderID);

  /// Retrieve DS committee
  bool GetDSCommittee(std::shared_ptr<DequeOfNode>& dsCommittee,
                      uint16_t& consensusLeaderID);

  /// Save shard structure
  bool PutShardStructure(const DequeOfShard& shards, const uint32_t myshardId);

  /// Retrieve shard structure
  bool GetShardStructure(DequeOfShard& shards);

  /// Save state delta
  bool PutStateDelta(const uint64_t& finalBlockNum, const zbytes& stateDelta);

  /// Retrieve state delta
  bool GetStateDelta(const uint64_t& finalBlockNum, zbytes& stateDelta);

  /// Save data for diagnostic / monitoring purposes (nodes in network)
  bool PutDiagnosticDataNodes(const uint64_t& dsBlockNum,
                              const DequeOfShard& shards,
                              const DequeOfNode& dsCommittee);

  /// Save data for diagnostic / monitoring purposes (coinbase rewards)
  bool PutDiagnosticDataCoinbase(const uint64_t& dsBlockNum,
                                 const DiagnosticDataCoinbase& entry);

  /// Retrieve diagnostic data for specific block number (nodes in network)
  bool GetDiagnosticDataNodes(const uint64_t& dsBlockNum, DequeOfShard& shards,
                              DequeOfNode& dsCommittee);

  /// Retrieve diagnostic data for specific block number (coinbase rewards)
  bool GetDiagnosticDataCoinbase(const uint64_t& dsBlockNum,
                                 DiagnosticDataCoinbase& entry);

  /// Retrieve diagnostic data (nodes in network)
  void GetDiagnosticDataNodes(
      std::map<uint64_t, DiagnosticDataNodes>& diagnosticDataMap);

  /// Retrieve diagnostic data (coinbase rewards)
  void GetDiagnosticDataCoinbase(
      std::map<uint64_t, DiagnosticDataCoinbase>& diagnosticDataMap);

  /// Retrieve the number of entries in the diagnostic data db (nodes in
  /// network)
  unsigned int GetDiagnosticDataNodesCount();

  /// Retrieve the number of entries in the diagnostic data db (coinbase
  /// rewards)
  unsigned int GetDiagnosticDataCoinbaseCount();

  /// Delete the requested diagnostic data entry from the db (nodes in network)
  bool DeleteDiagnosticDataNodes(const uint64_t& dsBlockNum);

  /// Delete the requested diagnostic data entry from the db (coinbase rewards)
  bool DeleteDiagnosticDataCoinbase(const uint64_t& dsBlockNum);

  /// Adds miner info (DS committee) to storage
  bool PutMinerInfoDSComm(const uint64_t& dsBlockNum,
                          const MinerInfoDSComm& entry);

  /// Retrieves the requested miner info (DS committee)
  bool GetMinerInfoDSComm(const uint64_t& dsBlockNum, MinerInfoDSComm& entry);

  /// Adds miner info (shards) to storage
  bool PutMinerInfoShards(const uint64_t& dsBlockNum,
                          const MinerInfoShards& entry);

  /// Retrieves the requested miner info (shards)
  bool GetMinerInfoShards(const uint64_t& dsBlockNum, MinerInfoShards& entry);

  /// Clean a DB
  bool ResetDB(DBTYPE type);

  /// Refresh a DB
  bool RefreshDB(DBTYPE type);

  /// Clean all DB
  bool ResetAll();

  /// Refresh all DB
  bool RefreshAll();

 private:
  std::mutex m_mutexDiagnostic;

  mutable std::shared_timed_mutex m_mutexMetadata;
  mutable std::shared_timed_mutex m_mutexDsBlockchain;
  mutable std::shared_timed_mutex m_mutexTxBlockchain;
  mutable std::mutex m_mutexMicroBlock;
  mutable std::shared_timed_mutex m_mutexDsCommittee;
  mutable std::shared_timed_mutex m_mutexVCBlock;
  mutable std::shared_timed_mutex m_mutexBlockLink;
  mutable std::shared_timed_mutex m_mutexShardStructure;
  mutable std::shared_timed_mutex m_mutexStateDelta;
  mutable std::shared_timed_mutex m_mutexTempState;
  mutable std::mutex m_mutexTxBody;
  mutable std::shared_timed_mutex m_mutexStateRoot;
  mutable std::shared_timed_mutex m_mutexProcessTx;
  mutable std::shared_timed_mutex m_mutexMinerInfoDSComm;
  mutable std::shared_timed_mutex m_mutexMinerInfoShards;
  mutable std::shared_timed_mutex m_mutexExtSeedPubKeys;

  unsigned int m_diagnosticDBNodesCounter;
  unsigned int m_diagnosticDBCoinbaseCounter;

  std::shared_ptr<LevelDB> GetMicroBlockDB(const uint64_t& epochNum);
  std::shared_ptr<LevelDB> GetTxBodyDB(const uint64_t& epochNum);
  void BuildHashToNumberMappingForTxBlocks();
};

#endif  // ZILLIQA_SRC_LIBPERSISTENCE_BLOCKSTORAGE_H_<|MERGE_RESOLUTION|>--- conflicted
+++ resolved
@@ -197,7 +197,6 @@
   /// Retrieves the requested transaction body.
   bool GetTxBody(const dev::h256& key, TxBodySharedPtr& body);
 
-<<<<<<< HEAD
   /// Retrieves the requested transaction trace.
   bool PutTxTrace(const dev::h256& key, const std::string& trace);
   bool GetTxTrace(const dev::h256& key, std::string& trace);
@@ -205,8 +204,6 @@
   /// Deletes the requested DS block
   bool DeleteDSBlock(const uint64_t& blocknum);
 
-=======
->>>>>>> fd17cd7c
   /// Deletes the requested Tx block
   bool DeleteTxBlock(const uint64_t& blocknum);
 
