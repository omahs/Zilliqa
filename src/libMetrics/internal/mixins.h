/*
 * Copyright (C) 2023 Zilliqa
 *
 * This program is free software: you can redistribute it and/or modify
 * it under the terms of the GNU General Public License as published by
 * the Free Software Foundation, either version 3 of the License, or
 * (at your option) any later version.
 *
 * This program is distributed in the hope that it will be useful,
 * but WITHOUT ANY WARRANTY; without even the implied warranty of
 * MERCHANTABILITY or FITNESS FOR A PARTICULAR PURPOSE.  See the
 * GNU General Public License for more details.
 *
 * You should have received a copy of the GNU General Public License
 * along with this program.  If not, see <https://www.gnu.org/licenses/>.
 */
#ifndef ZILLIQA_SRC_LIBMETRICS_INTERNAL_MIXINS_H_
#define ZILLIQA_SRC_LIBMETRICS_INTERNAL_MIXINS_H_

#include <map>
#include <optional>
#include <string>

#include <boost/container/small_vector.hpp>

#include "libMetrics/Metrics.h"

namespace zil {
namespace metrics {

using METRIC_ATTRIBUTE =
    std::map<std::string, opentelemetry::common::AttributeValue>;
<<<<<<< HEAD

template <typename CounterPtr>
class CounterT {
 public:
  /// Creates a no-op counter
  CounterT() = default;

  explicit CounterT(CounterPtr counter) : m_counter(std::move(counter)) {}

  bool Enabled() const { return m_counter != nullptr; }

  CounterT &operator++() {
    if (Enabled()) {
      m_counter->Add(1);
    }
    return *this;
  }

  // Prefix increment operator does the same.
  CounterT &operator++(int) {
    if (Enabled()) {
      m_counter->Add(1);
    }
    return *this;
  }

  void IncrementAttr(const METRIC_ATTRIBUTE &attr) {
    if (Enabled()) {
      m_counter->Add(1, attr);
    }
  }

 private:
  CounterPtr m_counter;
};

using I64Counter = CounterT<uint64Counter_t>;
using DoubleCounter = CounterT<doubleCounter_t>;

inline I64Counter CreateI64Counter(zil::metrics::FilterClass fc,
                                   std::string_view name,
                                   std::string_view description = "",
                                   std::string_view units = "") {
  if (Filter::GetInstance().Enabled(fc)) {
    return I64Counter(Metrics::GetMeter()->CreateUInt64Counter(
        GetFullName(METRIC_FAMILY, name), description, units));
  }
  return I64Counter{};
}

inline DoubleCounter CreateDoubleCounter(zil::metrics::FilterClass fc,
                                         std::string_view name,
                                         std::string_view description = "",
                                         std::string_view units = "") {
  if (Filter::GetInstance().Enabled(fc)) {
    return DoubleCounter(Metrics::GetMeter()->CreateDoubleCounter(
        GetFullName(METRIC_FAMILY, name), description, units));
  }
  return DoubleCounter{};
}
=======
>>>>>>> e29c09ab

// Wrap an integer Counter

namespace old {
class I64Counter {
 public:
  I64Counter(zil::metrics::FilterClass fc, const std::string &name,
             const std::string &description, const std::string &units) {
    //   Metrics::GetInstance().AddCounterSumView(GetFullName(METRIC_FAMILY,
    //   name),
    //                                            "View of the Metric");
    if (Filter::GetInstance().Enabled(fc)) {
      m_theCounter = Metrics::GetMeter()->CreateUInt64Counter(
          GetFullName(METRIC_FAMILY, name), description, units);
    } else {
      m_theCounter = static_cast<uint64Counter_t>(
          new opentelemetry::metrics::NoopCounter<uint64_t>("test", "none",
                                                            "unitless"));
    }
  }

  void Increment() { m_theCounter->Add(1); }

  void IncrementWithAttributes(long val, const METRIC_ATTRIBUTE &attr) {
    m_theCounter->Add(val, attr);
  }

  virtual ~I64Counter() {}

  friend std::ostream &operator<<(std::ostream &os, const I64Counter &counter);

  uint64Counter_t &get() { return m_theCounter; }

 private:
  uint64Counter_t m_theCounter;
};

// wrap a double counter

class DoubleCounter {
 public:
  DoubleCounter(zil::metrics::FilterClass fc, const std::string &name,
                const std::string &description, const std::string &units) {
    if (Filter::GetInstance().Enabled(fc)) {
      m_theCounter = Metrics::GetMeter()->CreateDoubleCounter(
          GetFullName(METRIC_FAMILY, name), description, units);
    } else {
      m_theCounter = static_cast<doubleCounter_t>(
          new opentelemetry::metrics::NoopCounter<double>(
              GetFullName(METRIC_FAMILY, name), "none", "unitless"));
    }
  }

  void Increment() { m_theCounter->Add(1); }

  void IncrementWithAttributes(double val, const METRIC_ATTRIBUTE &attr) {
    m_theCounter->Add(val, attr);
  }

 private:
  doubleCounter_t m_theCounter;
};

// wrap a histogram

class DoubleHistogram {
 public:
  DoubleHistogram(zil::metrics::FilterClass fc, const std::string &name,
                  const std::vector<double> &boundaries,
                  const std::string &description, const std::string &units)
      : m_boundaries(boundaries) {
    if (Filter::GetInstance().Enabled(fc)) {
      Metrics::GetInstance().AddCounterHistogramView(
          GetFullName(METRIC_FAMILY, name), boundaries, description);
      m_theCounter = Metrics::GetMeter()->CreateDoubleHistogram(
          GetFullName(METRIC_FAMILY, name), description, units);
    } else {
      m_theCounter = static_cast<doubleHistogram_t>(
          new opentelemetry::metrics::NoopHistogram<double>(
              GetFullName(METRIC_FAMILY, name), "none", "unitless"));
    }
  }

  void Record(double val) {
    auto context = opentelemetry::context::Context{};
    m_theCounter->Record(val, context);
  }

  void Record(double val, const METRIC_ATTRIBUTE &attr) {
    auto context = opentelemetry::context::Context{};
    m_theCounter->Record(val, attr, context);
  }

 private:
  std::vector<double> m_boundaries;
  doubleHistogram_t m_theCounter;
};

}  // namespace old

class DoubleHistogram {
 public:
  /// Creates a no-op histogram
  DoubleHistogram() = default;

  explicit DoubleHistogram(doubleHistogram_t counter)
      : m_counter(std::move(counter)) {}

  bool Enabled() const { return m_counter != nullptr; }

  void Record(double val) {
    if (Enabled()) {
      auto context = opentelemetry::context::Context{};
      m_counter->Record(val, context);
    }
  }

  void Record(double val, const METRIC_ATTRIBUTE &attr) {
    if (Enabled()) {
      auto context = opentelemetry::context::Context{};
      m_counter->Record(val, attr, context);
    }
  }

 private:
  doubleHistogram_t m_counter;
};

inline DoubleHistogram CreateDoubleHistogram(zil::metrics::FilterClass fc,
                                             std::string_view name,
                                             std::vector<double> boundaries,
                                             std::string_view description = "",
                                             std::string_view units = "") {
  if (Filter::GetInstance().Enabled(fc)) {
    auto full_name = GetFullName(METRIC_FAMILY, name);
    Metrics::GetInstance().AddCounterHistogramView(
        full_name, std::move(boundaries), description);
    return DoubleHistogram(Metrics::GetMeter()->CreateDoubleHistogram(
        full_name, description, units));
  }
  return DoubleHistogram{};
}

template <typename T>
class GaugeT {
 public:
  T &Get(size_t i) {
    if (i >= m_values.size()) {
      static T dummy;
      return dummy;
    }
    return m_values[i];
  }

  /// Creates a no-op gauge
  GaugeT() = default;

  GaugeT(zil::metrics::observable_t ob,
         std::initializer_list<std::string_view> names) {
    m_theGauge.emplace(std::move(ob));

    assert(names.size() > 0);

    m_names.reserve(names.size());
    m_values.resize(names.size());

    for (auto &n : names) {
      m_names.emplace_back(std::move(n));
    }

    m_theGauge->SetCallback([this](auto &&result) {
      for (size_t i = 0; i < m_values.size(); ++i) {
        const auto &name = m_names[i];
        if (!name.empty()) {
          result.Set(m_values[i], {{"counter", m_names[i]}});
        } else {
          result.Set(m_values[i], {});
        }
      }
    });
  }

 private:
  static constexpr size_t SMALL_VECTOR_OPT_FACTOR = 5;

  std::optional<zil::metrics::Observable> m_theGauge;
  boost::container::small_vector<std::string, SMALL_VECTOR_OPT_FACTOR> m_names;
  boost::container::small_vector<T, SMALL_VECTOR_OPT_FACTOR> m_values;
};

template <typename T>
inline GaugeT<T> CreateGauge(
    zil::metrics::FilterClass fc, std::string_view gauge_name,
    std::initializer_list<std::string_view> counter_names,
    std::string_view desc = "", std::string_view unit = "") {
  if (Filter::GetInstance().Enabled(fc)) {
    if constexpr (std::is_integral_v<T>) {
      return GaugeT<T>(
          Metrics::GetInstance().CreateInt64Gauge(gauge_name, desc, unit),
          counter_names);
    } else {
      static_assert(std::is_floating_point_v<T>);

      return GaugeT<T>(
          Metrics::GetInstance().CreateDoubleGauge(gauge_name, desc, unit),
          counter_names);
    }
  }
  return GaugeT<T>{};
}

namespace old {

class DoubleGauge {
 public:
  DoubleGauge(zil::metrics::FilterClass fc, const std::string &name,
              const std::string &description, const std::string &units, bool)
      : m_theGauge(
            Metrics::GetInstance().CreateDoubleGauge(name, description, units)),
        m_fc(fc) {}

  using Callback = std::function<void(Observable::Result &&result)>;

  void SetCallback(const Callback &cb) {
    if (zil::metrics::Filter::GetInstance().Enabled(m_fc))
      m_theGauge.SetCallback(cb);
  }

 private:
  zil::metrics::Observable m_theGauge;
  zil::metrics::FilterClass m_fc;
};

class I64Gauge {
 public:
  I64Gauge(zil::metrics::FilterClass fc, const std::string &name,
           const std::string &description, const std::string &units, bool)
      : m_theGauge(
            Metrics::GetInstance().CreateInt64Gauge(name, description, units)),
        m_fc(fc) {}

  using Callback = std::function<void(Observable::Result &&result)>;

  void SetCallback(const Callback &cb) {
    if (zil::metrics::Filter::GetInstance().Enabled(m_fc))
      m_theGauge.SetCallback(cb);
  }

 private:
  zil::metrics::Observable m_theGauge;
  zil::metrics::FilterClass m_fc;
};

class I64UpDown {
 public:
  I64UpDown(zil::metrics::FilterClass fc, const std::string &name,
            const std::string &description, const std::string &units, bool)
      : m_theGauge(Metrics::GetInstance().CreateInt64UpDownMetric(
            GetFullName(METRIC_FAMILY, name), description, units)),
        m_fc(fc) {}

  using Callback = std::function<void(Observable::Result &&result)>;

  void SetCallback(const Callback &cb) {
    if (zil::metrics::Filter::GetInstance().Enabled(m_fc))
      m_theGauge.SetCallback(cb);
  }

 private:
  zil::metrics::Observable m_theGauge;
  zil::metrics::FilterClass m_fc;
};

class DoubleUpDown {
 public:
  DoubleUpDown(zil::metrics::FilterClass fc, const std::string &name,
               const std::string &description, const std::string &units, bool)
      : m_theGauge(Metrics::GetInstance().CreateDoubleUpDownMetric(
            GetFullName(METRIC_FAMILY, name), description, units)),
        m_fc(fc) {}

  using Callback = std::function<void(Observable::Result &&result)>;

  void SetCallback(const Callback &cb) {
    if (zil::metrics::Filter::GetInstance().Enabled(m_fc))
      m_theGauge.SetCallback(cb);
  }

 private:
  zil::metrics::Observable m_theGauge;
  zil::metrics::FilterClass m_fc;
};

template <typename T>
struct InstrumentWrapper : T {
  InstrumentWrapper(zil::metrics::FilterClass fc, const std::string &name,
                    const std::string &description, const std::string &units)
      : T(fc, name, description, units) {
    m_fc = fc;
  }

  // Special for the histogram.

  InstrumentWrapper(zil::metrics::FilterClass fc, const std::string &name,
                    const std::vector<double> &list,
                    const std::string &description, const std::string &units)
      : T(fc, name, list, description, units) {
    m_fc = fc;
  }

  InstrumentWrapper(zil::metrics::FilterClass fc, const std::string &name,
                    const std::string &description, const std::string &units,
                    bool obs)
      : T(fc, name, description, units, obs) {
    m_fc = fc;
  }

  InstrumentWrapper &operator++() {
    if (Filter::GetInstance().Enabled(m_fc)) {
      T::Increment();
    }
    return *this;
  }

  // Prefix increment operator.
  InstrumentWrapper &operator++(int) {
    if (Filter::GetInstance().Enabled(m_fc)) {
      T::Increment();
    }
    return *this;
  }

  // Declare prefix and postfix decrement operators.
  InstrumentWrapper &operator--() {
    if (Filter::GetInstance().Enabled(m_fc)) {
      T::Decrement();
    }
    return *this;
  }  // Prefix d

  // decrement operator.
  InstrumentWrapper operator--(int) {
    InstrumentWrapper temp = *this;
    if (Filter::GetInstance().Enabled(m_fc)) {
      T::Decrement();
    }
    --*this;
    return temp;
  }

  void IncrementAttr(const METRIC_ATTRIBUTE &attr) {
    if (Filter::GetInstance().Enabled(m_fc)) {
      T::IncrementWithAttributes(1L, attr);
    }
  }

  void Increment(size_t steps) {
    if (Filter::GetInstance().Enabled(m_fc)) {
      while (steps--) T::Increment();
    }
  }

  void Decrement(size_t steps) {
    if (Filter::GetInstance().Enabled(m_fc)) {
      while (steps--) T::Decrement();
    }
  }

  bool Enabled() { return zil::metrics::Filter::GetInstance().Enabled(m_fc); }

 private:
  zil::metrics::FilterClass m_fc;
};

}  // namespace old

};  // namespace metrics
};  // namespace zil

#endif  // ZILLIQA_SRC_LIBMETRICS_INTERNAL_MIXINS_H_<|MERGE_RESOLUTION|>--- conflicted
+++ resolved
@@ -30,7 +30,6 @@
 
 using METRIC_ATTRIBUTE =
     std::map<std::string, opentelemetry::common::AttributeValue>;
-<<<<<<< HEAD
 
 template <typename CounterPtr>
 class CounterT {
@@ -91,105 +90,101 @@
   }
   return DoubleCounter{};
 }
-=======
->>>>>>> e29c09ab
-
-// Wrap an integer Counter
 
 namespace old {
-class I64Counter {
- public:
-  I64Counter(zil::metrics::FilterClass fc, const std::string &name,
-             const std::string &description, const std::string &units) {
-    //   Metrics::GetInstance().AddCounterSumView(GetFullName(METRIC_FAMILY,
-    //   name),
-    //                                            "View of the Metric");
-    if (Filter::GetInstance().Enabled(fc)) {
-      m_theCounter = Metrics::GetMeter()->CreateUInt64Counter(
-          GetFullName(METRIC_FAMILY, name), description, units);
-    } else {
-      m_theCounter = static_cast<uint64Counter_t>(
-          new opentelemetry::metrics::NoopCounter<uint64_t>("test", "none",
-                                                            "unitless"));
-    }
-  }
-
-  void Increment() { m_theCounter->Add(1); }
-
-  void IncrementWithAttributes(long val, const METRIC_ATTRIBUTE &attr) {
-    m_theCounter->Add(val, attr);
-  }
-
-  virtual ~I64Counter() {}
-
-  friend std::ostream &operator<<(std::ostream &os, const I64Counter &counter);
-
-  uint64Counter_t &get() { return m_theCounter; }
-
- private:
-  uint64Counter_t m_theCounter;
-};
-
-// wrap a double counter
-
-class DoubleCounter {
- public:
-  DoubleCounter(zil::metrics::FilterClass fc, const std::string &name,
-                const std::string &description, const std::string &units) {
-    if (Filter::GetInstance().Enabled(fc)) {
-      m_theCounter = Metrics::GetMeter()->CreateDoubleCounter(
-          GetFullName(METRIC_FAMILY, name), description, units);
-    } else {
-      m_theCounter = static_cast<doubleCounter_t>(
-          new opentelemetry::metrics::NoopCounter<double>(
-              GetFullName(METRIC_FAMILY, name), "none", "unitless"));
-    }
-  }
-
-  void Increment() { m_theCounter->Add(1); }
-
-  void IncrementWithAttributes(double val, const METRIC_ATTRIBUTE &attr) {
-    m_theCounter->Add(val, attr);
-  }
-
- private:
-  doubleCounter_t m_theCounter;
-};
-
-// wrap a histogram
-
-class DoubleHistogram {
- public:
-  DoubleHistogram(zil::metrics::FilterClass fc, const std::string &name,
-                  const std::vector<double> &boundaries,
-                  const std::string &description, const std::string &units)
-      : m_boundaries(boundaries) {
-    if (Filter::GetInstance().Enabled(fc)) {
-      Metrics::GetInstance().AddCounterHistogramView(
-          GetFullName(METRIC_FAMILY, name), boundaries, description);
-      m_theCounter = Metrics::GetMeter()->CreateDoubleHistogram(
-          GetFullName(METRIC_FAMILY, name), description, units);
-    } else {
-      m_theCounter = static_cast<doubleHistogram_t>(
-          new opentelemetry::metrics::NoopHistogram<double>(
-              GetFullName(METRIC_FAMILY, name), "none", "unitless"));
-    }
-  }
-
-  void Record(double val) {
-    auto context = opentelemetry::context::Context{};
-    m_theCounter->Record(val, context);
-  }
-
-  void Record(double val, const METRIC_ATTRIBUTE &attr) {
-    auto context = opentelemetry::context::Context{};
-    m_theCounter->Record(val, attr, context);
-  }
-
- private:
-  std::vector<double> m_boundaries;
-  doubleHistogram_t m_theCounter;
-};
+//class I64Counter {
+// public:
+//  I64Counter(zil::metrics::FilterClass fc, const std::string &name,
+//             const std::string &description, const std::string &units) {
+//    //   Metrics::GetInstance().AddCounterSumView(GetFullName(METRIC_FAMILY,
+//    //   name),
+//    //                                            "View of the Metric");
+//    if (Filter::GetInstance().Enabled(fc)) {
+//      m_theCounter = Metrics::GetMeter()->CreateUInt64Counter(
+//          GetFullName(METRIC_FAMILY, name), description, units);
+//    } else {
+//      m_theCounter = static_cast<uint64Counter_t>(
+//          new opentelemetry::metrics::NoopCounter<uint64_t>("test", "none",
+//                                                            "unitless"));
+//    }
+//  }
+//
+//  void Increment() { m_theCounter->Add(1); }
+//
+//  void IncrementWithAttributes(long val, const METRIC_ATTRIBUTE &attr) {
+//    m_theCounter->Add(val, attr);
+//  }
+//
+//  virtual ~I64Counter() {}
+//
+//  friend std::ostream &operator<<(std::ostream &os, const I64Counter &counter);
+//
+//  uint64Counter_t &get() { return m_theCounter; }
+//
+// private:
+//  uint64Counter_t m_theCounter;
+//};
+//
+//// wrap a double counter
+//
+//class DoubleCounter {
+// public:
+//  DoubleCounter(zil::metrics::FilterClass fc, const std::string &name,
+//                const std::string &description, const std::string &units) {
+//    if (Filter::GetInstance().Enabled(fc)) {
+//      m_theCounter = Metrics::GetMeter()->CreateDoubleCounter(
+//          GetFullName(METRIC_FAMILY, name), description, units);
+//    } else {
+//      m_theCounter = static_cast<doubleCounter_t>(
+//          new opentelemetry::metrics::NoopCounter<double>(
+//              GetFullName(METRIC_FAMILY, name), "none", "unitless"));
+//    }
+//  }
+//
+//  void Increment() { m_theCounter->Add(1); }
+//
+//  void IncrementWithAttributes(double val, const METRIC_ATTRIBUTE &attr) {
+//    m_theCounter->Add(val, attr);
+//  }
+//
+// private:
+//  doubleCounter_t m_theCounter;
+//};
+//
+//// wrap a histogram
+//
+//class DoubleHistogram {
+// public:
+//  DoubleHistogram(zil::metrics::FilterClass fc, const std::string &name,
+//                  const std::vector<double> &boundaries,
+//                  const std::string &description, const std::string &units)
+//      : m_boundaries(boundaries) {
+//    if (Filter::GetInstance().Enabled(fc)) {
+//      Metrics::GetInstance().AddCounterHistogramView(
+//          GetFullName(METRIC_FAMILY, name), boundaries, description);
+//      m_theCounter = Metrics::GetMeter()->CreateDoubleHistogram(
+//          GetFullName(METRIC_FAMILY, name), description, units);
+//    } else {
+//      m_theCounter = static_cast<doubleHistogram_t>(
+//          new opentelemetry::metrics::NoopHistogram<double>(
+//              GetFullName(METRIC_FAMILY, name), "none", "unitless"));
+//    }
+//  }
+//
+//  void Record(double val) {
+//    auto context = opentelemetry::context::Context{};
+//    m_theCounter->Record(val, context);
+//  }
+//
+//  void Record(double val, const METRIC_ATTRIBUTE &attr) {
+//    auto context = opentelemetry::context::Context{};
+//    m_theCounter->Record(val, attr, context);
+//  }
+//
+// private:
+//  std::vector<double> m_boundaries;
+//  doubleHistogram_t m_theCounter;
+//};
 
 }  // namespace old
 
@@ -306,166 +301,166 @@
 
 namespace old {
 
-class DoubleGauge {
- public:
-  DoubleGauge(zil::metrics::FilterClass fc, const std::string &name,
-              const std::string &description, const std::string &units, bool)
-      : m_theGauge(
-            Metrics::GetInstance().CreateDoubleGauge(name, description, units)),
-        m_fc(fc) {}
-
-  using Callback = std::function<void(Observable::Result &&result)>;
-
-  void SetCallback(const Callback &cb) {
-    if (zil::metrics::Filter::GetInstance().Enabled(m_fc))
-      m_theGauge.SetCallback(cb);
-  }
-
- private:
-  zil::metrics::Observable m_theGauge;
-  zil::metrics::FilterClass m_fc;
-};
-
-class I64Gauge {
- public:
-  I64Gauge(zil::metrics::FilterClass fc, const std::string &name,
-           const std::string &description, const std::string &units, bool)
-      : m_theGauge(
-            Metrics::GetInstance().CreateInt64Gauge(name, description, units)),
-        m_fc(fc) {}
-
-  using Callback = std::function<void(Observable::Result &&result)>;
-
-  void SetCallback(const Callback &cb) {
-    if (zil::metrics::Filter::GetInstance().Enabled(m_fc))
-      m_theGauge.SetCallback(cb);
-  }
-
- private:
-  zil::metrics::Observable m_theGauge;
-  zil::metrics::FilterClass m_fc;
-};
-
-class I64UpDown {
- public:
-  I64UpDown(zil::metrics::FilterClass fc, const std::string &name,
-            const std::string &description, const std::string &units, bool)
-      : m_theGauge(Metrics::GetInstance().CreateInt64UpDownMetric(
-            GetFullName(METRIC_FAMILY, name), description, units)),
-        m_fc(fc) {}
-
-  using Callback = std::function<void(Observable::Result &&result)>;
-
-  void SetCallback(const Callback &cb) {
-    if (zil::metrics::Filter::GetInstance().Enabled(m_fc))
-      m_theGauge.SetCallback(cb);
-  }
-
- private:
-  zil::metrics::Observable m_theGauge;
-  zil::metrics::FilterClass m_fc;
-};
-
-class DoubleUpDown {
- public:
-  DoubleUpDown(zil::metrics::FilterClass fc, const std::string &name,
-               const std::string &description, const std::string &units, bool)
-      : m_theGauge(Metrics::GetInstance().CreateDoubleUpDownMetric(
-            GetFullName(METRIC_FAMILY, name), description, units)),
-        m_fc(fc) {}
-
-  using Callback = std::function<void(Observable::Result &&result)>;
-
-  void SetCallback(const Callback &cb) {
-    if (zil::metrics::Filter::GetInstance().Enabled(m_fc))
-      m_theGauge.SetCallback(cb);
-  }
-
- private:
-  zil::metrics::Observable m_theGauge;
-  zil::metrics::FilterClass m_fc;
-};
-
-template <typename T>
-struct InstrumentWrapper : T {
-  InstrumentWrapper(zil::metrics::FilterClass fc, const std::string &name,
-                    const std::string &description, const std::string &units)
-      : T(fc, name, description, units) {
-    m_fc = fc;
-  }
-
-  // Special for the histogram.
-
-  InstrumentWrapper(zil::metrics::FilterClass fc, const std::string &name,
-                    const std::vector<double> &list,
-                    const std::string &description, const std::string &units)
-      : T(fc, name, list, description, units) {
-    m_fc = fc;
-  }
-
-  InstrumentWrapper(zil::metrics::FilterClass fc, const std::string &name,
-                    const std::string &description, const std::string &units,
-                    bool obs)
-      : T(fc, name, description, units, obs) {
-    m_fc = fc;
-  }
-
-  InstrumentWrapper &operator++() {
-    if (Filter::GetInstance().Enabled(m_fc)) {
-      T::Increment();
-    }
-    return *this;
-  }
-
-  // Prefix increment operator.
-  InstrumentWrapper &operator++(int) {
-    if (Filter::GetInstance().Enabled(m_fc)) {
-      T::Increment();
-    }
-    return *this;
-  }
-
-  // Declare prefix and postfix decrement operators.
-  InstrumentWrapper &operator--() {
-    if (Filter::GetInstance().Enabled(m_fc)) {
-      T::Decrement();
-    }
-    return *this;
-  }  // Prefix d
-
-  // decrement operator.
-  InstrumentWrapper operator--(int) {
-    InstrumentWrapper temp = *this;
-    if (Filter::GetInstance().Enabled(m_fc)) {
-      T::Decrement();
-    }
-    --*this;
-    return temp;
-  }
-
-  void IncrementAttr(const METRIC_ATTRIBUTE &attr) {
-    if (Filter::GetInstance().Enabled(m_fc)) {
-      T::IncrementWithAttributes(1L, attr);
-    }
-  }
-
-  void Increment(size_t steps) {
-    if (Filter::GetInstance().Enabled(m_fc)) {
-      while (steps--) T::Increment();
-    }
-  }
-
-  void Decrement(size_t steps) {
-    if (Filter::GetInstance().Enabled(m_fc)) {
-      while (steps--) T::Decrement();
-    }
-  }
-
-  bool Enabled() { return zil::metrics::Filter::GetInstance().Enabled(m_fc); }
-
- private:
-  zil::metrics::FilterClass m_fc;
-};
+//class DoubleGauge {
+// public:
+//  DoubleGauge(zil::metrics::FilterClass fc, const std::string &name,
+//              const std::string &description, const std::string &units, bool)
+//      : m_theGauge(
+//            Metrics::GetInstance().CreateDoubleGauge(name, description, units)),
+//        m_fc(fc) {}
+//
+//  using Callback = std::function<void(Observable::Result &&result)>;
+//
+//  void SetCallback(const Callback &cb) {
+//    if (zil::metrics::Filter::GetInstance().Enabled(m_fc))
+//      m_theGauge.SetCallback(cb);
+//  }
+//
+// private:
+//  zil::metrics::Observable m_theGauge;
+//  zil::metrics::FilterClass m_fc;
+//};
+//
+//class I64Gauge {
+// public:
+//  I64Gauge(zil::metrics::FilterClass fc, const std::string &name,
+//           const std::string &description, const std::string &units, bool)
+//      : m_theGauge(
+//            Metrics::GetInstance().CreateInt64Gauge(name, description, units)),
+//        m_fc(fc) {}
+//
+//  using Callback = std::function<void(Observable::Result &&result)>;
+//
+//  void SetCallback(const Callback &cb) {
+//    if (zil::metrics::Filter::GetInstance().Enabled(m_fc))
+//      m_theGauge.SetCallback(cb);
+//  }
+//
+// private:
+//  zil::metrics::Observable m_theGauge;
+//  zil::metrics::FilterClass m_fc;
+//};
+//
+//class I64UpDown {
+// public:
+//  I64UpDown(zil::metrics::FilterClass fc, const std::string &name,
+//            const std::string &description, const std::string &units, bool)
+//      : m_theGauge(Metrics::GetInstance().CreateInt64UpDownMetric(
+//            GetFullName(METRIC_FAMILY, name), description, units)),
+//        m_fc(fc) {}
+//
+//  using Callback = std::function<void(Observable::Result &&result)>;
+//
+//  void SetCallback(const Callback &cb) {
+//    if (zil::metrics::Filter::GetInstance().Enabled(m_fc))
+//      m_theGauge.SetCallback(cb);
+//  }
+//
+// private:
+//  zil::metrics::Observable m_theGauge;
+//  zil::metrics::FilterClass m_fc;
+//};
+//
+//class DoubleUpDown {
+// public:
+//  DoubleUpDown(zil::metrics::FilterClass fc, const std::string &name,
+//               const std::string &description, const std::string &units, bool)
+//      : m_theGauge(Metrics::GetInstance().CreateDoubleUpDownMetric(
+//            GetFullName(METRIC_FAMILY, name), description, units)),
+//        m_fc(fc) {}
+//
+//  using Callback = std::function<void(Observable::Result &&result)>;
+//
+//  void SetCallback(const Callback &cb) {
+//    if (zil::metrics::Filter::GetInstance().Enabled(m_fc))
+//      m_theGauge.SetCallback(cb);
+//  }
+//
+// private:
+//  zil::metrics::Observable m_theGauge;
+//  zil::metrics::FilterClass m_fc;
+//};
+//
+//template <typename T>
+//struct InstrumentWrapper : T {
+//  InstrumentWrapper(zil::metrics::FilterClass fc, const std::string &name,
+//                    const std::string &description, const std::string &units)
+//      : T(fc, name, description, units) {
+//    m_fc = fc;
+//  }
+//
+//  // Special for the histogram.
+//
+//  InstrumentWrapper(zil::metrics::FilterClass fc, const std::string &name,
+//                    const std::vector<double> &list,
+//                    const std::string &description, const std::string &units)
+//      : T(fc, name, list, description, units) {
+//    m_fc = fc;
+//  }
+//
+//  InstrumentWrapper(zil::metrics::FilterClass fc, const std::string &name,
+//                    const std::string &description, const std::string &units,
+//                    bool obs)
+//      : T(fc, name, description, units, obs) {
+//    m_fc = fc;
+//  }
+//
+//  InstrumentWrapper &operator++() {
+//    if (Filter::GetInstance().Enabled(m_fc)) {
+//      T::Increment();
+//    }
+//    return *this;
+//  }
+//
+//  // Prefix increment operator.
+//  InstrumentWrapper &operator++(int) {
+//    if (Filter::GetInstance().Enabled(m_fc)) {
+//      T::Increment();
+//    }
+//    return *this;
+//  }
+//
+//  // Declare prefix and postfix decrement operators.
+//  InstrumentWrapper &operator--() {
+//    if (Filter::GetInstance().Enabled(m_fc)) {
+//      T::Decrement();
+//    }
+//    return *this;
+//  }  // Prefix d
+//
+//  // decrement operator.
+//  InstrumentWrapper operator--(int) {
+//    InstrumentWrapper temp = *this;
+//    if (Filter::GetInstance().Enabled(m_fc)) {
+//      T::Decrement();
+//    }
+//    --*this;
+//    return temp;
+//  }
+//
+//  void IncrementAttr(const METRIC_ATTRIBUTE &attr) {
+//    if (Filter::GetInstance().Enabled(m_fc)) {
+//      T::IncrementWithAttributes(1L, attr);
+//    }
+//  }
+//
+//  void Increment(size_t steps) {
+//    if (Filter::GetInstance().Enabled(m_fc)) {
+//      while (steps--) T::Increment();
+//    }
+//  }
+//
+//  void Decrement(size_t steps) {
+//    if (Filter::GetInstance().Enabled(m_fc)) {
+//      while (steps--) T::Decrement();
+//    }
+//  }
+//
+//  bool Enabled() { return zil::metrics::Filter::GetInstance().Enabled(m_fc); }
+//
+// private:
+//  zil::metrics::FilterClass m_fc;
+//};
 
 }  // namespace old
 
