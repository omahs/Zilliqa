--- conflicted
+++ resolved
@@ -42,16 +42,12 @@
   m_epochContextLight =
       ethash::create_epoch_context(ethash::get_epoch_number(m_currentBlockNum));
 
-<<<<<<< HEAD
+  if (REMOTE_MINE) {
+    m_httpClient = std::make_unique<jsonrpc::HttpClient>(MINING_PROXY_URL);
+  }
+
   if (!GETWORK_SERVER_MINE && FULL_DATASET_MINE && !CUDA_GPU_MINE &&
       !OPENCL_GPU_MINE) {
-=======
-  if (REMOTE_MINE) {
-    m_httpClient = std::make_unique<jsonrpc::HttpClient>(MINING_PROXY_URL);
-  }
-
-  if (FULL_DATASET_MINE && !CUDA_GPU_MINE && !OPENCL_GPU_MINE) {
->>>>>>> 2be62ef7
     m_epochContextFull = ethash::create_epoch_context_full(
         ethash::get_epoch_number(m_currentBlockNum));
   }
@@ -185,15 +181,14 @@
   return true;
 }
 
-<<<<<<< HEAD
 ethash_mining_result_t POW::MineGetWork(uint64_t blockNum,
-                                        ethash_hash256 const& header_hash,
+                                        ethash_hash256 const& headerHash,
                                         uint8_t difficulty) {
   LOG_MARKER();
   int ethash_epoch = ethash::get_epoch_number(blockNum);
   std::string seed = BlockhashToHexString(ethash::calculate_seed(ethash_epoch));
   std::string boundary = BlockhashToHexString(DifficultyLevelInInt(difficulty));
-  std::string headerStr = BlockhashToHexString(header_hash);
+  std::string headerStr = BlockhashToHexString(headerHash);
 
   PoWWorkPackage work = {headerStr, seed, boundary, blockNum, difficulty};
 
@@ -204,10 +199,7 @@
   return result;
 }
 
-ethash_mining_result_t POW::MineLight(ethash_hash256 const& header_hash,
-=======
 ethash_mining_result_t POW::MineLight(ethash_hash256 const& headerHash,
->>>>>>> 2be62ef7
                                       ethash_hash256 const& boundary,
                                       uint64_t startNonce) {
   uint64_t nonce = startNonce;
@@ -647,14 +639,11 @@
   ethash_mining_result_t result;
 
   m_shouldMine = true;
-<<<<<<< HEAD
-  if (GETWORK_SERVER_MINE) {
-    result = MineGetWork(blockNum, headerHash, difficulty);
-=======
 
   if (REMOTE_MINE) {
     result = RemoteMine(pairOfKey, blockNum, headerHash, boundary);
->>>>>>> 2be62ef7
+  } else if (GETWORK_SERVER_MINE) {
+    result = MineGetWork(blockNum, headerHash, difficulty);
   } else if (OPENCL_GPU_MINE || CUDA_GPU_MINE) {
     result = MineFullGPU(blockNum, headerHash, difficulty, startNonce);
   } else if (fullDataset) {
