/**
* Copyright (c) 2018 Zilliqa 
* This source code is being disclosed to you solely for the purpose of your participation in 
* testing Zilliqa. You may view, compile and run the code for that purpose and pursuant to 
* the protocols and algorithms that are programmed into, and intended by, the code. You may 
* not do anything else with the code without express permission from Zilliqa Research Pte. Ltd., 
* including modifying or publishing the code (or any part of it), and developing or forming 
* another public or private blockchain network. This source code is provided ‘as is’ and no 
* warranties are given as to title or non-infringement, merchantability or fitness for purpose 
* and, to the extent permitted by law, all liability for your use of the code is disclaimed. 
* Some programs in this code are governed by the GNU General Public License v3.0 (available at 
* https://www.gnu.org/licenses/gpl-3.0.en.html) (‘GPLv3’). The programs that are governed by 
* GPLv3.0 are those programs that are located in the folders src/depends and tests/depends 
* and which include a reference to GPLv3 in their program files.
**/

#ifndef __VALIDATOR_H__
#define __VALIDATOR_H__

#include <string>

#include "libData/AccountData/Transaction.h"

class Mediator;

class ValidatorBase
{
public:
    virtual ~ValidatorBase() {}
    virtual std::string name() const = 0;

    /// Verifies the transaction w.r.t given pubKey and signature
    virtual bool VerifyTransaction(const Transaction& tran) const = 0;

<<<<<<< HEAD
    virtual void CleanVariables() = 0;

    virtual bool CheckCreatedTransaction(const Transaction& tx) const = 0;
=======
#ifndef IS_LOOKUP_NODE
    virtual bool CheckCreatedTransaction(
        const Transaction& tx,
        boost::multiprecision::uint256_t& gasUsed) const = 0;
>>>>>>> baf189fd
    virtual bool CheckCreatedTransactionFromLookup(const Transaction& tx) = 0;
};

class Validator : public ValidatorBase
{

    // Nonce information
    // std::mutex m_mutexTxnNonceMap;
    // std::unordered_map<Address, boost::multiprecision::uint256_t> m_txnNonceMap;

public:
    Validator(Mediator& mediator);
    ~Validator();
    std::string name() const override { return "Validator"; }
    bool VerifyTransaction(const Transaction& tran) const override;

<<<<<<< HEAD
    bool CheckCreatedTransaction(const Transaction& tx) const override;
=======
#ifndef IS_LOOKUP_NODE
    bool CheckCreatedTransaction(
        const Transaction& tx,
        boost::multiprecision::uint256_t& gasUsed) const override;
>>>>>>> baf189fd
    bool CheckCreatedTransactionFromLookup(const Transaction& tx) override;

    Mediator& m_mediator;
};

#endif // __VALIDATOR_H__<|MERGE_RESOLUTION|>--- conflicted
+++ resolved
@@ -32,16 +32,10 @@
     /// Verifies the transaction w.r.t given pubKey and signature
     virtual bool VerifyTransaction(const Transaction& tran) const = 0;
 
-<<<<<<< HEAD
-    virtual void CleanVariables() = 0;
-
-    virtual bool CheckCreatedTransaction(const Transaction& tx) const = 0;
-=======
-#ifndef IS_LOOKUP_NODE
     virtual bool CheckCreatedTransaction(
         const Transaction& tx,
         boost::multiprecision::uint256_t& gasUsed) const = 0;
->>>>>>> baf189fd
+
     virtual bool CheckCreatedTransactionFromLookup(const Transaction& tx) = 0;
 };
 
@@ -58,14 +52,10 @@
     std::string name() const override { return "Validator"; }
     bool VerifyTransaction(const Transaction& tran) const override;
 
-<<<<<<< HEAD
-    bool CheckCreatedTransaction(const Transaction& tx) const override;
-=======
-#ifndef IS_LOOKUP_NODE
     bool CheckCreatedTransaction(
         const Transaction& tx,
         boost::multiprecision::uint256_t& gasUsed) const override;
->>>>>>> baf189fd
+
     bool CheckCreatedTransactionFromLookup(const Transaction& tx) override;
 
     Mediator& m_mediator;
