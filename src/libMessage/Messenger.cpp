/*
 * Copyright (C) 2019 Zilliqa
 *
 * This program is free software: you can redistribute it and/or modify
 * it under the terms of the GNU General Public License as published by
 * the Free Software Foundation, either version 3 of the License, or
 * (at your option) any later version.
 *
 * This program is distributed in the hope that it will be useful,
 * but WITHOUT ANY WARRANTY; without even the implied warranty of
 * MERCHANTABILITY or FITNESS FOR A PARTICULAR PURPOSE.  See the
 * GNU General Public License for more details.
 *
 * You should have received a copy of the GNU General Public License
 * along with this program.  If not, see <https://www.gnu.org/licenses/>.
 */

#include "Messenger.h"
#include "libData/AccountData/AccountStore.h"
#include "libData/AccountData/Transaction.h"
#include "libData/BlockChainData/BlockLinkChain.h"
#include "libDirectoryService/DirectoryService.h"
#include "libMessage/ZilliqaMessage.pb.h"
#include "libUtils/Logger.h"

#include <algorithm>
#include <map>
#include <random>
#include <unordered_set>

using namespace boost::multiprecision;
using namespace std;
using namespace ZilliqaMessage;

// ============================================================================
// Utility conversion functions
// ============================================================================

void SerializableToProtobufByteArray(const Serializable& serializable,
                                     ByteArray& byteArray) {
  bytes tmp;
  serializable.Serialize(tmp, 0);
  byteArray.set_data(tmp.data(), tmp.size());
}

void ProtobufByteArrayToSerializable(const ByteArray& byteArray,
                                     Serializable& serializable) {
  bytes tmp;
  copy(byteArray.data().begin(), byteArray.data().end(), back_inserter(tmp));
  serializable.Deserialize(tmp, 0);
}

// Temporary function for use by data blocks
void SerializableToProtobufByteArray(const SerializableDataBlock& serializable,
                                     ByteArray& byteArray) {
  bytes tmp;
  serializable.Serialize(tmp, 0);
  byteArray.set_data(tmp.data(), tmp.size());
}

// Temporary function for use by data blocks
void ProtobufByteArrayToSerializable(const ByteArray& byteArray,
                                     SerializableDataBlock& serializable) {
  bytes tmp;
  copy(byteArray.data().begin(), byteArray.data().end(), back_inserter(tmp));
  serializable.Deserialize(tmp, 0);
}

template <class T, size_t S>
void NumberToProtobufByteArray(const T& number, ByteArray& byteArray) {
  bytes tmp;
  Serializable::SetNumber<T>(tmp, 0, number, S);
  byteArray.set_data(tmp.data(), tmp.size());
}

template <class T, size_t S>
void ProtobufByteArrayToNumber(const ByteArray& byteArray, T& number) {
  bytes tmp;
  copy(byteArray.data().begin(), byteArray.data().end(), back_inserter(tmp));
  number = Serializable::GetNumber<T>(tmp, 0, S);
}

template <class T>
bool SerializeToArray(const T& protoMessage, bytes& dst,
                      const unsigned int offset) {
  if ((offset + protoMessage.ByteSize()) > dst.size()) {
    dst.resize(offset + protoMessage.ByteSize());
  }

  return protoMessage.SerializeToArray(dst.data() + offset,
                                       protoMessage.ByteSize());
}

template bool SerializeToArray<ProtoAccountStore>(
    const ProtoAccountStore& protoMessage, bytes& dst,
    const unsigned int offset);

template <class T>
bool RepeatableToArray(const T& repeatable, bytes& dst,
                       const unsigned int offset) {
  int tempOffset = offset;
  for (const auto& element : repeatable) {
    if (!SerializeToArray(element, dst, tempOffset)) {
      LOG_GENERAL(WARNING, "SerializeToArray failed, offset: " << tempOffset);
      return false;
    }
    tempOffset += element.ByteSize();
  }
  return true;
}

template <class T, size_t S>
void NumberToArray(const T& number, bytes& dst, const unsigned int offset) {
  Serializable::SetNumber<T>(dst, offset, number, S);
}

// ============================================================================
// Functions to check for fields in primitives that are used for persistent
// storage. Remove fields from the checks once they are deprecated.
// ============================================================================

inline bool CheckRequiredFieldsProtoBlockLink(
    const ProtoBlockLink& protoBlockLink) {
  return protoBlockLink.has_index() && protoBlockLink.has_dsindex() &&
         protoBlockLink.has_blocktype() && protoBlockLink.has_blockhash();
}

inline bool CheckRequiredFieldsProtoDSBlockPowDSWinner(
    const ProtoDSBlock::DSBlockHeader::PowDSWinners& powDSWinner) {
  return powDSWinner.has_key() && powDSWinner.has_val();
}

inline bool CheckRequiredFieldsProtoDSBlockDSBlockHashSet(
    const ProtoDSBlock::DSBlockHashSet& dsBlockHashSet) {
  return dsBlockHashSet.has_shardinghash() &&
         dsBlockHashSet.has_reservedfield();
}

inline bool CheckRequiredFieldsProtoDSBlockDSBlockHeader(
    const ProtoDSBlock::DSBlockHeader& protoDSBlockHeader) {
  // Don't need to enforce check on repeated member dswinners
  // Don't need to enforce check on optional members dsdifficulty, difficulty,
  // and gasprice
  return protoDSBlockHeader.has_leaderpubkey() &&
         protoDSBlockHeader.has_blocknum() &&
         protoDSBlockHeader.has_epochnum() && protoDSBlockHeader.has_swinfo() &&
         protoDSBlockHeader.has_hash() &&
         protoDSBlockHeader.has_blockheaderbase() &&
         CheckRequiredFieldsProtoDSBlockDSBlockHashSet(
             protoDSBlockHeader.hash());
}

inline bool CheckRequiredFieldsProtoDSBlock(const ProtoDSBlock& protoDSBlock) {
  return protoDSBlock.has_header() && protoDSBlock.has_blockbase();
}

inline bool CheckRequiredFieldsProtoDSNode(const ProtoDSNode& protoDSNode) {
  return protoDSNode.has_pubkey() && protoDSNode.has_peer();
}

inline bool CheckRequiredFieldsProtoDSCommittee(
    const ProtoDSCommittee& protoDSCommittee) {
  // Don't need to enforce check on repeated member dsnodes
  return true;
}

inline bool CheckRequiredFieldsProtoMicroBlockMicroBlockHeader(
    const ProtoMicroBlock::MicroBlockHeader& protoMicroBlockHeader) {
  return protoMicroBlockHeader.has_shardid() &&
         protoMicroBlockHeader.has_gaslimit() &&
         protoMicroBlockHeader.has_gasused() &&
         protoMicroBlockHeader.has_rewards() &&
         protoMicroBlockHeader.has_epochnum() &&
         protoMicroBlockHeader.has_txroothash() &&
         protoMicroBlockHeader.has_numtxs() &&
         protoMicroBlockHeader.has_minerpubkey() &&
         protoMicroBlockHeader.has_dsblocknum() &&
         protoMicroBlockHeader.has_statedeltahash() &&
         protoMicroBlockHeader.has_tranreceipthash() &&
         protoMicroBlockHeader.has_blockheaderbase();
}

inline bool CheckRequiredFieldsProtoMicroBlock(
    const ProtoMicroBlock& protoMicroBlock) {
  // Don't need to enforce check on repeated member tranhashes
  return protoMicroBlock.has_header() && protoMicroBlock.has_blockbase();
}

inline bool CheckRequiredFieldsProtoShardingStructureMember(
    const ProtoShardingStructure::Member& protoMember) {
  return protoMember.has_pubkey() && protoMember.has_peerinfo() &&
         protoMember.has_reputation();
}

inline bool CheckRequiredFieldsProtoShardingStructureShard(
    const ProtoShardingStructure::Shard& protoShard) {
  // Don't need to enforce check on repeated member members
  return true;
}

inline bool CheckRequiredFieldsProtoShardingStructure(
    const ProtoShardingStructure& protoShardingStructure) {
  // Don't need to enforce check on repeated member shards
  return true;
}

inline bool CheckRequiredFieldsProtoTxBlockTxBlockHashSet(
    const ProtoTxBlock::TxBlockHashSet& protoTxBlockHashSet) {
  return protoTxBlockHashSet.has_stateroothash() &&
         protoTxBlockHashSet.has_statedeltahash() &&
         protoTxBlockHashSet.has_mbinfohash();
}

inline bool CheckRequiredFieldsProtoMbInfo(const ProtoMbInfo& protoMbInfo) {
  return protoMbInfo.has_mbhash() && protoMbInfo.has_txroot() &&
         protoMbInfo.has_shardid();
}

inline bool CheckRequiredFieldsProtoTxBlockTxBlockHeader(
    const ProtoTxBlock::TxBlockHeader& protoTxBlockHeader) {
  return protoTxBlockHeader.has_gaslimit() &&
         protoTxBlockHeader.has_gasused() && protoTxBlockHeader.has_rewards() &&
         protoTxBlockHeader.has_blocknum() && protoTxBlockHeader.has_hash() &&
         protoTxBlockHeader.has_numtxs() &&
         protoTxBlockHeader.has_minerpubkey() &&
         protoTxBlockHeader.has_dsblocknum() &&
         protoTxBlockHeader.has_blockheaderbase() &&
         CheckRequiredFieldsProtoTxBlockTxBlockHashSet(
             protoTxBlockHeader.hash());
}

inline bool CheckRequiredFieldsProtoTxBlock(const ProtoTxBlock& protoTxBlock) {
  // Don't need to enforce check on repeated member mbinfos
  return protoTxBlock.has_header() && protoTxBlock.has_blockbase();
}

inline bool CheckRequiredFieldsProtoVCBlockVCBlockHeader(
    const ProtoVCBlock::VCBlockHeader& protoVCBlockHeader) {
  // Don't need to enforce check on repeated member faultyleaders
  return protoVCBlockHeader.has_viewchangedsepochno() &&
         protoVCBlockHeader.has_viewchangeepochno() &&
         protoVCBlockHeader.has_viewchangestate() &&
         protoVCBlockHeader.has_candidateleadernetworkinfo() &&
         protoVCBlockHeader.has_candidateleaderpubkey() &&
         protoVCBlockHeader.has_vccounter() &&
         protoVCBlockHeader.has_blockheaderbase();
}

inline bool CheckRequiredFieldsProtoVCBlock(const ProtoVCBlock& protoVCBlock) {
  return protoVCBlock.has_header() && protoVCBlock.has_blockbase();
}

inline bool CheckRequiredFieldsProtoFallbackBlockFallbackBlockHeader(
    const ProtoFallbackBlock::FallbackBlockHeader& protoFallbackBlockHeader) {
  // Don't need to enforce check on repeated member faultyleaders
  return protoFallbackBlockHeader.has_fallbackdsepochno() &&
         protoFallbackBlockHeader.has_fallbackepochno() &&
         protoFallbackBlockHeader.has_fallbackstate() &&
         protoFallbackBlockHeader.has_stateroothash() &&
         protoFallbackBlockHeader.has_leaderconsensusid() &&
         protoFallbackBlockHeader.has_leadernetworkinfo() &&
         protoFallbackBlockHeader.has_leaderpubkey() &&
         protoFallbackBlockHeader.has_blockheaderbase() &&
         protoFallbackBlockHeader.has_shardid();
}

inline bool CheckRequiredFieldsProtoFallbackBlock(
    const ProtoFallbackBlock& protoFallbackBlock) {
  // Don't need to enforce check on repeated member mbinfos
  return protoFallbackBlock.has_header() && protoFallbackBlock.has_blockbase();
}

inline bool CheckRequiredFieldsProtoBlockBaseCoSignatures(
    const ProtoBlockBase::CoSignatures& protoCoSignatures) {
  // Don't need to enforce check on repeated members b1 and b2
  return protoCoSignatures.has_cs1() && protoCoSignatures.has_cs2();
}

inline bool CheckRequiredFieldsProtoBlockBase(
    const ProtoBlockBase& protoBlockBase) {
  return protoBlockBase.has_blockhash() && protoBlockBase.has_cosigs() &&
         protoBlockBase.has_timestamp() &&
         CheckRequiredFieldsProtoBlockBaseCoSignatures(protoBlockBase.cosigs());
}

<<<<<<< HEAD
inline bool CheckRequiredFieldsProtoStateData(
    const ProtoStateData& protoStateData) {
  return protoStateData.has_vname() && protoStateData.has_ismutable() &&
         protoStateData.has_type() && protoStateData.has_value();
=======
inline bool CheckRequiredFieldsProtoBlockHeaderBase(
    const ProtoBlockHeaderBase& protoBlockHeaderBase) {
  return protoBlockHeaderBase.has_version() &&
         protoBlockHeaderBase.has_committeehash() &&
         protoBlockHeaderBase.has_prevhash();
>>>>>>> b4f47a44
}

// ============================================================================
// Protobuf <-> Primitives conversion functions
// ============================================================================

void AccountToProtobuf(const Account& account, ProtoAccount& protoAccount) {
  NumberToProtobufByteArray<uint128_t, UINT128_SIZE>(
      account.GetBalance(), *protoAccount.mutable_balance());
  protoAccount.set_nonce(account.GetNonce());
  protoAccount.set_storageroot(account.GetStorageRoot().data(),
                               account.GetStorageRoot().size);

  if (account.GetCode().size() > 0) {
    protoAccount.set_codehash(account.GetCodeHash().data(),
                              account.GetCodeHash().size);
    protoAccount.set_createblocknum(account.GetCreateBlockNum());
    protoAccount.set_initdata(account.GetInitData().data(),
                              account.GetInitData().size());
    protoAccount.set_code(account.GetCode().data(), account.GetCode().size());

    for (const auto& keyHash : account.GetStorageKeyHashes()) {
      ProtoAccount::StorageData* entry = protoAccount.add_storage();
      entry->set_keyhash(keyHash.data(), keyHash.size);
      entry->set_data(account.GetRawStorage(keyHash));
    }
  }
}

bool ProtobufToAccount(const ProtoAccount& protoAccount, Account& account,
                       const Address& addr) {
  uint128_t tmpNumber;

  ProtobufByteArrayToNumber<uint128_t, UINT128_SIZE>(protoAccount.balance(),
                                                     tmpNumber);
  account.SetBalance(tmpNumber);
  account.SetNonce(protoAccount.nonce());

  dev::h256 tmpStorageRoot;
  copy(protoAccount.storageroot().begin(),
       protoAccount.storageroot().begin() +
           min((unsigned int)protoAccount.storageroot().size(),
               (unsigned int)tmpStorageRoot.size),
       tmpStorageRoot.asArray().begin());

  if (protoAccount.code().size() > 0) {
    bytes tmpVec;
    tmpVec.resize(protoAccount.code().size());
    copy(protoAccount.code().begin(), protoAccount.code().end(),
         tmpVec.begin());
    account.SetCode(tmpVec);

    dev::h256 tmpHash;
    if (!Messenger::CopyWithSizeCheck(protoAccount.codehash(),
                                      tmpHash.asArray())) {
      return false;
    }

    if (account.GetCodeHash() != tmpHash) {
      std::string codehashStr, tmphashStr;
      if (!DataConversion::charArrToHexStr(account.GetCodeHash().asArray(),
                                           codehashStr)) {
        return false;
      }

      if (!DataConversion::charArrToHexStr(tmpHash.asArray(), tmphashStr)) {
        return false;
      }

      LOG_GENERAL(WARNING, "Code hash mismatch. Expected: "
                               << codehashStr << " Actual: " << tmphashStr);
      return false;
    }

    account.SetCreateBlockNum(protoAccount.createblocknum());

    if (protoAccount.initdata().size() > 0) {
      tmpVec.resize(protoAccount.initdata().size());
      copy(protoAccount.initdata().begin(), protoAccount.initdata().end(),
           tmpVec.begin());
      if (!account.InitContract(tmpVec, addr)) {
        return false;
      }
    }

    vector<pair<dev::h256, bytes>> entries;
    for (const auto& entry : protoAccount.storage()) {
      if (!Messenger::CopyWithSizeCheck(entry.keyhash(), tmpHash.asArray())) {
        return false;
      }

      if (!HASHMAP_CONTRACT_STATE_DB) {
        account.SetStorage(tmpHash, entry.data());
      } else {
        entries.emplace_back(tmpHash,
                             DataConversion::StringToCharArray(entry.data()));
      }
    }

    if (HASHMAP_CONTRACT_STATE_DB) {
      if (!account.SetStorage(addr, entries)) {
        return false;
      }
    }

    if (account.GetStorageRoot() != tmpStorageRoot) {
      std::string storagerootStr, tempstoragerootStr;
      if (!DataConversion::charArrToHexStr(account.GetStorageRoot().asArray(),
                                           storagerootStr)) {
        return false;
      }

      if (!DataConversion::charArrToHexStr(tmpStorageRoot.asArray(),
                                           tempstoragerootStr)) {
        return false;
      }

      LOG_GENERAL(WARNING, "Storage root mismatch. Expected: "
                               << storagerootStr
                               << " Actual: " << tempstoragerootStr);
      return false;
    }
  }

  return true;
}

void AccountDeltaToProtobuf(const Account* oldAccount,
                            const Account& newAccount,
                            ProtoAccount& protoAccount) {
  Account acc(0, 0);

  bool fullCopy = false;

  if (oldAccount == nullptr) {
    oldAccount = &acc;
    fullCopy = true;
  }

  int256_t balanceDelta =
      int256_t(newAccount.GetBalance()) - int256_t(oldAccount->GetBalance());
  protoAccount.set_numbersign(balanceDelta > 0);

  uint128_t balanceDeltaNum(abs(balanceDelta));
  NumberToProtobufByteArray<uint128_t, UINT128_SIZE>(
      balanceDeltaNum, *protoAccount.mutable_balance());

  uint64_t nonceDelta = 0;
  if (!SafeMath<uint64_t>::sub(newAccount.GetNonce(), oldAccount->GetNonce(),
                               nonceDelta)) {
    return;
  }

  protoAccount.set_nonce(nonceDelta);

  if (!newAccount.GetCode().empty()) {
    if (fullCopy) {
      protoAccount.set_code(newAccount.GetCode().data(),
                            newAccount.GetCode().size());
      protoAccount.set_initdata(newAccount.GetInitData().data(),
                                newAccount.GetInitData().size());
      protoAccount.set_createblocknum(newAccount.GetCreateBlockNum());
    }

    if (newAccount.GetStorageRoot() != oldAccount->GetStorageRoot()) {
      protoAccount.set_storageroot(newAccount.GetStorageRoot().data(),
                                   newAccount.GetStorageRoot().size);

      for (const auto& keyHash : newAccount.GetStorageKeyHashes()) {
        string rlpStr = newAccount.GetRawStorage(keyHash);
        if (rlpStr != oldAccount->GetRawStorage(keyHash)) {
          ProtoAccount::StorageData* entry = protoAccount.add_storage();
          entry->set_keyhash(keyHash.data(), keyHash.size);
          entry->set_data(rlpStr);
        }
      }
    }
  }
}

bool ProtobufToAccountDelta(const ProtoAccount& protoAccount, Account& account,
                            const Address& addr, const bool fullCopy) {
  uint128_t tmpNumber;

  ProtobufByteArrayToNumber<uint128_t, UINT128_SIZE>(protoAccount.balance(),
                                                     tmpNumber);

  int256_t balanceDelta = protoAccount.numbersign()
                              ? tmpNumber.convert_to<int256_t>()
                              : 0 - tmpNumber.convert_to<int256_t>();
  account.ChangeBalance(balanceDelta);

  account.IncreaseNonceBy(protoAccount.nonce());

  if (protoAccount.code().size() > 0 || account.isContract()) {
    bool doInitContract = false;

    if (fullCopy) {
      bytes tmpVec;
      if (protoAccount.code().size() > MAX_CODE_SIZE_IN_BYTES) {
        LOG_GENERAL(WARNING, "Code size "
                                 << protoAccount.code().size()
                                 << " greater than MAX_CODE_SIZE_IN_BYTES "
                                 << MAX_CODE_SIZE_IN_BYTES);
        return false;
      }
      tmpVec.resize(protoAccount.code().size());
      copy(protoAccount.code().begin(), protoAccount.code().end(),
           tmpVec.begin());
      if (tmpVec != account.GetCode()) {
        account.SetCode(tmpVec);
      }

      if (!protoAccount.initdata().empty() && account.GetInitData().empty()) {
        tmpVec.resize(protoAccount.initdata().size());
        copy(protoAccount.initdata().begin(), protoAccount.initdata().end(),
             tmpVec.begin());
        account.SetInitData(tmpVec);
        doInitContract = true;
      }

      account.SetCreateBlockNum(protoAccount.createblocknum());
    }

    dev::h256 tmpStorageRoot;
    copy(protoAccount.storageroot().begin(),
         protoAccount.storageroot().begin() +
             min((unsigned int)protoAccount.storageroot().size(),
                 (unsigned int)tmpStorageRoot.size),
         tmpStorageRoot.asArray().begin());

    if (tmpStorageRoot != account.GetStorageRoot()) {
      if (doInitContract) {
        if (!account.InitContract(addr)) {
          return false;
        }
      }

      dev::h256 tmpHash;

      vector<pair<dev::h256, bytes>> entries;
      for (const auto& entry : protoAccount.storage()) {
        if (!Messenger::CopyWithSizeCheck(entry.keyhash(), tmpHash.asArray())) {
          return false;
        }

        if (!HASHMAP_CONTRACT_STATE_DB) {
          account.SetStorage(tmpHash, entry.data());
        } else {
          entries.emplace_back(tmpHash,
                               DataConversion::StringToCharArray(entry.data()));
        }
      }

      if (HASHMAP_CONTRACT_STATE_DB) {
        if (!account.SetStorage(addr, entries)) {
          return false;
        }
      }

      if (tmpStorageRoot != account.GetStorageRoot()) {
        std::string storagerootStr, tempstoragerootStr;
        if (!DataConversion::charArrToHexStr(account.GetStorageRoot().asArray(),
                                             storagerootStr)) {
          return false;
        }

        if (!DataConversion::charArrToHexStr(tmpStorageRoot.asArray(),
                                             tempstoragerootStr)) {
          return false;
        }

        LOG_GENERAL(WARNING, "Storage root mismatch. Expected: "
                                 << storagerootStr
                                 << " Actual: " << tempstoragerootStr);
        return false;
      }
    }
  }

  return true;
}

void DSCommitteeToProtobuf(const deque<pair<PubKey, Peer>>& dsCommittee,
                           ProtoDSCommittee& protoDSCommittee) {
  for (const auto& node : dsCommittee) {
    ProtoDSNode* protodsnode = protoDSCommittee.add_dsnodes();
    SerializableToProtobufByteArray(node.first, *protodsnode->mutable_pubkey());
    SerializableToProtobufByteArray(node.second, *protodsnode->mutable_peer());
  }
}

bool ProtobufToDSCommittee(const ProtoDSCommittee& protoDSCommittee,
                           deque<pair<PubKey, Peer>>& dsCommittee) {
  if (!CheckRequiredFieldsProtoDSCommittee(protoDSCommittee)) {
    LOG_GENERAL(WARNING, "CheckRequiredFieldsProtoDSCommittee failed.");
    return false;
  }

  for (const auto& dsnode : protoDSCommittee.dsnodes()) {
    if (!CheckRequiredFieldsProtoDSNode(dsnode)) {
      LOG_GENERAL(WARNING, "CheckRequiredFieldsProtoDSNode failed.");
      continue;
    }

    PubKey pubkey;
    Peer peer;

    ProtobufByteArrayToSerializable(dsnode.pubkey(), pubkey);
    ProtobufByteArrayToSerializable(dsnode.peer(), peer);
    dsCommittee.emplace_back(pubkey, peer);
  }

  return true;
}

void FaultyLeaderToProtobuf(const vector<pair<PubKey, Peer>>& faultyLeaders,
                            ProtoVCBlock::VCBlockHeader& protoVCBlockHeader) {
  for (const auto& node : faultyLeaders) {
    ProtoDSNode* protodsnode = protoVCBlockHeader.add_faultyleaders();
    SerializableToProtobufByteArray(node.first, *protodsnode->mutable_pubkey());
    SerializableToProtobufByteArray(node.second, *protodsnode->mutable_peer());
  }
}

void ProtobufToFaultyDSMembers(
    const ProtoVCBlock::VCBlockHeader& protoVCBlockHeader,
    vector<pair<PubKey, Peer>>& faultyDSMembers) {
  for (const auto& dsnode : protoVCBlockHeader.faultyleaders()) {
    PubKey pubkey;
    Peer peer;

    ProtobufByteArrayToSerializable(dsnode.pubkey(), pubkey);
    ProtobufByteArrayToSerializable(dsnode.peer(), peer);
    faultyDSMembers.emplace_back(pubkey, peer);
  }
}

void DSCommitteeToProtoCommittee(const deque<pair<PubKey, Peer>>& dsCommittee,
                                 ProtoCommittee& protoCommittee) {
  for (const auto& node : dsCommittee) {
    SerializableToProtobufByteArray(node.first, *protoCommittee.add_members());
  }
}

void ShardToProtoCommittee(const Shard& shard, ProtoCommittee& protoCommittee) {
  for (const auto& node : shard) {
    SerializableToProtobufByteArray(std::get<SHARD_NODE_PUBKEY>(node),
                                    *protoCommittee.add_members());
  }
}

void StateIndexToProtobuf(const vector<Contract::Index>& indexes,
                          ProtoStateIndex& protoStateIndex) {
  for (const auto& index : indexes) {
    protoStateIndex.add_index(index.data(), index.size);
  }
}

bool ProtobufToStateIndex(const ProtoStateIndex& protoStateIndex,
                          vector<Contract::Index>& indexes) {
  for (const auto& index : protoStateIndex.index()) {
    indexes.emplace_back();
    unsigned int size =
        min((unsigned int)index.size(), (unsigned int)indexes.back().size);
    copy(index.begin(), index.begin() + size, indexes.back().asArray().begin());
  }

  return true;
}

void StateDataToProtobuf(const Contract::StateEntry& entry,
                         ProtoStateData& protoStateData) {
  protoStateData.set_vname(std::get<Contract::VNAME>(entry));
  protoStateData.set_ismutable(std::get<Contract::MUTABLE>(entry));
  protoStateData.set_type(std::get<Contract::TYPE>(entry));
  protoStateData.set_value(std::get<Contract::VALUE>(entry));
}

bool ProtobufToStateData(const ProtoStateData& protoStateData,
                         Contract::StateEntry& indexes) {
  if (!CheckRequiredFieldsProtoStateData(protoStateData)) {
    LOG_GENERAL(WARNING, "CheckRequiredFieldsProtoStateData failed.");
    return false;
  }

  indexes = std::make_tuple(protoStateData.vname(), protoStateData.ismutable(),
                            protoStateData.type(), protoStateData.value());
  return true;
}

void BlockBaseToProtobuf(const BlockBase& base,
                         ProtoBlockBase& protoBlockBase) {
  // Block hash

  protoBlockBase.set_blockhash(base.GetBlockHash().data(),
                               base.GetBlockHash().size);

  // Timestampo
  protoBlockBase.set_timestamp(base.GetTimestamp());

  // Serialize cosigs

  ZilliqaMessage::ProtoBlockBase::CoSignatures* cosigs =
      protoBlockBase.mutable_cosigs();

  SerializableToProtobufByteArray(base.GetCS1(), *cosigs->mutable_cs1());
  for (const auto& i : base.GetB1()) {
    cosigs->add_b1(i);
  }
  SerializableToProtobufByteArray(base.GetCS2(), *cosigs->mutable_cs2());
  for (const auto& i : base.GetB2()) {
    cosigs->add_b2(i);
  }
}

bool ProtobufToBlockBase(const ProtoBlockBase& protoBlockBase,
                         BlockBase& base) {
  if (!CheckRequiredFieldsProtoBlockBase(protoBlockBase)) {
    LOG_GENERAL(WARNING, "CheckRequiredFieldsProtoBlockBase failed.");
    return false;
  }

  // Deserialize cosigs
  CoSignatures cosigs;
  cosigs.m_B1.resize(protoBlockBase.cosigs().b1().size());
  cosigs.m_B2.resize(protoBlockBase.cosigs().b2().size());

  ProtobufByteArrayToSerializable(protoBlockBase.cosigs().cs1(), cosigs.m_CS1);
  copy(protoBlockBase.cosigs().b1().begin(), protoBlockBase.cosigs().b1().end(),
       cosigs.m_B1.begin());
  ProtobufByteArrayToSerializable(protoBlockBase.cosigs().cs2(), cosigs.m_CS2);
  copy(protoBlockBase.cosigs().b2().begin(), protoBlockBase.cosigs().b2().end(),
       cosigs.m_B2.begin());

  base.SetCoSignatures(cosigs);

  // Deserialize the block hash
  BlockHash blockHash;
  if (!Messenger::CopyWithSizeCheck(protoBlockBase.blockhash(),
                                    blockHash.asArray())) {
    return false;
  }
  base.SetBlockHash(blockHash);

  // Deserialize timestamp
  uint64_t timestamp;
  timestamp = protoBlockBase.timestamp();

  base.SetTimestamp(timestamp);

  return true;
}

void BlockHeaderBaseToProtobuf(const BlockHeaderBase& base,
                               ProtoBlockHeaderBase& protoBlockHeaderBase) {
  // version
  protoBlockHeaderBase.set_version(base.GetVersion());
  // committee hash
  protoBlockHeaderBase.set_committeehash(base.GetCommitteeHash().data(),
                                         base.GetCommitteeHash().size);
  protoBlockHeaderBase.set_prevhash(base.GetPrevHash().data(),
                                    base.GetPrevHash().size);
}

bool ProtobufToBlockHeaderBase(const ProtoBlockHeaderBase& protoBlockHeaderBase,
                               BlockHeaderBase& base) {
  if (!CheckRequiredFieldsProtoBlockHeaderBase(protoBlockHeaderBase)) {
    LOG_GENERAL(WARNING, "CheckRequiredFieldsProtoBlockHeaderBase failed.");
    return false;
  }

  // Deserialize the version
  uint32_t version;
  version = protoBlockHeaderBase.version();

  base.SetVersion(version);

  // Deserialize committee hash
  CommitteeHash committeeHash;
  if (!Messenger::CopyWithSizeCheck(protoBlockHeaderBase.committeehash(),
                                    committeeHash.asArray())) {
    return false;
  }
  base.SetCommitteeHash(committeeHash);

  // Deserialize prev hash
  BlockHash prevHash;
  if (!Messenger::CopyWithSizeCheck(protoBlockHeaderBase.prevhash(),
                                    prevHash.asArray())) {
    return false;
  }
  base.SetPrevHash(prevHash);

  return true;
}

void ShardingStructureToProtobuf(
    const DequeOfShard& shards,
    ProtoShardingStructure& protoShardingStructure) {
  for (const auto& shard : shards) {
    ProtoShardingStructure::Shard* proto_shard =
        protoShardingStructure.add_shards();

    for (const auto& node : shard) {
      ProtoShardingStructure::Member* proto_member = proto_shard->add_members();

      SerializableToProtobufByteArray(std::get<SHARD_NODE_PUBKEY>(node),
                                      *proto_member->mutable_pubkey());
      SerializableToProtobufByteArray(std::get<SHARD_NODE_PEER>(node),
                                      *proto_member->mutable_peerinfo());
      proto_member->set_reputation(std::get<SHARD_NODE_REP>(node));
    }
  }
}

bool ProtobufToShardingStructure(
    const ProtoShardingStructure& protoShardingStructure,
    DequeOfShard& shards) {
  if (!CheckRequiredFieldsProtoShardingStructure(protoShardingStructure)) {
    LOG_GENERAL(WARNING, "CheckRequiredFieldsProtoShardingStructure failed.");
    return false;
  }

  for (const auto& proto_shard : protoShardingStructure.shards()) {
    if (!CheckRequiredFieldsProtoShardingStructureShard(proto_shard)) {
      LOG_GENERAL(WARNING,
                  "CheckRequiredFieldsProtoShardingStructureShard failed.");
      continue;
    }

    shards.emplace_back();

    for (const auto& proto_member : proto_shard.members()) {
      if (!CheckRequiredFieldsProtoShardingStructureMember(proto_member)) {
        LOG_GENERAL(WARNING,
                    "CheckRequiredFieldsProtoShardingStructureMember failed.");
        continue;
      }

      PubKey key;
      Peer peer;

      ProtobufByteArrayToSerializable(proto_member.pubkey(), key);
      ProtobufByteArrayToSerializable(proto_member.peerinfo(), peer);

      shards.back().emplace_back(key, peer, proto_member.reputation());
    }
  }

  return true;
}

void AnnouncementShardingStructureToProtobuf(
    const DequeOfShard& shards, const MapOfPubKeyPoW& allPoWs,
    ProtoShardingStructureWithPoWSolns& protoShardingStructure) {
  for (const auto& shard : shards) {
    ProtoShardingStructureWithPoWSolns::Shard* proto_shard =
        protoShardingStructure.add_shards();

    for (const auto& node : shard) {
      ProtoShardingStructureWithPoWSolns::Member* proto_member =
          proto_shard->add_members();

      const PubKey& key = std::get<SHARD_NODE_PUBKEY>(node);

      SerializableToProtobufByteArray(key, *proto_member->mutable_pubkey());
      SerializableToProtobufByteArray(std::get<SHARD_NODE_PEER>(node),
                                      *proto_member->mutable_peerinfo());
      proto_member->set_reputation(std::get<SHARD_NODE_REP>(node));

      ProtoPoWSolution* proto_soln = proto_member->mutable_powsoln();
      const auto soln = allPoWs.find(key);
      proto_soln->set_nonce(soln->second.nonce);
      proto_soln->set_result(soln->second.result.data(),
                             soln->second.result.size());
      proto_soln->set_mixhash(soln->second.mixhash.data(),
                              soln->second.mixhash.size());
      proto_soln->set_lookupid(soln->second.lookupId);
      NumberToProtobufByteArray<uint128_t, UINT128_SIZE>(
          soln->second.gasPrice, *proto_soln->mutable_gasprice());
    }
  }
}

void ProtobufToShardingStructureAnnouncement(
    const ProtoShardingStructureWithPoWSolns& protoShardingStructure,
    DequeOfShard& shards, MapOfPubKeyPoW& allPoWs) {
  std::array<unsigned char, 32> result;
  std::array<unsigned char, 32> mixhash;
  uint128_t gasPrice;

  for (const auto& proto_shard : protoShardingStructure.shards()) {
    shards.emplace_back();

    for (const auto& proto_member : proto_shard.members()) {
      PubKey key;
      Peer peer;

      ProtobufByteArrayToSerializable(proto_member.pubkey(), key);
      ProtobufByteArrayToSerializable(proto_member.peerinfo(), peer);

      shards.back().emplace_back(key, peer, proto_member.reputation());

      copy(proto_member.powsoln().result().begin(),
           proto_member.powsoln().result().begin() +
               min((unsigned int)proto_member.powsoln().result().size(),
                   (unsigned int)result.size()),
           result.begin());
      copy(proto_member.powsoln().mixhash().begin(),
           proto_member.powsoln().mixhash().begin() +
               min((unsigned int)proto_member.powsoln().mixhash().size(),
                   (unsigned int)mixhash.size()),
           mixhash.begin());
      ProtobufByteArrayToNumber<uint128_t, UINT128_SIZE>(
          proto_member.powsoln().gasprice(), gasPrice);
      allPoWs.emplace(
          key, PoWSolution(proto_member.powsoln().nonce(), result, mixhash,
                           proto_member.powsoln().lookupid(), gasPrice));
    }
  }
}

void TransactionCoreInfoToProtobuf(const TransactionCoreInfo& txnCoreInfo,
                                   ProtoTransactionCoreInfo& protoTxnCoreInfo) {
  protoTxnCoreInfo.set_version(txnCoreInfo.version);
  protoTxnCoreInfo.set_nonce(txnCoreInfo.nonce);
  protoTxnCoreInfo.set_toaddr(txnCoreInfo.toAddr.data(),
                              txnCoreInfo.toAddr.size);
  SerializableToProtobufByteArray(txnCoreInfo.senderPubKey,
                                  *protoTxnCoreInfo.mutable_senderpubkey());
  NumberToProtobufByteArray<uint128_t, UINT128_SIZE>(
      txnCoreInfo.amount, *protoTxnCoreInfo.mutable_amount());
  NumberToProtobufByteArray<uint128_t, UINT128_SIZE>(
      txnCoreInfo.gasPrice, *protoTxnCoreInfo.mutable_gasprice());
  protoTxnCoreInfo.set_gaslimit(txnCoreInfo.gasLimit);
  protoTxnCoreInfo.set_code(txnCoreInfo.code.data(), txnCoreInfo.code.size());
  protoTxnCoreInfo.set_data(txnCoreInfo.data.data(), txnCoreInfo.data.size());
}

void ProtobufToTransactionCoreInfo(
    const ProtoTransactionCoreInfo& protoTxnCoreInfo,
    TransactionCoreInfo& txnCoreInfo) {
  txnCoreInfo.version = protoTxnCoreInfo.version();
  txnCoreInfo.nonce = protoTxnCoreInfo.nonce();
  copy(protoTxnCoreInfo.toaddr().begin(),
       protoTxnCoreInfo.toaddr().begin() +
           min((unsigned int)protoTxnCoreInfo.toaddr().size(),
               (unsigned int)txnCoreInfo.toAddr.size),
       txnCoreInfo.toAddr.asArray().begin());
  ProtobufByteArrayToSerializable(protoTxnCoreInfo.senderpubkey(),
                                  txnCoreInfo.senderPubKey);
  ProtobufByteArrayToNumber<uint128_t, UINT128_SIZE>(protoTxnCoreInfo.amount(),
                                                     txnCoreInfo.amount);
  ProtobufByteArrayToNumber<uint128_t, UINT128_SIZE>(
      protoTxnCoreInfo.gasprice(), txnCoreInfo.gasPrice);
  txnCoreInfo.gasLimit = protoTxnCoreInfo.gaslimit();
  txnCoreInfo.code.resize(protoTxnCoreInfo.code().size());
  copy(protoTxnCoreInfo.code().begin(), protoTxnCoreInfo.code().end(),
       txnCoreInfo.code.begin());
  txnCoreInfo.data.resize(protoTxnCoreInfo.data().size());
  copy(protoTxnCoreInfo.data().begin(), protoTxnCoreInfo.data().end(),
       txnCoreInfo.data.begin());
}

void TransactionToProtobuf(const Transaction& transaction,
                           ProtoTransaction& protoTransaction) {
  protoTransaction.set_tranid(transaction.GetTranID().data(),
                              transaction.GetTranID().size);
  TransactionCoreInfoToProtobuf(transaction.GetCoreInfo(),
                                *protoTransaction.mutable_info());

  SerializableToProtobufByteArray(transaction.GetSignature(),
                                  *protoTransaction.mutable_signature());
}

void ProtobufToTransaction(const ProtoTransaction& protoTransaction,
                           Transaction& transaction) {
  TxnHash tranID;
  TransactionCoreInfo txnCoreInfo;
  Signature signature;

  copy(protoTransaction.tranid().begin(),
       protoTransaction.tranid().begin() +
           min((unsigned int)protoTransaction.tranid().size(),
               (unsigned int)tranID.size),
       tranID.asArray().begin());

  ProtobufToTransactionCoreInfo(protoTransaction.info(), txnCoreInfo);

  ProtobufByteArrayToSerializable(protoTransaction.signature(), signature);

  bytes txnData;
  if (!SerializeToArray(protoTransaction.info(), txnData, 0)) {
    LOG_GENERAL(WARNING, "Serialize Proto transaction core info failed.");
    return;
  }

  SHA2<HASH_TYPE::HASH_VARIANT_256> sha2;
  sha2.Update(txnData);
  const bytes& hash = sha2.Finalize();

  if (!std::equal(hash.begin(), hash.end(), tranID.begin(), tranID.end())) {
    TxnHash expected;
    copy(hash.begin(), hash.end(), expected.asArray().begin());
    LOG_GENERAL(WARNING, "TranID verification failed. Expected: "
                             << expected << " Actual: " << tranID);
    return;
  }

  // Verify signature
  if (!Schnorr::GetInstance().Verify(txnData, signature,
                                     txnCoreInfo.senderPubKey)) {
    LOG_GENERAL(WARNING, "Signature verification failed.");
    return;
  }

  transaction = Transaction(
      tranID, txnCoreInfo.version, txnCoreInfo.nonce, txnCoreInfo.toAddr,
      txnCoreInfo.senderPubKey, txnCoreInfo.amount, txnCoreInfo.gasPrice,
      txnCoreInfo.gasLimit, txnCoreInfo.code, txnCoreInfo.data, signature);
}

void TransactionOffsetToProtobuf(const std::vector<uint32_t>& txnOffsets,
                                 ProtoTxnFileOffset& protoTxnFileOffset) {
  for (const auto& offset : txnOffsets) {
    protoTxnFileOffset.add_offsetinfile(offset);
  }
}

void ProtobufToTransactionOffset(const ProtoTxnFileOffset& protoTxnFileOffset,
                                 std::vector<uint32_t>& txnOffsets) {
  txnOffsets.clear();
  for (const auto& offset : protoTxnFileOffset.offsetinfile()) {
    txnOffsets.push_back(offset);
  }
}

void TransactionArrayToProtobuf(const std::vector<Transaction>& txns,
                                ProtoTransactionArray& protoTransactionArray) {
  for (const auto& txn : txns) {
    TransactionToProtobuf(txn, *protoTransactionArray.add_transactions());
  }
}

void ProtobufToTransactionArray(
    const ProtoTransactionArray& protoTransactionArray,
    std::vector<Transaction>& txns) {
  for (const auto& protoTransaction : protoTransactionArray.transactions()) {
    Transaction txn;
    ProtobufToTransaction(protoTransaction, txn);
    txns.push_back(txn);
  }
}

void TransactionReceiptToProtobuf(const TransactionReceipt& transReceipt,
                                  ProtoTransactionReceipt& protoTransReceipt) {
  protoTransReceipt.set_receipt(transReceipt.GetString());
  // protoTransReceipt.set_cumgas(transReceipt.GetCumGas());
  protoTransReceipt.set_cumgas(transReceipt.GetCumGas());
}

void ProtobufToTransactionReceipt(
    const ProtoTransactionReceipt& protoTransactionReceipt,
    TransactionReceipt& transactionReceipt) {
  std::string tranReceiptStr;
  tranReceiptStr.resize(protoTransactionReceipt.receipt().size());
  copy(protoTransactionReceipt.receipt().begin(),
       protoTransactionReceipt.receipt().end(), tranReceiptStr.begin());
  transactionReceipt.SetString(tranReceiptStr);
  transactionReceipt.SetCumGas(protoTransactionReceipt.cumgas());
}

void TransactionWithReceiptToProtobuf(
    const TransactionWithReceipt& transWithReceipt,
    ProtoTransactionWithReceipt& protoTransWithReceipt) {
  auto* protoTransaction = protoTransWithReceipt.mutable_transaction();
  TransactionToProtobuf(transWithReceipt.GetTransaction(), *protoTransaction);

  auto* protoTranReceipt = protoTransWithReceipt.mutable_receipt();
  TransactionReceiptToProtobuf(transWithReceipt.GetTransactionReceipt(),
                               *protoTranReceipt);
}

void ProtobufToTransactionWithReceipt(
    const ProtoTransactionWithReceipt& protoWithTransaction,
    TransactionWithReceipt& transactionWithReceipt) {
  Transaction transaction;
  ProtobufToTransaction(protoWithTransaction.transaction(), transaction);

  TransactionReceipt receipt;
  ProtobufToTransactionReceipt(protoWithTransaction.receipt(), receipt);

  transactionWithReceipt = TransactionWithReceipt(transaction, receipt);
}

void PeerToProtobuf(const Peer& peer, ProtoPeer& protoPeer) {
  NumberToProtobufByteArray<boost::multiprecision::uint128_t,
                            sizeof(boost::multiprecision::uint128_t)>(
      peer.GetIpAddress(), *protoPeer.mutable_ipaddress());

  protoPeer.set_listenporthost(peer.GetListenPortHost());
}

void ProtobufToPeer(const ProtoPeer& protoPeer, Peer& peer) {
  boost::multiprecision::uint128_t ipAddress;
  ProtobufByteArrayToNumber<boost::multiprecision::uint128_t,
                            sizeof(boost::multiprecision::uint128_t)>(
      protoPeer.ipaddress(), ipAddress);

  peer = Peer(ipAddress, protoPeer.listenporthost());
}

void DSBlockHeaderToProtobuf(const DSBlockHeader& dsBlockHeader,
                             ProtoDSBlock::DSBlockHeader& protoDSBlockHeader,
                             bool concreteVarsOnly = false) {
  ZilliqaMessage::ProtoBlockHeaderBase* protoBlockHeaderBase =
      protoDSBlockHeader.mutable_blockheaderbase();
  BlockHeaderBaseToProtobuf(dsBlockHeader, *protoBlockHeaderBase);

  if (!concreteVarsOnly) {
    protoDSBlockHeader.set_dsdifficulty(dsBlockHeader.GetDSDifficulty());
    protoDSBlockHeader.set_difficulty(dsBlockHeader.GetDifficulty());
    NumberToProtobufByteArray<uint128_t, UINT128_SIZE>(
        dsBlockHeader.GetGasPrice(), *protoDSBlockHeader.mutable_gasprice());
    ZilliqaMessage::ProtoDSBlock::DSBlockHeader::PowDSWinners* powdswinner;

    for (const auto& winner : dsBlockHeader.GetDSPoWWinners()) {
      powdswinner = protoDSBlockHeader.add_dswinners();
      SerializableToProtobufByteArray(winner.first,
                                      *powdswinner->mutable_key());
      SerializableToProtobufByteArray(winner.second,
                                      *powdswinner->mutable_val());
    }
  }

  SerializableToProtobufByteArray(dsBlockHeader.GetLeaderPubKey(),
                                  *protoDSBlockHeader.mutable_leaderpubkey());

  protoDSBlockHeader.set_blocknum(dsBlockHeader.GetBlockNum());
  protoDSBlockHeader.set_epochnum(dsBlockHeader.GetEpochNum());
  SerializableToProtobufByteArray(dsBlockHeader.GetSWInfo(),
                                  *protoDSBlockHeader.mutable_swinfo());

  ZilliqaMessage::ProtoDSBlock::DSBlockHashSet* protoHeaderHash =
      protoDSBlockHeader.mutable_hash();
  protoHeaderHash->set_shardinghash(dsBlockHeader.GetShardingHash().data(),
                                    dsBlockHeader.GetShardingHash().size);
  protoHeaderHash->set_reservedfield(
      dsBlockHeader.GetHashSetReservedField().data(),
      dsBlockHeader.GetHashSetReservedField().size());
}

void DSBlockToProtobuf(const DSBlock& dsBlock, ProtoDSBlock& protoDSBlock) {
  // Serialize header

  ZilliqaMessage::ProtoDSBlock::DSBlockHeader* protoHeader =
      protoDSBlock.mutable_header();

  const DSBlockHeader& header = dsBlock.GetHeader();

  DSBlockHeaderToProtobuf(header, *protoHeader);

  ZilliqaMessage::ProtoBlockBase* protoBlockBase =
      protoDSBlock.mutable_blockbase();

  BlockBaseToProtobuf(dsBlock, *protoBlockBase);
}

bool ProtobufToDSBlockHeader(
    const ProtoDSBlock::DSBlockHeader& protoDSBlockHeader,
    DSBlockHeader& dsBlockHeader) {
  if (!CheckRequiredFieldsProtoDSBlockDSBlockHeader(protoDSBlockHeader)) {
    LOG_GENERAL(WARNING,
                "CheckRequiredFieldsProtoDSBlockDSBlockHeader failed.");
    return false;
  }

  PubKey leaderPubKey;
  SWInfo swInfo;

  ProtobufByteArrayToSerializable(protoDSBlockHeader.leaderpubkey(),
                                  leaderPubKey);
  ProtobufByteArrayToSerializable(protoDSBlockHeader.swinfo(), swInfo);

  // Deserialize powDSWinners
  map<PubKey, Peer> powDSWinners;
  PubKey tempPubKey;
  Peer tempWinnerNetworkInfo;
  for (const auto& dswinner : protoDSBlockHeader.dswinners()) {
    if (!CheckRequiredFieldsProtoDSBlockPowDSWinner(dswinner)) {
      LOG_GENERAL(WARNING,
                  "CheckRequiredFieldsProtoDSBlockPowDSWinner failed.");
      continue;
    }
    ProtobufByteArrayToSerializable(dswinner.key(), tempPubKey);
    ProtobufByteArrayToSerializable(dswinner.val(), tempWinnerNetworkInfo);
    powDSWinners[tempPubKey] = tempWinnerNetworkInfo;
  }

  // Deserialize DSBlockHashSet
  DSBlockHashSet hash;
  const ZilliqaMessage::ProtoDSBlock::DSBlockHashSet& protoDSBlockHeaderHash =
      protoDSBlockHeader.hash();

  if (!Messenger::CopyWithSizeCheck(protoDSBlockHeaderHash.shardinghash(),
                                    hash.m_shardingHash.asArray())) {
    return false;
  }

  copy(protoDSBlockHeaderHash.reservedfield().begin(),
       protoDSBlockHeaderHash.reservedfield().begin() +
           min((unsigned int)protoDSBlockHeaderHash.reservedfield().size(),
               (unsigned int)hash.m_reservedField.size()),
       hash.m_reservedField.begin());

  // Generate the new DSBlock

  const uint8_t dsdifficulty = protoDSBlockHeader.has_dsdifficulty()
                                   ? protoDSBlockHeader.dsdifficulty()
                                   : 0;
  const uint8_t difficulty =
      protoDSBlockHeader.has_difficulty() ? protoDSBlockHeader.difficulty() : 0;
  uint128_t gasprice = 0;

  if (protoDSBlockHeader.has_gasprice()) {
    ProtobufByteArrayToNumber<uint128_t, UINT128_SIZE>(
        protoDSBlockHeader.gasprice(), gasprice);
  }

  dsBlockHeader = DSBlockHeader(
      dsdifficulty, difficulty, leaderPubKey, protoDSBlockHeader.blocknum(),
      protoDSBlockHeader.epochnum(), gasprice, swInfo, powDSWinners, hash);

  const ZilliqaMessage::ProtoBlockHeaderBase& protoBlockHeaderBase =
      protoDSBlockHeader.blockheaderbase();

  return ProtobufToBlockHeaderBase(protoBlockHeaderBase, dsBlockHeader);
}

bool ProtobufToDSBlock(const ProtoDSBlock& protoDSBlock, DSBlock& dsBlock) {
  // Deserialize header

  if (!CheckRequiredFieldsProtoDSBlock(protoDSBlock)) {
    LOG_GENERAL(WARNING, "CheckRequiredFieldsProtoDSBlock failed.");
    return false;
  }

  const ZilliqaMessage::ProtoDSBlock::DSBlockHeader& protoHeader =
      protoDSBlock.header();

  DSBlockHeader header;

  if (!ProtobufToDSBlockHeader(protoHeader, header)) {
    return false;
  }

  dsBlock = DSBlock(header, CoSignatures());

  const ZilliqaMessage::ProtoBlockBase& protoBlockBase =
      protoDSBlock.blockbase();

  return ProtobufToBlockBase(protoBlockBase, dsBlock);
}

void MicroBlockHeaderToProtobuf(
    const MicroBlockHeader& microBlockHeader,
    ProtoMicroBlock::MicroBlockHeader& protoMicroBlockHeader) {
  ZilliqaMessage::ProtoBlockHeaderBase* protoBlockHeaderBase =
      protoMicroBlockHeader.mutable_blockheaderbase();
  BlockHeaderBaseToProtobuf(microBlockHeader, *protoBlockHeaderBase);

  protoMicroBlockHeader.set_shardid(microBlockHeader.GetShardId());
  protoMicroBlockHeader.set_gaslimit(microBlockHeader.GetGasLimit());
  protoMicroBlockHeader.set_gasused(microBlockHeader.GetGasUsed());
  NumberToProtobufByteArray<uint128_t, UINT128_SIZE>(
      microBlockHeader.GetRewards(), *protoMicroBlockHeader.mutable_rewards());
  protoMicroBlockHeader.set_epochnum(microBlockHeader.GetEpochNum());
  protoMicroBlockHeader.set_txroothash(microBlockHeader.GetTxRootHash().data(),
                                       microBlockHeader.GetTxRootHash().size);
  protoMicroBlockHeader.set_numtxs(microBlockHeader.GetNumTxs());
  SerializableToProtobufByteArray(microBlockHeader.GetMinerPubKey(),
                                  *protoMicroBlockHeader.mutable_minerpubkey());
  protoMicroBlockHeader.set_dsblocknum(microBlockHeader.GetDSBlockNum());
  protoMicroBlockHeader.set_statedeltahash(
      microBlockHeader.GetStateDeltaHash().data(),
      microBlockHeader.GetStateDeltaHash().size);
  protoMicroBlockHeader.set_tranreceipthash(
      microBlockHeader.GetTranReceiptHash().data(),
      microBlockHeader.GetTranReceiptHash().size);
}

void DSPowSolutionToProtobuf(const DSPowSolution& powSolution,
                             DSPoWSubmission& dsPowSubmission) {
  dsPowSubmission.mutable_data()->set_blocknumber(powSolution.GetBlockNumber());
  dsPowSubmission.mutable_data()->set_difficultylevel(
      powSolution.GetDifficultyLevel());

  SerializableToProtobufByteArray(
      powSolution.GetSubmitterPeer(),
      *dsPowSubmission.mutable_data()->mutable_submitterpeer());

  SerializableToProtobufByteArray(
      powSolution.GetSubmitterKey(),
      *dsPowSubmission.mutable_data()->mutable_submitterpubkey());

  dsPowSubmission.mutable_data()->set_nonce(powSolution.GetNonce());
  dsPowSubmission.mutable_data()->set_resultinghash(
      powSolution.GetResultingHash());
  dsPowSubmission.mutable_data()->set_mixhash(powSolution.GetMixHash());
  dsPowSubmission.mutable_data()->set_lookupid(powSolution.GetLookupId());

  NumberToProtobufByteArray<uint128_t, UINT128_SIZE>(
      powSolution.GetGasPrice(),
      *dsPowSubmission.mutable_data()->mutable_gasprice());

  SerializableToProtobufByteArray(powSolution.GetSignature(),
                                  *dsPowSubmission.mutable_signature());
}

void ProtobufToDSPowSolution(const DSPoWSubmission& dsPowSubmission,
                             DSPowSolution& powSolution) {
  const uint64_t& blockNumber = dsPowSubmission.data().blocknumber();
  const uint8_t& difficultyLevel = dsPowSubmission.data().difficultylevel();
  Peer submitterPeer;
  ProtobufByteArrayToSerializable(dsPowSubmission.data().submitterpeer(),
                                  submitterPeer);
  PubKey submitterKey;
  ProtobufByteArrayToSerializable(dsPowSubmission.data().submitterpubkey(),
                                  submitterKey);
  const uint64_t& nonce = dsPowSubmission.data().nonce();
  const std::string& resultingHash = dsPowSubmission.data().resultinghash();
  const std::string& mixHash = dsPowSubmission.data().mixhash();
  const uint32_t& lookupId = dsPowSubmission.data().lookupid();
  boost::multiprecision::uint128_t gasPrice;
  ProtobufByteArrayToNumber<uint128_t, UINT128_SIZE>(
      dsPowSubmission.data().gasprice(), gasPrice);
  Signature signature;
  ProtobufByteArrayToSerializable(dsPowSubmission.signature(), signature);

  DSPowSolution result(blockNumber, difficultyLevel, submitterPeer,
                       submitterKey, nonce, resultingHash, mixHash, lookupId,
                       gasPrice, signature);
  powSolution = result;
}

void MicroBlockToProtobuf(const MicroBlock& microBlock,
                          ProtoMicroBlock& protoMicroBlock) {
  // Serialize header

  ZilliqaMessage::ProtoMicroBlock::MicroBlockHeader* protoHeader =
      protoMicroBlock.mutable_header();

  const MicroBlockHeader& header = microBlock.GetHeader();

  MicroBlockHeaderToProtobuf(header, *protoHeader);

  // Serialize body

  for (const auto& hash : microBlock.GetTranHashes()) {
    protoMicroBlock.add_tranhashes(hash.data(), hash.size);
  }

  ZilliqaMessage::ProtoBlockBase* protoBlockBase =
      protoMicroBlock.mutable_blockbase();

  BlockBaseToProtobuf(microBlock, *protoBlockBase);
}

bool ProtobufToMicroBlockHeader(
    const ProtoMicroBlock::MicroBlockHeader& protoMicroBlockHeader,
    MicroBlockHeader& microBlockHeader) {
  if (!CheckRequiredFieldsProtoMicroBlockMicroBlockHeader(
          protoMicroBlockHeader)) {
    LOG_GENERAL(WARNING,
                "CheckRequiredFieldsProtoMicroBlockMicroBlockHeader failed.");
    return false;
  }

  uint64_t gasLimit;
  uint64_t gasUsed;
  uint128_t rewards;
  TxnHash txRootHash;
  PubKey minerPubKey;
  BlockHash dsBlockHash;
  StateHash stateDeltaHash;
  TxnHash tranReceiptHash;

  gasLimit = protoMicroBlockHeader.gaslimit();
  gasUsed = protoMicroBlockHeader.gasused();
  ProtobufByteArrayToNumber<uint128_t, UINT128_SIZE>(
      protoMicroBlockHeader.rewards(), rewards);

  if (!Messenger::CopyWithSizeCheck(protoMicroBlockHeader.txroothash(),
                                    txRootHash.asArray())) {
    return false;
  }

  ProtobufByteArrayToSerializable(protoMicroBlockHeader.minerpubkey(),
                                  minerPubKey);

  if (!Messenger::CopyWithSizeCheck(protoMicroBlockHeader.statedeltahash(),
                                    stateDeltaHash.asArray())) {
    return false;
  }

  if (!Messenger::CopyWithSizeCheck(protoMicroBlockHeader.tranreceipthash(),
                                    tranReceiptHash.asArray())) {
    return false;
  }

  microBlockHeader =
      MicroBlockHeader(protoMicroBlockHeader.shardid(), gasLimit, gasUsed,
                       rewards, protoMicroBlockHeader.epochnum(),
                       {txRootHash, stateDeltaHash, tranReceiptHash},
                       protoMicroBlockHeader.numtxs(), minerPubKey,
                       protoMicroBlockHeader.dsblocknum());

  const ZilliqaMessage::ProtoBlockHeaderBase& protoBlockHeaderBase =
      protoMicroBlockHeader.blockheaderbase();

  return ProtobufToBlockHeaderBase(protoBlockHeaderBase, microBlockHeader);
}

bool ProtobufToMicroBlock(const ProtoMicroBlock& protoMicroBlock,
                          MicroBlock& microBlock) {
  if (!CheckRequiredFieldsProtoMicroBlock(protoMicroBlock)) {
    LOG_GENERAL(WARNING, "CheckRequiredFieldsProtoMicroBlock failed.");
    return false;
  }

  // Deserialize header

  const ZilliqaMessage::ProtoMicroBlock::MicroBlockHeader& protoHeader =
      protoMicroBlock.header();

  MicroBlockHeader header;

  if (!ProtobufToMicroBlockHeader(protoHeader, header)) {
    return false;
  }

  // Deserialize body

  vector<TxnHash> tranHashes;
  for (const auto& hash : protoMicroBlock.tranhashes()) {
    tranHashes.emplace_back();
    unsigned int size =
        min((unsigned int)hash.size(), (unsigned int)tranHashes.back().size);
    copy(hash.begin(), hash.begin() + size,
         tranHashes.back().asArray().begin());
  }

  microBlock = MicroBlock(header, tranHashes, CoSignatures());

  const ZilliqaMessage::ProtoBlockBase& protoBlockBase =
      protoMicroBlock.blockbase();

  return ProtobufToBlockBase(protoBlockBase, microBlock);
}

void MbInfoToProtobuf(const MicroBlockInfo& mbInfo, ProtoMbInfo& ProtoMbInfo) {
  ProtoMbInfo.set_mbhash(mbInfo.m_microBlockHash.data(),
                         mbInfo.m_microBlockHash.size);
  ProtoMbInfo.set_txroot(mbInfo.m_txnRootHash.data(),
                         mbInfo.m_txnRootHash.size);
  ProtoMbInfo.set_shardid(mbInfo.m_shardId);
}

bool ProtobufToMbInfo(const ProtoMbInfo& ProtoMbInfo, MicroBlockInfo& mbInfo) {
  if (!CheckRequiredFieldsProtoMbInfo(ProtoMbInfo)) {
    LOG_GENERAL(WARNING, "CheckRequiredFieldsProtoMbInfo failed.");
    return false;
  }

  copy(ProtoMbInfo.mbhash().begin(),
       ProtoMbInfo.mbhash().begin() +
           min((unsigned int)ProtoMbInfo.mbhash().size(),
               (unsigned int)mbInfo.m_microBlockHash.size),
       mbInfo.m_microBlockHash.asArray().begin());
  copy(ProtoMbInfo.txroot().begin(),
       ProtoMbInfo.txroot().begin() +
           min((unsigned int)ProtoMbInfo.txroot().size(),
               (unsigned int)mbInfo.m_txnRootHash.size),
       mbInfo.m_txnRootHash.asArray().begin());
  mbInfo.m_shardId = ProtoMbInfo.shardid();

  return true;
}

void TxBlockHeaderToProtobuf(const TxBlockHeader& txBlockHeader,
                             ProtoTxBlock::TxBlockHeader& protoTxBlockHeader) {
  ZilliqaMessage::ProtoBlockHeaderBase* protoBlockHeaderBase =
      protoTxBlockHeader.mutable_blockheaderbase();
  BlockHeaderBaseToProtobuf(txBlockHeader, *protoBlockHeaderBase);

  protoTxBlockHeader.set_gaslimit(txBlockHeader.GetGasLimit());
  protoTxBlockHeader.set_gasused(txBlockHeader.GetGasUsed());
  NumberToProtobufByteArray<uint128_t, UINT128_SIZE>(
      txBlockHeader.GetRewards(), *protoTxBlockHeader.mutable_rewards());
  protoTxBlockHeader.set_blocknum(txBlockHeader.GetBlockNum());

  ZilliqaMessage::ProtoTxBlock::TxBlockHashSet* protoHeaderHash =
      protoTxBlockHeader.mutable_hash();
  protoHeaderHash->set_stateroothash(txBlockHeader.GetStateRootHash().data(),
                                     txBlockHeader.GetStateRootHash().size);
  protoHeaderHash->set_statedeltahash(txBlockHeader.GetStateDeltaHash().data(),
                                      txBlockHeader.GetStateDeltaHash().size);
  protoHeaderHash->set_mbinfohash(txBlockHeader.GetMbInfoHash().data(),
                                  txBlockHeader.GetMbInfoHash().size);

  protoTxBlockHeader.set_numtxs(txBlockHeader.GetNumTxs());
  SerializableToProtobufByteArray(txBlockHeader.GetMinerPubKey(),
                                  *protoTxBlockHeader.mutable_minerpubkey());
  protoTxBlockHeader.set_dsblocknum(txBlockHeader.GetDSBlockNum());
}

void TxBlockToProtobuf(const TxBlock& txBlock, ProtoTxBlock& protoTxBlock) {
  // Serialize header

  ZilliqaMessage::ProtoTxBlock::TxBlockHeader* protoHeader =
      protoTxBlock.mutable_header();

  const TxBlockHeader& header = txBlock.GetHeader();

  TxBlockHeaderToProtobuf(header, *protoHeader);

  for (const auto& mbInfo : txBlock.GetMicroBlockInfos()) {
    auto protoMbInfo = protoTxBlock.add_mbinfos();
    MbInfoToProtobuf(mbInfo, *protoMbInfo);
  }

  ZilliqaMessage::ProtoBlockBase* protoBlockBase =
      protoTxBlock.mutable_blockbase();

  BlockBaseToProtobuf(txBlock, *protoBlockBase);
}

bool ProtobufToTxBlockHeader(
    const ProtoTxBlock::TxBlockHeader& protoTxBlockHeader,
    TxBlockHeader& txBlockHeader) {
  if (!CheckRequiredFieldsProtoTxBlockTxBlockHeader(protoTxBlockHeader)) {
    LOG_GENERAL(WARNING,
                "CheckRequiredFieldsProtoTxBlockTxBlockHeader failed.");
    return false;
  }

  uint64_t gasLimit;
  uint64_t gasUsed;
  uint128_t rewards;
  TxBlockHashSet hash;
  PubKey minerPubKey;

  gasLimit = protoTxBlockHeader.gaslimit();
  gasUsed = protoTxBlockHeader.gasused();
  ProtobufByteArrayToNumber<uint128_t, UINT128_SIZE>(
      protoTxBlockHeader.rewards(), rewards);

  const ZilliqaMessage::ProtoTxBlock::TxBlockHashSet& protoTxBlockHeaderHash =
      protoTxBlockHeader.hash();
  copy(protoTxBlockHeaderHash.stateroothash().begin(),
       protoTxBlockHeaderHash.stateroothash().begin() +
           min((unsigned int)protoTxBlockHeaderHash.stateroothash().size(),
               (unsigned int)hash.m_stateRootHash.size),
       hash.m_stateRootHash.asArray().begin());
  copy(protoTxBlockHeaderHash.statedeltahash().begin(),
       protoTxBlockHeaderHash.statedeltahash().begin() +
           min((unsigned int)protoTxBlockHeaderHash.statedeltahash().size(),
               (unsigned int)hash.m_stateDeltaHash.size),
       hash.m_stateDeltaHash.asArray().begin());
  copy(protoTxBlockHeaderHash.mbinfohash().begin(),
       protoTxBlockHeaderHash.mbinfohash().begin() +
           min((unsigned int)protoTxBlockHeaderHash.mbinfohash().size(),
               (unsigned int)hash.m_mbInfoHash.size),
       hash.m_mbInfoHash.asArray().begin());

  ProtobufByteArrayToSerializable(protoTxBlockHeader.minerpubkey(),
                                  minerPubKey);

  txBlockHeader =
      TxBlockHeader(gasLimit, gasUsed, rewards, protoTxBlockHeader.blocknum(),
                    hash, protoTxBlockHeader.numtxs(), minerPubKey,
                    protoTxBlockHeader.dsblocknum());

  const ZilliqaMessage::ProtoBlockHeaderBase& protoBlockHeaderBase =
      protoTxBlockHeader.blockheaderbase();

  return ProtobufToBlockHeaderBase(protoBlockHeaderBase, txBlockHeader);
}

bool ProtobufToTxBlock(const ProtoTxBlock& protoTxBlock, TxBlock& txBlock) {
  if (!CheckRequiredFieldsProtoTxBlock(protoTxBlock)) {
    LOG_GENERAL(WARNING, "CheckRequiredFieldsProtoTxBlock failed");
    return false;
  }

  // Deserialize header

  const ZilliqaMessage::ProtoTxBlock::TxBlockHeader& protoHeader =
      protoTxBlock.header();

  TxBlockHeader header;

  if (!ProtobufToTxBlockHeader(protoHeader, header)) {
    return false;
  }

  // Deserialize body
  vector<MicroBlockInfo> mbInfos;

  for (const auto& protoMbInfo : protoTxBlock.mbinfos()) {
    MicroBlockInfo mbInfo;
    if (!ProtobufToMbInfo(protoMbInfo, mbInfo)) {
      continue;
    }
    mbInfos.emplace_back(mbInfo);
  }

  txBlock = TxBlock(header, mbInfos, CoSignatures());

  const ZilliqaMessage::ProtoBlockBase& protoBlockBase =
      protoTxBlock.blockbase();

  return ProtobufToBlockBase(protoBlockBase, txBlock);
}

void VCBlockHeaderToProtobuf(const VCBlockHeader& vcBlockHeader,
                             ProtoVCBlock::VCBlockHeader& protoVCBlockHeader) {
  ZilliqaMessage::ProtoBlockHeaderBase* protoBlockHeaderBase =
      protoVCBlockHeader.mutable_blockheaderbase();
  BlockHeaderBaseToProtobuf(vcBlockHeader, *protoBlockHeaderBase);

  protoVCBlockHeader.set_viewchangedsepochno(
      vcBlockHeader.GetVieWChangeDSEpochNo());
  protoVCBlockHeader.set_viewchangeepochno(
      vcBlockHeader.GetViewChangeEpochNo());
  protoVCBlockHeader.set_viewchangestate(vcBlockHeader.GetViewChangeState());
  SerializableToProtobufByteArray(
      vcBlockHeader.GetCandidateLeaderNetworkInfo(),
      *protoVCBlockHeader.mutable_candidateleadernetworkinfo());
  SerializableToProtobufByteArray(
      vcBlockHeader.GetCandidateLeaderPubKey(),
      *protoVCBlockHeader.mutable_candidateleaderpubkey());
  protoVCBlockHeader.set_vccounter(vcBlockHeader.GetViewChangeCounter());
  FaultyLeaderToProtobuf(vcBlockHeader.GetFaultyLeaders(), protoVCBlockHeader);
}

void VCBlockToProtobuf(const VCBlock& vcBlock, ProtoVCBlock& protoVCBlock) {
  // Serialize header

  ZilliqaMessage::ProtoVCBlock::VCBlockHeader* protoHeader =
      protoVCBlock.mutable_header();

  const VCBlockHeader& header = vcBlock.GetHeader();

  VCBlockHeaderToProtobuf(header, *protoHeader);

  ZilliqaMessage::ProtoBlockBase* protoBlockBase =
      protoVCBlock.mutable_blockbase();

  BlockBaseToProtobuf(vcBlock, *protoBlockBase);
}

bool ProtobufToVCBlockHeader(
    const ProtoVCBlock::VCBlockHeader& protoVCBlockHeader,
    VCBlockHeader& vcBlockHeader) {
  if (!CheckRequiredFieldsProtoVCBlockVCBlockHeader(protoVCBlockHeader)) {
    LOG_GENERAL(WARNING,
                "CheckRequiredFieldsProtoVCBlockVCBlockHeader failed.");
    return false;
  }

  Peer candidateLeaderNetworkInfo;
  PubKey candidateLeaderPubKey;
  CommitteeHash committeeHash;
  vector<pair<PubKey, Peer>> faultyLeaders;

  ProtobufByteArrayToSerializable(
      protoVCBlockHeader.candidateleadernetworkinfo(),
      candidateLeaderNetworkInfo);
  ProtobufByteArrayToSerializable(protoVCBlockHeader.candidateleaderpubkey(),
                                  candidateLeaderPubKey);

  ProtobufToFaultyDSMembers(protoVCBlockHeader, faultyLeaders);

  vcBlockHeader = VCBlockHeader(
      protoVCBlockHeader.viewchangedsepochno(),
      protoVCBlockHeader.viewchangeepochno(),
      protoVCBlockHeader.viewchangestate(), candidateLeaderNetworkInfo,
      candidateLeaderPubKey, protoVCBlockHeader.vccounter(), faultyLeaders);

  const ZilliqaMessage::ProtoBlockHeaderBase& protoBlockHeaderBase =
      protoVCBlockHeader.blockheaderbase();

  return ProtobufToBlockHeaderBase(protoBlockHeaderBase, vcBlockHeader);
}

bool ProtobufToVCBlock(const ProtoVCBlock& protoVCBlock, VCBlock& vcBlock) {
  if (!CheckRequiredFieldsProtoVCBlock(protoVCBlock)) {
    LOG_GENERAL(WARNING, "CheckRequiredFieldsProtoVCBlock failed.");
    return false;
  }

  // Deserialize header

  const ZilliqaMessage::ProtoVCBlock::VCBlockHeader& protoHeader =
      protoVCBlock.header();

  VCBlockHeader header;

  if (!ProtobufToVCBlockHeader(protoHeader, header)) {
    return false;
  }

  vcBlock = VCBlock(header, CoSignatures());

  const ZilliqaMessage::ProtoBlockBase& protoBlockBase =
      protoVCBlock.blockbase();

  return ProtobufToBlockBase(protoBlockBase, vcBlock);
}

void FallbackBlockHeaderToProtobuf(
    const FallbackBlockHeader& fallbackBlockHeader,
    ProtoFallbackBlock::FallbackBlockHeader& protoFallbackBlockHeader) {
  ZilliqaMessage::ProtoBlockHeaderBase* protoBlockHeaderBase =
      protoFallbackBlockHeader.mutable_blockheaderbase();
  BlockHeaderBaseToProtobuf(fallbackBlockHeader, *protoBlockHeaderBase);

  protoFallbackBlockHeader.set_fallbackdsepochno(
      fallbackBlockHeader.GetFallbackDSEpochNo());
  protoFallbackBlockHeader.set_fallbackepochno(
      fallbackBlockHeader.GetFallbackEpochNo());
  protoFallbackBlockHeader.set_fallbackstate(
      fallbackBlockHeader.GetFallbackState());
  protoFallbackBlockHeader.set_stateroothash(
      fallbackBlockHeader.GetStateRootHash().data(),
      fallbackBlockHeader.GetStateRootHash().size);
  protoFallbackBlockHeader.set_leaderconsensusid(
      fallbackBlockHeader.GetLeaderConsensusId());
  SerializableToProtobufByteArray(
      fallbackBlockHeader.GetLeaderNetworkInfo(),
      *protoFallbackBlockHeader.mutable_leadernetworkinfo());
  SerializableToProtobufByteArray(
      fallbackBlockHeader.GetLeaderPubKey(),
      *protoFallbackBlockHeader.mutable_leaderpubkey());
  protoFallbackBlockHeader.set_shardid(fallbackBlockHeader.GetShardId());
}

void FallbackBlockToProtobuf(const FallbackBlock& fallbackBlock,
                             ProtoFallbackBlock& protoFallbackBlock) {
  // Serialize header

  ZilliqaMessage::ProtoFallbackBlock::FallbackBlockHeader* protoHeader =
      protoFallbackBlock.mutable_header();

  const FallbackBlockHeader& header = fallbackBlock.GetHeader();

  FallbackBlockHeaderToProtobuf(header, *protoHeader);

  ZilliqaMessage::ProtoBlockBase* protoBlockBase =
      protoFallbackBlock.mutable_blockbase();

  BlockBaseToProtobuf(fallbackBlock, *protoBlockBase);
}

bool ProtobufToFallbackBlockHeader(
    const ProtoFallbackBlock::FallbackBlockHeader& protoFallbackBlockHeader,
    FallbackBlockHeader& fallbackBlockHeader) {
  if (!CheckRequiredFieldsProtoFallbackBlockFallbackBlockHeader(
          protoFallbackBlockHeader)) {
    LOG_GENERAL(
        WARNING,
        "CheckRequiredFieldsProtoFallbackBlockFallbackBlockHeader failed.");
    return false;
  }

  Peer leaderNetworkInfo;
  PubKey leaderPubKey;
  StateHash stateRootHash;
  CommitteeHash committeeHash;

  ProtobufByteArrayToSerializable(protoFallbackBlockHeader.leadernetworkinfo(),
                                  leaderNetworkInfo);
  ProtobufByteArrayToSerializable(protoFallbackBlockHeader.leaderpubkey(),
                                  leaderPubKey);

  copy(protoFallbackBlockHeader.stateroothash().begin(),
       protoFallbackBlockHeader.stateroothash().begin() +
           min((unsigned int)protoFallbackBlockHeader.stateroothash().size(),
               (unsigned int)stateRootHash.size),
       stateRootHash.asArray().begin());

  fallbackBlockHeader = FallbackBlockHeader(
      protoFallbackBlockHeader.fallbackdsepochno(),
      protoFallbackBlockHeader.fallbackepochno(),
      protoFallbackBlockHeader.fallbackstate(), {stateRootHash},
      protoFallbackBlockHeader.leaderconsensusid(), leaderNetworkInfo,
      leaderPubKey, protoFallbackBlockHeader.shardid());

  const ZilliqaMessage::ProtoBlockHeaderBase& protoBlockHeaderBase =
      protoFallbackBlockHeader.blockheaderbase();

  return ProtobufToBlockHeaderBase(protoBlockHeaderBase, fallbackBlockHeader);
}

bool ProtobufToFallbackBlock(const ProtoFallbackBlock& protoFallbackBlock,
                             FallbackBlock& fallbackBlock) {
  if (!CheckRequiredFieldsProtoFallbackBlock(protoFallbackBlock)) {
    LOG_GENERAL(WARNING, "CheckRequiredFieldsProtoFallbackBlock failed.");
    return false;
  }

  // Deserialize header
  const ZilliqaMessage::ProtoFallbackBlock::FallbackBlockHeader& protoHeader =
      protoFallbackBlock.header();

  FallbackBlockHeader header;

  if (!ProtobufToFallbackBlockHeader(protoHeader, header)) {
    return false;
  }

  fallbackBlock = FallbackBlock(header, CoSignatures());

  const ZilliqaMessage::ProtoBlockBase& protoBlockBase =
      protoFallbackBlock.blockbase();

  return ProtobufToBlockBase(protoBlockBase, fallbackBlock);
}

bool SetConsensusAnnouncementCore(
    ZilliqaMessage::ConsensusAnnouncement& announcement,
    const uint32_t consensusID, uint64_t blockNumber, const bytes& blockHash,
    const uint16_t leaderID, const pair<PrivKey, PubKey>& leaderKey) {
  LOG_MARKER();

  // Set the consensus parameters

  announcement.mutable_consensusinfo()->set_consensusid(consensusID);
  announcement.mutable_consensusinfo()->set_blocknumber(blockNumber);
  announcement.mutable_consensusinfo()->set_blockhash(blockHash.data(),
                                                      blockHash.size());
  announcement.mutable_consensusinfo()->set_leaderid(leaderID);

  if (!announcement.consensusinfo().IsInitialized()) {
    LOG_GENERAL(WARNING,
                "ConsensusAnnouncement.ConsensusInfo initialization failed.");
    return false;
  }

  // Sign the announcement

  bytes inputToSigning;

  switch (announcement.announcement_case()) {
    case ConsensusAnnouncement::AnnouncementCase::kDsblock:
      if (!announcement.dsblock().IsInitialized()) {
        LOG_GENERAL(WARNING, "Announcement dsblock content not initialized.");
        return false;
      }
      inputToSigning.resize(announcement.consensusinfo().ByteSize() +
                            announcement.dsblock().ByteSize());
      announcement.consensusinfo().SerializeToArray(
          inputToSigning.data(), announcement.consensusinfo().ByteSize());
      announcement.dsblock().SerializeToArray(
          inputToSigning.data() + announcement.consensusinfo().ByteSize(),
          announcement.dsblock().ByteSize());
      break;
    case ConsensusAnnouncement::AnnouncementCase::kMicroblock:
      if (!announcement.microblock().IsInitialized()) {
        LOG_GENERAL(WARNING,
                    "Announcement microblock content not initialized.");
        return false;
      }
      inputToSigning.resize(announcement.consensusinfo().ByteSize() +
                            announcement.microblock().ByteSize());
      announcement.consensusinfo().SerializeToArray(
          inputToSigning.data(), announcement.consensusinfo().ByteSize());
      announcement.microblock().SerializeToArray(
          inputToSigning.data() + announcement.consensusinfo().ByteSize(),
          announcement.microblock().ByteSize());
      break;
    case ConsensusAnnouncement::AnnouncementCase::kFinalblock:
      if (!announcement.finalblock().IsInitialized()) {
        LOG_GENERAL(WARNING,
                    "Announcement finalblock content not initialized.");
        return false;
      }
      inputToSigning.resize(announcement.consensusinfo().ByteSize() +
                            announcement.finalblock().ByteSize());
      announcement.consensusinfo().SerializeToArray(
          inputToSigning.data(), announcement.consensusinfo().ByteSize());
      announcement.finalblock().SerializeToArray(
          inputToSigning.data() + announcement.consensusinfo().ByteSize(),
          announcement.finalblock().ByteSize());
      break;
    case ConsensusAnnouncement::AnnouncementCase::kVcblock:
      if (!announcement.vcblock().IsInitialized()) {
        LOG_GENERAL(WARNING, "Announcement vcblock content not initialized.");
        return false;
      }
      inputToSigning.resize(announcement.consensusinfo().ByteSize() +
                            announcement.vcblock().ByteSize());
      announcement.consensusinfo().SerializeToArray(
          inputToSigning.data(), announcement.consensusinfo().ByteSize());
      announcement.vcblock().SerializeToArray(
          inputToSigning.data() + announcement.consensusinfo().ByteSize(),
          announcement.vcblock().ByteSize());
      break;
    case ConsensusAnnouncement::AnnouncementCase::kFallbackblock:
      if (!announcement.fallbackblock().IsInitialized()) {
        LOG_GENERAL(WARNING,
                    "Announcement fallbackblock content not initialized.");
        return false;
      }
      inputToSigning.resize(announcement.consensusinfo().ByteSize() +
                            announcement.fallbackblock().ByteSize());
      announcement.consensusinfo().SerializeToArray(
          inputToSigning.data(), announcement.consensusinfo().ByteSize());
      announcement.fallbackblock().SerializeToArray(
          inputToSigning.data() + announcement.consensusinfo().ByteSize(),
          announcement.fallbackblock().ByteSize());
      break;
    case ConsensusAnnouncement::AnnouncementCase::ANNOUNCEMENT_NOT_SET:
    default:
      LOG_GENERAL(WARNING, "Announcement content not set.");
      return false;
  }

  Signature signature;
  if (!Schnorr::GetInstance().Sign(inputToSigning, leaderKey.first,
                                   leaderKey.second, signature)) {
    LOG_GENERAL(WARNING, "Failed to sign announcement.");
    return false;
  }

  SerializableToProtobufByteArray(signature, *announcement.mutable_signature());

  return announcement.IsInitialized();
}

bool GetConsensusAnnouncementCore(
    const ZilliqaMessage::ConsensusAnnouncement& announcement,
    const uint32_t consensusID, const uint64_t blockNumber,
    const bytes& blockHash, const uint16_t leaderID, const PubKey& leaderKey) {
  LOG_MARKER();

  // Check the consensus parameters

  if (announcement.consensusinfo().consensusid() != consensusID) {
    LOG_GENERAL(WARNING, "Consensus ID mismatch. Expected: "
                             << consensusID << " Actual: "
                             << announcement.consensusinfo().consensusid());
    return false;
  }

  if (announcement.consensusinfo().blocknumber() != blockNumber) {
    LOG_GENERAL(WARNING, "Block number mismatch. Expected: "
                             << blockNumber << " Actual: "
                             << announcement.consensusinfo().blocknumber());
    return false;
  }

  const auto& tmpBlockHash = announcement.consensusinfo().blockhash();
  if (!std::equal(blockHash.begin(), blockHash.end(), tmpBlockHash.begin(),
                  tmpBlockHash.end(),
                  [](const unsigned char left, const char right) -> bool {
                    return left == (unsigned char)right;
                  })) {
    bytes remoteBlockHash(tmpBlockHash.size());
    std::copy(tmpBlockHash.begin(), tmpBlockHash.end(),
              remoteBlockHash.begin());

    std::string blockhashStr, remoteblockhashStr;
    if (!DataConversion::Uint8VecToHexStr(blockHash, blockhashStr)) {
      return false;
    }

    if (!DataConversion::Uint8VecToHexStr(remoteBlockHash,
                                          remoteblockhashStr)) {
      return false;
    }

    LOG_GENERAL(WARNING, "Block hash mismatch. Expected: "
                             << blockhashStr
                             << " Actual: " << remoteblockhashStr);
    return false;
  }

  if (announcement.consensusinfo().leaderid() != leaderID) {
    LOG_GENERAL(WARNING, "Leader ID mismatch. Expected: "
                             << leaderID << " Actual: "
                             << announcement.consensusinfo().leaderid());
    return false;
  }

  // Verify the signature
  bytes tmp;

  if (announcement.has_dsblock() && announcement.dsblock().IsInitialized()) {
    tmp.resize(announcement.consensusinfo().ByteSize() +
               announcement.dsblock().ByteSize());
    announcement.consensusinfo().SerializeToArray(
        tmp.data(), announcement.consensusinfo().ByteSize());
    announcement.dsblock().SerializeToArray(
        tmp.data() + announcement.consensusinfo().ByteSize(),
        announcement.dsblock().ByteSize());
  } else if (announcement.has_microblock() &&
             announcement.microblock().IsInitialized()) {
    tmp.resize(announcement.consensusinfo().ByteSize() +
               announcement.microblock().ByteSize());
    announcement.consensusinfo().SerializeToArray(
        tmp.data(), announcement.consensusinfo().ByteSize());
    announcement.microblock().SerializeToArray(
        tmp.data() + announcement.consensusinfo().ByteSize(),
        announcement.microblock().ByteSize());
  } else if (announcement.has_finalblock() &&
             announcement.finalblock().IsInitialized()) {
    tmp.resize(announcement.consensusinfo().ByteSize() +
               announcement.finalblock().ByteSize());
    announcement.consensusinfo().SerializeToArray(
        tmp.data(), announcement.consensusinfo().ByteSize());
    announcement.finalblock().SerializeToArray(
        tmp.data() + announcement.consensusinfo().ByteSize(),
        announcement.finalblock().ByteSize());
  } else if (announcement.has_vcblock() &&
             announcement.vcblock().IsInitialized()) {
    tmp.resize(announcement.consensusinfo().ByteSize() +
               announcement.vcblock().ByteSize());
    announcement.consensusinfo().SerializeToArray(
        tmp.data(), announcement.consensusinfo().ByteSize());
    announcement.vcblock().SerializeToArray(
        tmp.data() + announcement.consensusinfo().ByteSize(),
        announcement.vcblock().ByteSize());
  } else if (announcement.has_fallbackblock() &&
             announcement.fallbackblock().IsInitialized()) {
    tmp.resize(announcement.consensusinfo().ByteSize() +
               announcement.fallbackblock().ByteSize());
    announcement.consensusinfo().SerializeToArray(
        tmp.data(), announcement.consensusinfo().ByteSize());
    announcement.fallbackblock().SerializeToArray(
        tmp.data() + announcement.consensusinfo().ByteSize(),
        announcement.fallbackblock().ByteSize());
  } else {
    LOG_GENERAL(WARNING, "Announcement content not set.");
    return false;
  }

  Signature signature;

  ProtobufByteArrayToSerializable(announcement.signature(), signature);

  if (!Schnorr::GetInstance().Verify(tmp, signature, leaderKey)) {
    LOG_GENERAL(WARNING, "Invalid signature in announcement. leaderID = "
                             << leaderID << " leaderKey = " << leaderKey);
    return false;
  }

  return true;
}

// ============================================================================
// Primitives
// ============================================================================

bool Messenger::GetDSCommitteeHash(const deque<pair<PubKey, Peer>>& dsCommittee,
                                   CommitteeHash& dst) {
  ProtoCommittee protoCommittee;

  DSCommitteeToProtoCommittee(dsCommittee, protoCommittee);

  if (!protoCommittee.IsInitialized()) {
    LOG_GENERAL(WARNING, "ProtoCommittee initialization failed.");
    return false;
  }

  bytes tmp;

  if (!SerializeToArray(protoCommittee, tmp, 0)) {
    LOG_GENERAL(WARNING, "ProtoCommittee serialization failed.");
    return false;
  }

  SHA2<HASH_TYPE::HASH_VARIANT_256> sha2;
  sha2.Update(tmp);
  tmp = sha2.Finalize();

  copy(tmp.begin(), tmp.end(), dst.asArray().begin());

  return true;
}

bool Messenger::GetShardHash(const Shard& shard, CommitteeHash& dst) {
  ProtoCommittee protoCommittee;

  ShardToProtoCommittee(shard, protoCommittee);

  if (!protoCommittee.IsInitialized()) {
    LOG_GENERAL(WARNING, "ProtoCommittee initialization failed.");
    return false;
  }

  bytes tmp;

  if (!SerializeToArray(protoCommittee, tmp, 0)) {
    LOG_GENERAL(WARNING, "ProtoCommittee serialization failed.");
    return false;
  }

  SHA2<HASH_TYPE::HASH_VARIANT_256> sha2;
  sha2.Update(tmp);
  tmp = sha2.Finalize();

  copy(tmp.begin(), tmp.end(), dst.asArray().begin());

  return true;
}

bool Messenger::GetShardingStructureHash(const DequeOfShard& shards,
                                         ShardingHash& dst) {
  ProtoShardingStructure protoShardingStructure;

  ShardingStructureToProtobuf(shards, protoShardingStructure);

  if (!protoShardingStructure.IsInitialized()) {
    LOG_GENERAL(WARNING, "ProtoShardingStructure initialization failed.");
    return false;
  }

  bytes tmp;

  if (!SerializeToArray(protoShardingStructure, tmp, 0)) {
    LOG_GENERAL(WARNING, "ProtoShardingStructure serialization failed.");
    return false;
  }

  SHA2<HASH_TYPE::HASH_VARIANT_256> sha2;
  sha2.Update(tmp);
  tmp = sha2.Finalize();

  copy(tmp.begin(), tmp.end(), dst.asArray().begin());

  return true;
}

bool Messenger::SetAccount(bytes& dst, const unsigned int offset,
                           const Account& account) {
  ProtoAccount result;

  AccountToProtobuf(account, result);

  if (!result.IsInitialized()) {
    LOG_GENERAL(WARNING, "ProtoAccount initialization failed.");
    return false;
  }

  return SerializeToArray(result, dst, offset);
}

bool Messenger::GetAccount(const bytes& src, const unsigned int offset,
                           Account& account) {
  ProtoAccount result;

  result.ParseFromArray(src.data() + offset, src.size() - offset);

  if (!result.IsInitialized()) {
    LOG_GENERAL(WARNING, "ProtoAccount initialization failed.");
    return false;
  }

  Address address;

  if (!ProtobufToAccount(result, account, address)) {
    LOG_GENERAL(WARNING, "ProtobufToAccount failed.");
    return false;
  }

  return true;
}

bool Messenger::SetAccountDelta(bytes& dst, const unsigned int offset,
                                Account* oldAccount,
                                const Account& newAccount) {
  ProtoAccount result;

  AccountDeltaToProtobuf(oldAccount, newAccount, result);

  if (!result.IsInitialized()) {
    LOG_GENERAL(WARNING, "ProtoAccount initialization failed.");
    return false;
  }

  return SerializeToArray(result, dst, offset);
}

template <class MAP>
bool Messenger::SetAccountStore(bytes& dst, const unsigned int offset,
                                const MAP& addressToAccount) {
  ProtoAccountStore result;

  LOG_GENERAL(INFO, "Debug: Total number of accounts to serialize: "
                        << addressToAccount.size());

  for (const auto& entry : addressToAccount) {
    ProtoAccountStore::AddressAccount* protoEntry = result.add_entries();
    protoEntry->set_address(entry.first.data(), entry.first.size);
    ProtoAccount* protoEntryAccount = protoEntry->mutable_account();
    AccountToProtobuf(entry.second, *protoEntryAccount);
    if (!protoEntryAccount->IsInitialized()) {
      LOG_GENERAL(WARNING, "ProtoAccount initialization failed.");
      return false;
    }
  }

  if (!result.IsInitialized()) {
    LOG_GENERAL(WARNING, "ProtoAccountStore initialization failed.");
    return false;
  }

  return SerializeToArray(result, dst, offset);
}

template <class MAP>
bool Messenger::GetAccountStore(const bytes& src, const unsigned int offset,
                                MAP& addressToAccount) {
  ProtoAccountStore result;

  result.ParseFromArray(src.data() + offset, src.size() - offset);

  if (!result.IsInitialized()) {
    LOG_GENERAL(WARNING, "ProtoAccountStore initialization failed.");
    return false;
  }

  LOG_GENERAL(INFO, "Debug: Total number of accounts deserialized: "
                        << result.entries().size());

  for (const auto& entry : result.entries()) {
    Address address;
    Account account;

    copy(entry.address().begin(),
         entry.address().begin() + min((unsigned int)entry.address().size(),
                                       (unsigned int)address.size),
         address.asArray().begin());
    if (!ProtobufToAccount(entry.account(), account, address)) {
      LOG_GENERAL(WARNING, "ProtobufToAccount failed for account at address "
                               << entry.address());
      return false;
    }

    addressToAccount[address] = account;
  }

  return true;
}

bool Messenger::GetAccountStore(const bytes& src, const unsigned int offset,
                                AccountStore& accountStore) {
  ProtoAccountStore result;

  result.ParseFromArray(src.data() + offset, src.size() - offset);

  if (!result.IsInitialized()) {
    LOG_GENERAL(WARNING, "ProtoAccountStore initialization failed.");
    return false;
  }

  LOG_GENERAL(INFO, "Debug: Total number of accounts deserialized: "
                        << result.entries().size());

  for (const auto& entry : result.entries()) {
    Address address;
    Account account;

    copy(entry.address().begin(),
         entry.address().begin() + min((unsigned int)entry.address().size(),
                                       (unsigned int)address.size),
         address.asArray().begin());
    if (!ProtobufToAccount(entry.account(), account, address)) {
      LOG_GENERAL(WARNING, "ProtobufToAccount failed for account at address "
                               << entry.address());
      return false;
    }

    accountStore.AddAccountDuringDeserialization(address, account);
  }

  return true;
}

bool Messenger::SetAccountStoreDelta(bytes& dst, const unsigned int offset,
                                     AccountStoreTemp& accountStoreTemp,
                                     AccountStore& accountStore) {
  ProtoAccountStore result;

  LOG_GENERAL(INFO, "Debug: Total number of account deltas to serialize: "
                        << accountStoreTemp.GetNumOfAccounts());

  for (const auto& entry : *accountStoreTemp.GetAddressToAccount()) {
    ProtoAccountStore::AddressAccount* protoEntry = result.add_entries();
    protoEntry->set_address(entry.first.data(), entry.first.size);
    ProtoAccount* protoEntryAccount = protoEntry->mutable_account();
    AccountDeltaToProtobuf(accountStore.GetAccount(entry.first), entry.second,
                           *protoEntryAccount);
    if (!protoEntryAccount->IsInitialized()) {
      LOG_GENERAL(WARNING, "ProtoAccount initialization failed.");
      return false;
    }
  }

  if (!result.IsInitialized()) {
    LOG_GENERAL(WARNING, "ProtoAccountStore initialization failed.");
    return false;
  }

  return SerializeToArray(result, dst, offset);
}

bool Messenger::StateDeltaToAddressMap(
    const bytes& src, const unsigned int offset,
    unordered_map<Address, int256_t>& accountMap) {
  ProtoAccountStore result;

  result.ParseFromArray(src.data() + offset, src.size() - offset);

  if (!result.IsInitialized()) {
    LOG_GENERAL(WARNING, "ProtoAccountStore initialization failed");
    return false;
  }

  for (const auto& entry : result.entries()) {
    Address address;
    Account account;

    copy(entry.address().begin(),
         entry.address().begin() + min((unsigned int)entry.address().size(),
                                       (unsigned int)address.size),
         address.asArray().begin());

    uint128_t tmpNumber;

    ProtobufByteArrayToNumber<uint128_t, UINT128_SIZE>(
        entry.account().balance(), tmpNumber);

    int256_t balanceDelta = entry.account().numbersign()
                                ? tmpNumber.convert_to<int256_t>()
                                : 0 - tmpNumber.convert_to<int256_t>();

    accountMap.insert(make_pair(address, balanceDelta));
  }

  return true;
}

bool Messenger::GetAccountStoreDelta(const bytes& src,
                                     const unsigned int offset,
                                     AccountStore& accountStore,
                                     const bool reversible) {
  ProtoAccountStore result;

  result.ParseFromArray(src.data() + offset, src.size() - offset);

  if (!result.IsInitialized()) {
    LOG_GENERAL(WARNING, "ProtoAccountStore initialization failed.");
    return false;
  }

  LOG_GENERAL(INFO,
              "Total Number of Accounts Delta: " << result.entries().size());

  for (const auto& entry : result.entries()) {
    Address address;
    Account account;

    copy(entry.address().begin(),
         entry.address().begin() + min((unsigned int)entry.address().size(),
                                       (unsigned int)address.size),
         address.asArray().begin());

    const Account* oriAccount = accountStore.GetAccount(address);
    bool fullCopy = false;
    if (oriAccount == nullptr) {
      Account acc(0, 0);
      accountStore.AddAccount(address, acc);
      oriAccount = accountStore.GetAccount(address);
      fullCopy = true;

      if (oriAccount == nullptr) {
        LOG_GENERAL(WARNING, "Failed to create account for " << address);
        return false;
      }
    }

    account = *oriAccount;
    if (!ProtobufToAccountDelta(entry.account(), account, address, fullCopy)) {
      LOG_GENERAL(WARNING,
                  "ProtobufToAccountDelta failed for account at address "
                      << entry.address());
      return false;
    }

    accountStore.AddAccountDuringDeserialization(address, account, fullCopy,
                                                 reversible);
  }

  return true;
}

bool Messenger::GetAccountStoreDelta(const bytes& src,
                                     const unsigned int offset,
                                     AccountStoreTemp& accountStoreTemp) {
  ProtoAccountStore result;

  result.ParseFromArray(src.data() + offset, src.size() - offset);

  if (!result.IsInitialized()) {
    LOG_GENERAL(WARNING, "ProtoAccountStore initialization failed.");
    return false;
  }

  LOG_GENERAL(INFO,
              "Total Number of Accounts Delta: " << result.entries().size());

  for (const auto& entry : result.entries()) {
    Address address;
    Account account;

    copy(entry.address().begin(),
         entry.address().begin() + min((unsigned int)entry.address().size(),
                                       (unsigned int)address.size),
         address.asArray().begin());

    const Account* oriAccount = accountStoreTemp.GetAccount(address);
    bool fullCopy = false;
    if (oriAccount == nullptr) {
      Account acc(0, 0);
      LOG_GENERAL(INFO, "Creating new account: " << address);
      accountStoreTemp.AddAccount(address, acc);
      fullCopy = true;
    }

    oriAccount = accountStoreTemp.GetAccount(address);

    if (oriAccount == nullptr) {
      LOG_GENERAL(WARNING, "Failed to create account for " << address);
      return false;
    }

    account = *oriAccount;

    if (!ProtobufToAccountDelta(entry.account(), account, address, fullCopy)) {
      LOG_GENERAL(WARNING,
                  "ProtobufToAccountDelta failed for account at address "
                      << entry.address());
      return false;
    }

    accountStoreTemp.AddAccountDuringDeserialization(address, account);
  }

  return true;
}

bool Messenger::GetMbInfoHash(const std::vector<MicroBlockInfo>& mbInfos,
                              MBInfoHash& dst) {
  bytes tmp;

  for (const auto& mbInfo : mbInfos) {
    ProtoMbInfo ProtoMbInfo;

    MbInfoToProtobuf(mbInfo, ProtoMbInfo);

    if (!ProtoMbInfo.IsInitialized()) {
      LOG_GENERAL(WARNING, "ProtoMbInfo initialization failed.");
      continue;
    }

    SerializeToArray(ProtoMbInfo, tmp, tmp.size());
  }

  // Fix software crash because of tmp is empty triggered assertion in
  // sha2.update.git
  if (tmp.empty()) {
    LOG_GENERAL(WARNING, "ProtoMbInfo is empty, proceed without it.");
    return true;
  }

  SHA2<HASH_TYPE::HASH_VARIANT_256> sha2;
  sha2.Update(tmp);
  tmp = sha2.Finalize();

  copy(tmp.begin(), tmp.end(), dst.asArray().begin());

  return true;
}

bool Messenger::SetDSBlockHeader(bytes& dst, const unsigned int offset,
                                 const DSBlockHeader& dsBlockHeader,
                                 bool concreteVarsOnly) {
  ProtoDSBlock::DSBlockHeader result;

  DSBlockHeaderToProtobuf(dsBlockHeader, result, concreteVarsOnly);

  if (!result.IsInitialized()) {
    LOG_GENERAL(WARNING, "ProtoDSBlock::DSBlockHeader initialization failed.");
    return false;
  }

  return SerializeToArray(result, dst, offset);
}

bool Messenger::GetDSBlockHeader(const bytes& src, const unsigned int offset,
                                 DSBlockHeader& dsBlockHeader) {
  ProtoDSBlock::DSBlockHeader result;

  result.ParseFromArray(src.data() + offset, src.size() - offset);

  if (!result.IsInitialized()) {
    LOG_GENERAL(WARNING, "ProtoDSBlock::DSBlockHeader initialization failed.");
    return false;
  }

  return ProtobufToDSBlockHeader(result, dsBlockHeader);
}

bool Messenger::SetDSBlock(bytes& dst, const unsigned int offset,
                           const DSBlock& dsBlock) {
  ProtoDSBlock result;

  DSBlockToProtobuf(dsBlock, result);

  if (!result.IsInitialized()) {
    LOG_GENERAL(WARNING, "ProtoDSBlock initialization failed.");
    return false;
  }

  return SerializeToArray(result, dst, offset);
}

bool Messenger::GetDSBlock(const bytes& src, const unsigned int offset,
                           DSBlock& dsBlock) {
  ProtoDSBlock result;

  result.ParseFromArray(src.data() + offset, src.size() - offset);

  if (!result.IsInitialized()) {
    LOG_GENERAL(WARNING, "ProtoDSBlock initialization failed.");
    return false;
  }

  return ProtobufToDSBlock(result, dsBlock);
}

bool Messenger::SetMicroBlockHeader(bytes& dst, const unsigned int offset,
                                    const MicroBlockHeader& microBlockHeader) {
  ProtoMicroBlock::MicroBlockHeader result;

  MicroBlockHeaderToProtobuf(microBlockHeader, result);

  if (!result.IsInitialized()) {
    LOG_GENERAL(WARNING,
                "ProtoMicroBlock::MicroBlockHeader initialization failed.");
    return false;
  }

  return SerializeToArray(result, dst, offset);
}

bool Messenger::GetMicroBlockHeader(const bytes& src, const unsigned int offset,
                                    MicroBlockHeader& microBlockHeader) {
  ProtoMicroBlock::MicroBlockHeader result;

  result.ParseFromArray(src.data() + offset, src.size() - offset);

  if (!result.IsInitialized()) {
    LOG_GENERAL(WARNING,
                "ProtoMicroBlock::MicroBlockHeader initialization failed.");
    return false;
  }

  return ProtobufToMicroBlockHeader(result, microBlockHeader);
}

bool Messenger::SetMicroBlock(bytes& dst, const unsigned int offset,
                              const MicroBlock& microBlock) {
  ProtoMicroBlock result;

  MicroBlockToProtobuf(microBlock, result);

  if (!result.IsInitialized()) {
    LOG_GENERAL(WARNING, "ProtoMicroBlock initialization failed.");
    return false;
  }

  return SerializeToArray(result, dst, offset);
}

bool Messenger::GetMicroBlock(const bytes& src, const unsigned int offset,
                              MicroBlock& microBlock) {
  ProtoMicroBlock result;

  result.ParseFromArray(src.data() + offset, src.size() - offset);

  if (!result.IsInitialized()) {
    LOG_GENERAL(WARNING, "ProtoMicroBlock initialization failed.");
    return false;
  }

  return ProtobufToMicroBlock(result, microBlock);
}

bool Messenger::SetTxBlockHeader(bytes& dst, const unsigned int offset,
                                 const TxBlockHeader& txBlockHeader) {
  ProtoTxBlock::TxBlockHeader result;

  TxBlockHeaderToProtobuf(txBlockHeader, result);

  if (!result.IsInitialized()) {
    LOG_GENERAL(WARNING, "ProtoTxBlock::TxBlockHeader initialization failed.");
    return false;
  }

  return SerializeToArray(result, dst, offset);
}

bool Messenger::GetTxBlockHeader(const bytes& src, const unsigned int offset,
                                 TxBlockHeader& txBlockHeader) {
  ProtoTxBlock::TxBlockHeader result;

  result.ParseFromArray(src.data() + offset, src.size() - offset);

  if (!result.IsInitialized()) {
    LOG_GENERAL(WARNING, "ProtoTxBlock::TxBlockHeader initialization failed.");
    return false;
  }

  return ProtobufToTxBlockHeader(result, txBlockHeader);
}

bool Messenger::SetTxBlock(bytes& dst, const unsigned int offset,
                           const TxBlock& txBlock) {
  ProtoTxBlock result;

  TxBlockToProtobuf(txBlock, result);

  if (!result.IsInitialized()) {
    LOG_GENERAL(WARNING, "ProtoTxBlock initialization failed.");
    return false;
  }

  return SerializeToArray(result, dst, offset);
}

bool Messenger::GetTxBlock(const bytes& src, const unsigned int offset,
                           TxBlock& txBlock) {
  ProtoTxBlock result;

  result.ParseFromArray(src.data() + offset, src.size() - offset);

  if (!result.IsInitialized()) {
    LOG_GENERAL(WARNING, "ProtoTxBlock initialization failed.");
    return false;
  }

  return ProtobufToTxBlock(result, txBlock);
}

bool Messenger::SetVCBlockHeader(bytes& dst, const unsigned int offset,
                                 const VCBlockHeader& vcBlockHeader) {
  ProtoVCBlock::VCBlockHeader result;

  VCBlockHeaderToProtobuf(vcBlockHeader, result);

  if (!result.IsInitialized()) {
    LOG_GENERAL(WARNING, "ProtoVCBlock::VCBlockHeader initialization failed.");
    return false;
  }

  return SerializeToArray(result, dst, offset);
}

bool Messenger::GetVCBlockHeader(const bytes& src, const unsigned int offset,
                                 VCBlockHeader& vcBlockHeader) {
  ProtoVCBlock::VCBlockHeader result;

  result.ParseFromArray(src.data() + offset, src.size() - offset);

  if (!result.IsInitialized()) {
    LOG_GENERAL(WARNING, "ProtoVCBlock::VCBlockHeader initialization failed.");
    return false;
  }

  return ProtobufToVCBlockHeader(result, vcBlockHeader);
}

bool Messenger::SetVCBlock(bytes& dst, const unsigned int offset,
                           const VCBlock& vcBlock) {
  ProtoVCBlock result;

  VCBlockToProtobuf(vcBlock, result);

  if (!result.IsInitialized()) {
    LOG_GENERAL(WARNING, "ProtoVCBlock initialization failed.");
    return false;
  }

  return SerializeToArray(result, dst, offset);
}

bool Messenger::GetVCBlock(const bytes& src, const unsigned int offset,
                           VCBlock& vcBlock) {
  ProtoVCBlock result;

  result.ParseFromArray(src.data() + offset, src.size() - offset);

  if (!result.IsInitialized()) {
    LOG_GENERAL(WARNING, "ProtoVCBlock initialization failed.");
    return false;
  }

  return ProtobufToVCBlock(result, vcBlock);
}

bool Messenger::SetFallbackBlockHeader(
    bytes& dst, const unsigned int offset,
    const FallbackBlockHeader& fallbackBlockHeader) {
  ProtoFallbackBlock::FallbackBlockHeader result;

  FallbackBlockHeaderToProtobuf(fallbackBlockHeader, result);

  if (!result.IsInitialized()) {
    LOG_GENERAL(
        WARNING,
        "ProtoFallbackBlock::FallbackBlockHeader initialization failed.");
    return false;
  }

  return SerializeToArray(result, dst, offset);
}

bool Messenger::GetFallbackBlockHeader(
    const bytes& src, const unsigned int offset,
    FallbackBlockHeader& fallbackBlockHeader) {
  ProtoFallbackBlock::FallbackBlockHeader result;

  result.ParseFromArray(src.data() + offset, src.size() - offset);

  if (!result.IsInitialized()) {
    LOG_GENERAL(
        WARNING,
        "ProtoFallbackBlock::FallbackBlockHeader initialization failed.");
    return false;
  }

  ProtobufToFallbackBlockHeader(result, fallbackBlockHeader);

  return true;
}

bool Messenger::SetFallbackBlock(bytes& dst, const unsigned int offset,
                                 const FallbackBlock& fallbackBlock) {
  ProtoFallbackBlock result;

  FallbackBlockToProtobuf(fallbackBlock, result);

  if (!result.IsInitialized()) {
    LOG_GENERAL(WARNING, "ProtoFallbackBlock initialization failed.");
    return false;
  }

  return SerializeToArray(result, dst, offset);
}

bool Messenger::GetFallbackBlock(const bytes& src, const unsigned int offset,
                                 FallbackBlock& fallbackBlock) {
  ProtoFallbackBlock result;

  result.ParseFromArray(src.data() + offset, src.size() - offset);

  if (!result.IsInitialized()) {
    LOG_GENERAL(WARNING, "ProtoFallbackBlock initialization failed.");
    return false;
  }

  ProtobufToFallbackBlock(result, fallbackBlock);

  return true;
}

bool Messenger::SetTransactionCoreInfo(bytes& dst, const unsigned int offset,
                                       const TransactionCoreInfo& transaction) {
  ProtoTransactionCoreInfo result;

  TransactionCoreInfoToProtobuf(transaction, result);

  if (!result.IsInitialized()) {
    LOG_GENERAL(WARNING, "Transaction core info initialization failed.");
    return false;
  }
  return SerializeToArray(result, dst, offset);
}

bool Messenger::GetTransactionCoreInfo(const bytes& src,
                                       const unsigned int offset,
                                       TransactionCoreInfo& transaction) {
  ProtoTransactionCoreInfo result;

  result.ParseFromArray(src.data() + offset, src.size() - offset);

  if (!result.IsInitialized()) {
    LOG_GENERAL(WARNING, "Transaction core info initialization failed.");
    return false;
  }

  ProtobufToTransactionCoreInfo(result, transaction);

  return true;
}

bool Messenger::SetTransaction(bytes& dst, const unsigned int offset,
                               const Transaction& transaction) {
  ProtoTransaction result;

  TransactionToProtobuf(transaction, result);

  if (!result.IsInitialized()) {
    LOG_GENERAL(WARNING, "Transaction initialization failed.");
    return false;
  }
  return SerializeToArray(result, dst, offset);
}

bool Messenger::GetTransaction(const bytes& src, const unsigned int offset,
                               Transaction& transaction) {
  ProtoTransaction result;

  result.ParseFromArray(src.data() + offset, src.size() - offset);

  if (!result.IsInitialized()) {
    LOG_GENERAL(WARNING, "Transaction initialization failed.");
    return false;
  }

  ProtobufToTransaction(result, transaction);

  return true;
}

bool Messenger::SetTransactionFileOffset(
    bytes& dst, const unsigned int offset,
    const std::vector<uint32_t>& txnOffsets) {
  ProtoTxnFileOffset result;
  TransactionOffsetToProtobuf(txnOffsets, result);
  if (!result.IsInitialized()) {
    LOG_GENERAL(WARNING, "Transaction file offset initialization failed.");
    return false;
  }
  return SerializeToArray(result, dst, offset);
}

bool Messenger::GetTransactionFileOffset(const bytes& src,
                                         const unsigned int offset,
                                         std::vector<uint32_t>& txnOffsets) {
  ProtoTxnFileOffset result;

  result.ParseFromArray(src.data() + offset, src.size() - offset);

  if (!result.IsInitialized()) {
    LOG_GENERAL(WARNING, "Transaction file offset initialization failed.");
    return false;
  }

  ProtobufToTransactionOffset(result, txnOffsets);
  return true;
}

bool Messenger::SetTransactionArray(bytes& dst, const unsigned int offset,
                                    const std::vector<Transaction>& txns) {
  ProtoTransactionArray result;
  TransactionArrayToProtobuf(txns, result);
  if (!result.IsInitialized()) {
    LOG_GENERAL(WARNING, "Transaction array initialization failed.");
    return false;
  }
  return SerializeToArray(result, dst, offset);
}

bool Messenger::GetTransactionArray(const bytes& src, const unsigned int offset,
                                    std::vector<Transaction>& txns) {
  ProtoTransactionArray result;

  result.ParseFromArray(src.data() + offset, src.size() - offset);

  if (!result.IsInitialized()) {
    LOG_GENERAL(WARNING, "Transaction array initialization failed.");
    return false;
  }

  ProtobufToTransactionArray(result, txns);
  return true;
}

bool Messenger::SetTransactionReceipt(
    bytes& dst, const unsigned int offset,
    const TransactionReceipt& transactionReceipt) {
  ProtoTransactionReceipt result;

  TransactionReceiptToProtobuf(transactionReceipt, result);

  if (!result.IsInitialized()) {
    LOG_GENERAL(WARNING, "TransactionReceipt initialization failed.");
    return false;
  }
  return SerializeToArray(result, dst, offset);
}

bool Messenger::GetTransactionReceipt(const bytes& src,
                                      const unsigned int offset,
                                      TransactionReceipt& transactionReceipt) {
  ProtoTransactionReceipt result;

  result.ParseFromArray(src.data() + offset, src.size() - offset);

  if (!result.IsInitialized()) {
    LOG_GENERAL(WARNING, "TransactionReceipt initialization failed.");
    return false;
  }

  ProtobufToTransactionReceipt(result, transactionReceipt);

  return true;
}

bool Messenger::SetTransactionWithReceipt(
    bytes& dst, const unsigned int offset,
    const TransactionWithReceipt& transactionWithReceipt) {
  ProtoTransactionWithReceipt result;

  TransactionWithReceiptToProtobuf(transactionWithReceipt, result);

  if (!result.IsInitialized()) {
    LOG_GENERAL(WARNING, "TransactionWithReceipt initialization failed.");
    return false;
  }
  return SerializeToArray(result, dst, offset);
}

bool Messenger::GetTransactionWithReceipt(
    const bytes& src, const unsigned int offset,
    TransactionWithReceipt& transactionWithReceipt) {
  ProtoTransactionWithReceipt result;

  result.ParseFromArray(src.data() + offset, src.size() - offset);

  if (!result.IsInitialized()) {
    LOG_GENERAL(WARNING, "TransactionWithReceipt initialization failed.");
    return false;
  }

  ProtobufToTransactionWithReceipt(result, transactionWithReceipt);

  return true;
}

bool Messenger::SetStateIndex(bytes& dst, const unsigned int offset,
                              const vector<Contract::Index>& indexes) {
  ProtoStateIndex result;

  StateIndexToProtobuf(indexes, result);

  if (!result.IsInitialized()) {
    LOG_GENERAL(WARNING, "StateIndex initialization failed.");
    return false;
  }

  return SerializeToArray(result, dst, offset);
}

bool Messenger::GetStateIndex(const bytes& src, const unsigned int offset,
                              vector<Contract::Index>& indexes) {
  ProtoStateIndex result;

  result.ParseFromArray(src.data() + offset, src.size() - offset);

  if (!result.IsInitialized()) {
    LOG_GENERAL(WARNING, "StateIndex initialization failed");
    return false;
  }

  return ProtobufToStateIndex(result, indexes);
}

bool Messenger::SetStateData(bytes& dst, const unsigned int offset,
                             const Contract::StateEntry& entry) {
  ProtoStateData result;

  StateDataToProtobuf(entry, result);

  if (!result.IsInitialized()) {
    LOG_GENERAL(WARNING, "StateData initialization failed.");
    return false;
  }

  return SerializeToArray(result, dst, offset);
}

bool Messenger::GetStateData(const bytes& src, const unsigned int offset,
                             Contract::StateEntry& entry) {
  ProtoStateData result;

  result.ParseFromArray(src.data() + offset, src.size() - offset);

  if (!result.IsInitialized()) {
    LOG_GENERAL(WARNING, "StateData initialization failed");
    return false;
  }

  return ProtobufToStateData(result, entry);
}

bool Messenger::SetPeer(bytes& dst, const unsigned int offset,
                        const Peer& peer) {
  ProtoPeer result;

  PeerToProtobuf(peer, result);

  if (!result.IsInitialized()) {
    LOG_GENERAL(WARNING, "Peer initialization failed.");
    return false;
  }

  return SerializeToArray(result, dst, offset);
}

bool Messenger::GetPeer(const bytes& src, const unsigned int offset,
                        Peer& peer) {
  ProtoPeer result;

  result.ParseFromArray(src.data() + offset, src.size() - offset);

  if (!result.IsInitialized()) {
    LOG_GENERAL(WARNING, "Peer initialization failed.");
    return false;
  }

  ProtobufToPeer(result, peer);

  return true;
}

bool Messenger::SetBlockLink(
    bytes& dst, const unsigned int offset,
    const std::tuple<uint64_t, uint64_t, BlockType, BlockHash>& blocklink) {
  ProtoBlockLink result;

  result.set_index(get<BlockLinkIndex::INDEX>(blocklink));
  result.set_dsindex(get<BlockLinkIndex::DSINDEX>(blocklink));
  result.set_blocktype(get<BlockLinkIndex::BLOCKTYPE>(blocklink));
  BlockHash blkhash = get<BlockLinkIndex::BLOCKHASH>(blocklink);
  result.set_blockhash(blkhash.data(), blkhash.size);

  if (!result.IsInitialized()) {
    LOG_GENERAL(WARNING, "Failed to intialize ProtoBlockLink");
  }

  return SerializeToArray(result, dst, offset);
}

bool Messenger::GetBlockLink(
    const bytes& src, const unsigned int offset,
    std::tuple<uint64_t, uint64_t, BlockType, BlockHash>& blocklink) {
  ProtoBlockLink result;
  BlockHash blkhash;
  result.ParseFromArray(src.data() + offset, src.size() - offset);

  if (!result.IsInitialized()) {
    LOG_GENERAL(WARNING, "ProtoBlockLink initialization failed");
    return false;
  }

  if (!CheckRequiredFieldsProtoBlockLink(result)) {
    LOG_GENERAL(WARNING, "ProtoBlockLink is missing some required fields");
    return false;
  }

  get<BlockLinkIndex::INDEX>(blocklink) = result.index();
  get<BlockLinkIndex::DSINDEX>(blocklink) = result.dsindex();

  if (!CopyWithSizeCheck(result.blockhash(), blkhash.asArray())) {
    return false;
  }

  get<BlockLinkIndex::BLOCKTYPE>(blocklink) = (BlockType)result.blocktype();
  get<BlockLinkIndex::BLOCKHASH>(blocklink) = blkhash;

  return true;
}

bool Messenger::SetFallbackBlockWShardingStructure(
    bytes& dst, const unsigned int offset, const FallbackBlock& fallbackblock,
    const DequeOfShard& shards) {
  ProtoFallbackBlockWShardingStructure result;

  FallbackBlockToProtobuf(fallbackblock, *result.mutable_fallbackblock());
  ShardingStructureToProtobuf(shards, *result.mutable_sharding());

  if (!result.IsInitialized()) {
    LOG_GENERAL(WARNING,
                "ProtoFallbackBlockWShardingStructure initialization failed");
    return false;
  }

  return SerializeToArray(result, dst, offset);
}

bool Messenger::GetFallbackBlockWShardingStructure(const bytes& src,
                                                   const unsigned int offset,
                                                   FallbackBlock& fallbackblock,
                                                   DequeOfShard& shards) {
  ProtoFallbackBlockWShardingStructure result;

  result.ParseFromArray(src.data() + offset, src.size() - offset);

  if (!result.IsInitialized()) {
    LOG_GENERAL(WARNING,
                "ProtoFallbackBlockWShardingStructure initialization failed");
    return false;
  }

  ProtobufToFallbackBlock(result.fallbackblock(), fallbackblock);

  return ProtobufToShardingStructure(result.sharding(), shards);
}

bool Messenger::SetDiagnosticData(bytes& dst, const unsigned int offset,
                                  const DequeOfShard& shards,
                                  const DequeOfDSNode& dsCommittee) {
  ProtoDiagnosticData result;

  ShardingStructureToProtobuf(shards, *result.mutable_shards());
  DSCommitteeToProtobuf(dsCommittee, *result.mutable_dscommittee());

  if (!result.IsInitialized()) {
    LOG_GENERAL(WARNING, "ProtoDiagnosticData initialization failed");
    return false;
  }

  return SerializeToArray(result, dst, offset);
}

bool Messenger::GetDiagnosticData(const bytes& src, const unsigned int offset,
                                  DequeOfShard& shards,
                                  DequeOfDSNode& dsCommittee) {
  ProtoDiagnosticData result;

  result.ParseFromArray(src.data() + offset, src.size() - offset);

  if (!result.IsInitialized()) {
    LOG_GENERAL(WARNING, "ProtoDiagnosticData initialization failed");
    return false;
  }

  ProtobufToShardingStructure(result.shards(), shards);

  return ProtobufToDSCommittee(result.dscommittee(), dsCommittee);
}

// ============================================================================
// Peer Manager messages
// ============================================================================

bool Messenger::SetPMHello(bytes& dst, const unsigned int offset,
                           const pair<PrivKey, PubKey>& key,
                           const uint32_t listenPort) {
  LOG_MARKER();

  PMHello result;

  SerializableToProtobufByteArray(key.second,
                                  *result.mutable_data()->mutable_pubkey());
  result.mutable_data()->set_listenport(listenPort);

  if (result.data().IsInitialized()) {
    bytes tmp(result.data().ByteSize());
    result.data().SerializeToArray(tmp.data(), tmp.size());

    Signature signature;
    if (!Schnorr::GetInstance().Sign(tmp, key.first, key.second, signature)) {
      LOG_GENERAL(WARNING, "Failed to sign PMHello.data.");
      return false;
    }

    SerializableToProtobufByteArray(signature, *result.mutable_signature());
  } else {
    LOG_GENERAL(WARNING, "PMHello.Data initialization failed.");
    return false;
  }

  if (!result.IsInitialized()) {
    LOG_GENERAL(WARNING, "PMHello initialization failed.");
    return false;
  }

  return SerializeToArray(result, dst, offset);
}

bool Messenger::GetPMHello(const bytes& src, const unsigned int offset,
                           PubKey& pubKey, uint32_t& listenPort) {
  LOG_MARKER();

  PMHello result;

  result.ParseFromArray(src.data() + offset, src.size() - offset);

  if (!result.IsInitialized() || !result.data().IsInitialized()) {
    LOG_GENERAL(WARNING, "PMHello initialization failed.");
    return false;
  }

  ProtobufByteArrayToSerializable(result.data().pubkey(), pubKey);
  listenPort = result.data().listenport();

  Signature signature;
  ProtobufByteArrayToSerializable(result.signature(), signature);

  bytes tmp(result.data().ByteSize());
  result.data().SerializeToArray(tmp.data(), tmp.size());

  if (!Schnorr::GetInstance().Verify(tmp, 0, tmp.size(), signature, pubKey)) {
    LOG_GENERAL(WARNING, "PMHello signature wrong.");
    return false;
  }

  return true;
}

// ============================================================================
// Directory Service messages
// ============================================================================

bool Messenger::SetDSPoWSubmission(
    bytes& dst, const unsigned int offset, const uint64_t blockNumber,
    const uint8_t difficultyLevel, const Peer& submitterPeer,
    const pair<PrivKey, PubKey>& submitterKey, const uint64_t nonce,
    const string& resultingHash, const string& mixHash,
    const uint32_t& lookupId, const uint128_t& gasPrice) {
  LOG_MARKER();

  DSPoWSubmission result;

  result.mutable_data()->set_blocknumber(blockNumber);
  result.mutable_data()->set_difficultylevel(difficultyLevel);

  SerializableToProtobufByteArray(
      submitterPeer, *result.mutable_data()->mutable_submitterpeer());
  SerializableToProtobufByteArray(
      submitterKey.second, *result.mutable_data()->mutable_submitterpubkey());

  result.mutable_data()->set_nonce(nonce);
  result.mutable_data()->set_resultinghash(resultingHash);
  result.mutable_data()->set_mixhash(mixHash);
  result.mutable_data()->set_lookupid(lookupId);

  NumberToProtobufByteArray<uint128_t, UINT128_SIZE>(
      gasPrice, *result.mutable_data()->mutable_gasprice());

  if (result.data().IsInitialized()) {
    bytes tmp(result.data().ByteSize());
    result.data().SerializeToArray(tmp.data(), tmp.size());

    Signature signature;
    if (!MultiSig::GetInstance().SignKey(tmp, submitterKey, signature)) {
      LOG_GENERAL(WARNING, "Failed to sign PoW.");
      return false;
    }

    SerializableToProtobufByteArray(signature, *result.mutable_signature());
  } else {
    LOG_GENERAL(WARNING, "DSPoWSubmission.Data initialization failed.");
    return false;
  }

  if (!result.IsInitialized()) {
    LOG_GENERAL(WARNING, "DSPoWSubmission initialization failed.");
    return false;
  }

  return SerializeToArray(result, dst, offset);
}

bool Messenger::GetDSPoWSubmission(const bytes& src, const unsigned int offset,
                                   uint64_t& blockNumber,
                                   uint8_t& difficultyLevel,
                                   Peer& submitterPeer, PubKey& submitterPubKey,
                                   uint64_t& nonce, string& resultingHash,
                                   string& mixHash, Signature& signature,
                                   uint32_t& lookupId, uint128_t& gasPrice) {
  LOG_MARKER();

  DSPoWSubmission result;

  result.ParseFromArray(src.data() + offset, src.size() - offset);

  if (!result.IsInitialized() || !result.data().IsInitialized()) {
    LOG_GENERAL(WARNING, "DSPoWSubmission initialization failed.");
    return false;
  }

  blockNumber = result.data().blocknumber();
  difficultyLevel = result.data().difficultylevel();
  ProtobufByteArrayToSerializable(result.data().submitterpeer(), submitterPeer);
  ProtobufByteArrayToSerializable(result.data().submitterpubkey(),
                                  submitterPubKey);
  nonce = result.data().nonce();
  resultingHash = result.data().resultinghash();
  mixHash = result.data().mixhash();
  lookupId = result.data().lookupid();
  ProtobufByteArrayToSerializable(result.signature(), signature);

  ProtobufByteArrayToNumber<uint128_t, UINT128_SIZE>(result.data().gasprice(),
                                                     gasPrice);

  bytes tmp(result.data().ByteSize());
  result.data().SerializeToArray(tmp.data(), tmp.size());

  if (!MultiSig::GetInstance().VerifyKey(tmp, signature, submitterPubKey)) {
    LOG_GENERAL(WARNING, "PoW submission signature wrong.");
    return false;
  }

  return true;
}

bool Messenger::SetDSPoWPacketSubmission(
    bytes& dst, const unsigned int offset,
    const vector<DSPowSolution>& dsPowSolutions,
    const pair<PrivKey, PubKey>& keys) {
  LOG_MARKER();

  DSPoWPacketSubmission result;

  for (const auto& sol : dsPowSolutions) {
    DSPowSolutionToProtobuf(sol,
                            *result.mutable_data()->add_dspowsubmissions());
  }

  SerializableToProtobufByteArray(keys.second, *result.mutable_pubkey());

  bytes tmp(result.data().ByteSize());
  result.data().SerializeToArray(tmp.data(), tmp.size());
  Signature signature;
  if (!Schnorr::GetInstance().Sign(tmp, keys.first, keys.second, signature)) {
    LOG_GENERAL(WARNING, "Failed to sign DSPoWPacketSubmission");
    return false;
  }
  SerializableToProtobufByteArray(signature, *result.mutable_signature());

  if (!result.IsInitialized()) {
    LOG_GENERAL(WARNING, "DSPoWPacketSubmission initialization failed.");
    return false;
  }

  return SerializeToArray(result, dst, offset);
}

bool Messenger::GetDSPowPacketSubmission(const bytes& src,
                                         const unsigned int offset,
                                         vector<DSPowSolution>& dsPowSolutions,
                                         PubKey& pubKey) {
  LOG_MARKER();

  DSPoWPacketSubmission result;

  result.ParseFromArray(src.data() + offset, src.size() - offset);

  if (!result.IsInitialized()) {
    LOG_GENERAL(WARNING, "DSPoWPacketSubmission initialization failed.");
    return false;
  }

  ProtobufByteArrayToSerializable(result.pubkey(), pubKey);
  Signature signature;
  ProtobufByteArrayToSerializable(result.signature(), signature);
  bytes tmp(result.data().ByteSize());
  result.data().SerializeToArray(tmp.data(), tmp.size());
  if (!Schnorr::GetInstance().Verify(tmp, 0, tmp.size(), signature, pubKey)) {
    LOG_GENERAL(WARNING, "DSPoWPacketSubmission signature wrong.");
    return false;
  }

  for (const auto& powSubmission : result.data().dspowsubmissions()) {
    DSPowSolution sol;
    ProtobufToDSPowSolution(powSubmission, sol);
    dsPowSolutions.emplace_back(move(sol));
  }

  return true;
}

bool Messenger::SetDSMicroBlockSubmission(bytes& dst, const unsigned int offset,
                                          const unsigned char microBlockType,
                                          const uint64_t epochNumber,
                                          const vector<MicroBlock>& microBlocks,
                                          const vector<bytes>& stateDeltas,
                                          const PairOfKey& keys) {
  LOG_MARKER();

  DSMicroBlockSubmission result;

  result.mutable_data()->set_microblocktype(microBlockType);
  result.mutable_data()->set_epochnumber(epochNumber);
  for (const auto& microBlock : microBlocks) {
    MicroBlockToProtobuf(microBlock, *result.mutable_data()->add_microblocks());
  }
  for (const auto& stateDelta : stateDeltas) {
    result.mutable_data()->add_statedeltas(stateDelta.data(),
                                           stateDelta.size());
  }

  if (result.data().IsInitialized()) {
    bytes tmp(result.mutable_data()->ByteSize());
    result.data().SerializeToArray(tmp.data(), tmp.size());

    Signature signature;
    if (!Schnorr::GetInstance().Sign(tmp, keys.first, keys.second, signature)) {
      LOG_GENERAL(WARNING, "Failed to sign DSMicroBlockSubmission.");
      return false;
    }
    SerializableToProtobufByteArray(signature, *result.mutable_signature());
  } else {
    LOG_GENERAL(WARNING, "DSMicroBlockSubmission.Data initialization failed.");
    return false;
  }

  SerializableToProtobufByteArray(keys.second, *result.mutable_pubkey());

  if (!result.IsInitialized()) {
    LOG_GENERAL(WARNING, "DSMicroBlockSubmission initialization failed.");
    return false;
  }

  return SerializeToArray(result, dst, offset);
}

bool Messenger::GetDSMicroBlockSubmission(
    const bytes& src, const unsigned int offset, unsigned char& microBlockType,
    uint64_t& epochNumber, vector<MicroBlock>& microBlocks,
    vector<bytes>& stateDeltas, PubKey& pubKey) {
  LOG_MARKER();

  DSMicroBlockSubmission result;

  result.ParseFromArray(src.data() + offset, src.size() - offset);

  if (!result.IsInitialized() || !result.data().IsInitialized()) {
    LOG_GENERAL(WARNING, "DSMicroBlockSubmission initialization failed.");
    return false;
  }

  // First deserialize the fields needed just for signature check
  ProtobufByteArrayToSerializable(result.pubkey(), pubKey);
  Signature signature;
  ProtobufByteArrayToSerializable(result.signature(), signature);

  // Check signature
  bytes tmp(result.data().ByteSize());
  result.data().SerializeToArray(tmp.data(), tmp.size());
  if (!Schnorr::GetInstance().Verify(tmp, 0, tmp.size(), signature, pubKey)) {
    LOG_GENERAL(WARNING, "DSMicroBlockSubmission signature wrong.");
    return false;
  }

  // Deserialize the remaining fields
  microBlockType = result.data().microblocktype();
  epochNumber = result.data().epochnumber();
  for (const auto& proto_mb : result.data().microblocks()) {
    MicroBlock microBlock;
    ProtobufToMicroBlock(proto_mb, microBlock);
    microBlocks.emplace_back(move(microBlock));
  }
  for (const auto& proto_delta : result.data().statedeltas()) {
    stateDeltas.emplace_back();
    copy(proto_delta.begin(), proto_delta.end(),
         std::back_inserter(stateDeltas.back()));
  }

  return true;
}

bool Messenger::SetDSDSBlockAnnouncement(
    bytes& dst, const unsigned int offset, const uint32_t consensusID,
    const uint64_t blockNumber, const bytes& blockHash, const uint16_t leaderID,
    const pair<PrivKey, PubKey>& leaderKey, const DSBlock& dsBlock,
    const DequeOfShard& shards, const MapOfPubKeyPoW& allPoWs,
    const MapOfPubKeyPoW& dsWinnerPoWs, bytes& messageToCosign) {
  LOG_MARKER();

  ConsensusAnnouncement announcement;

  // Set the DSBlock announcement parameters

  DSDSBlockAnnouncement* dsblock = announcement.mutable_dsblock();

  DSBlockToProtobuf(dsBlock, *dsblock->mutable_dsblock());

  AnnouncementShardingStructureToProtobuf(shards, allPoWs,
                                          *dsblock->mutable_sharding());

  for (const auto& kv : dsWinnerPoWs) {
    auto protoDSWinnerPoW = dsblock->add_dswinnerpows();
    SerializableToProtobufByteArray(kv.first,
                                    *protoDSWinnerPoW->mutable_pubkey());
    ProtoPoWSolution* proto_soln = protoDSWinnerPoW->mutable_powsoln();
    const auto soln = kv.second;
    proto_soln->set_nonce(soln.nonce);
    proto_soln->set_result(soln.result.data(), soln.result.size());
    proto_soln->set_mixhash(soln.mixhash.data(), soln.mixhash.size());
    proto_soln->set_lookupid(soln.lookupId);
    NumberToProtobufByteArray<uint128_t, UINT128_SIZE>(
        soln.gasPrice, *proto_soln->mutable_gasprice());
  }

  if (!dsblock->IsInitialized()) {
    LOG_GENERAL(WARNING, "DSDSBlockAnnouncement initialization failed. Debug: "
                             << announcement.DebugString());
    return false;
  }

  // Set the common consensus announcement parameters

  if (!SetConsensusAnnouncementCore(announcement, consensusID, blockNumber,
                                    blockHash, leaderID, leaderKey)) {
    LOG_GENERAL(WARNING, "SetConsensusAnnouncementCore failed. Debug: "
                             << announcement.DebugString());
    return false;
  }

  // Serialize the part of the announcement that should be co-signed during the
  // first round of consensus

  messageToCosign.clear();
  if (!dsBlock.GetHeader().Serialize(messageToCosign, 0)) {
    LOG_GENERAL(WARNING, "DSBlockHeader serialization failed.");
    return false;
  }

  // Serialize the announcement

  return SerializeToArray(announcement, dst, offset);
}

bool Messenger::GetDSDSBlockAnnouncement(
    const bytes& src, const unsigned int offset, const uint32_t consensusID,
    const uint64_t blockNumber, const bytes& blockHash, const uint16_t leaderID,
    const PubKey& leaderKey, DSBlock& dsBlock, DequeOfShard& shards,
    MapOfPubKeyPoW& allPoWs, MapOfPubKeyPoW& dsWinnerPoWs,
    bytes& messageToCosign) {
  LOG_MARKER();

  ConsensusAnnouncement announcement;

  announcement.ParseFromArray(src.data() + offset, src.size() - offset);

  if (!announcement.IsInitialized()) {
    LOG_GENERAL(WARNING, "ConsensusAnnouncement initialization failed. Debug: "
                             << announcement.DebugString());
    return false;
  }

  if (!announcement.has_dsblock()) {
    LOG_GENERAL(
        WARNING,
        "DSDSBlockAnnouncement initialization failed (no ds block). Debug: "
            << announcement.DebugString());
    return false;
  }

  // Check the common consensus announcement parameters

  if (!GetConsensusAnnouncementCore(announcement, consensusID, blockNumber,
                                    blockHash, leaderID, leaderKey)) {
    LOG_GENERAL(WARNING, "GetConsensusAnnouncementCore failed.");
    return false;
  }

  // Get the DSBlock announcement parameters

  const DSDSBlockAnnouncement& dsblock = announcement.dsblock();

  if (!ProtobufToDSBlock(dsblock.dsblock(), dsBlock)) {
    return false;
  }

  ProtobufToShardingStructureAnnouncement(dsblock.sharding(), shards, allPoWs);

  dsWinnerPoWs.clear();
  for (const auto& protoDSWinnerPoW : dsblock.dswinnerpows()) {
    PubKey key;
    std::array<unsigned char, 32> result;
    std::array<unsigned char, 32> mixhash;
    uint128_t gasPrice;

    ProtobufByteArrayToSerializable(protoDSWinnerPoW.pubkey(), key);

    copy(protoDSWinnerPoW.powsoln().result().begin(),
         protoDSWinnerPoW.powsoln().result().begin() +
             min((unsigned int)protoDSWinnerPoW.powsoln().result().size(),
                 (unsigned int)result.size()),
         result.begin());
    copy(protoDSWinnerPoW.powsoln().mixhash().begin(),
         protoDSWinnerPoW.powsoln().mixhash().begin() +
             min((unsigned int)protoDSWinnerPoW.powsoln().mixhash().size(),
                 (unsigned int)mixhash.size()),
         mixhash.begin());
    ProtobufByteArrayToNumber<uint128_t, UINT128_SIZE>(
        protoDSWinnerPoW.powsoln().gasprice(), gasPrice);
    dsWinnerPoWs.emplace(
        key, PoWSolution(protoDSWinnerPoW.powsoln().nonce(), result, mixhash,
                         protoDSWinnerPoW.powsoln().lookupid(), gasPrice));
  }

  // Get the part of the announcement that should be co-signed during the first
  // round of consensus

  messageToCosign.clear();
  if (!dsBlock.GetHeader().Serialize(messageToCosign, 0)) {
    LOG_GENERAL(WARNING, "DSBlockHeader serialization failed.");
    return false;
  }

  return true;
}

bool Messenger::SetDSFinalBlockAnnouncement(
    bytes& dst, const unsigned int offset, const uint32_t consensusID,
    const uint64_t blockNumber, const bytes& blockHash, const uint16_t leaderID,
    const pair<PrivKey, PubKey>& leaderKey, const TxBlock& txBlock,
    const shared_ptr<MicroBlock>& microBlock, bytes& messageToCosign) {
  LOG_MARKER();

  ConsensusAnnouncement announcement;

  // Set the FinalBlock announcement parameters

  DSFinalBlockAnnouncement* finalblock = announcement.mutable_finalblock();
  TxBlockToProtobuf(txBlock, *finalblock->mutable_txblock());
  if (microBlock != nullptr) {
    MicroBlockToProtobuf(*microBlock, *finalblock->mutable_microblock());
  } else {
    LOG_GENERAL(WARNING, "microblock is nullptr");
  }

  if (!finalblock->IsInitialized()) {
    LOG_GENERAL(WARNING, "DSFinalBlockAnnouncement initialization failed.");
    return false;
  }

  // Set the common consensus announcement parameters

  if (!SetConsensusAnnouncementCore(announcement, consensusID, blockNumber,
                                    blockHash, leaderID, leaderKey)) {
    LOG_GENERAL(WARNING, "SetConsensusAnnouncementCore failed.");
    return false;
  }

  // Serialize the part of the announcement that should be co-signed during the
  // first round of consensus

  messageToCosign.clear();
  if (!txBlock.GetHeader().Serialize(messageToCosign, 0)) {
    LOG_GENERAL(WARNING, "TxBlockHeader serialization failed.");
    return false;
  }

  // Serialize the announcement

  return SerializeToArray(announcement, dst, offset);
}

bool Messenger::GetDSFinalBlockAnnouncement(
    const bytes& src, const unsigned int offset, const uint32_t consensusID,
    const uint64_t blockNumber, const bytes& blockHash, const uint16_t leaderID,
    const PubKey& leaderKey, TxBlock& txBlock,
    shared_ptr<MicroBlock>& microBlock, bytes& messageToCosign) {
  LOG_MARKER();

  ConsensusAnnouncement announcement;

  announcement.ParseFromArray(src.data() + offset, src.size() - offset);

  if (!announcement.IsInitialized()) {
    LOG_GENERAL(WARNING, "ConsensusAnnouncement initialization failed.");
    return false;
  }

  if (!announcement.has_finalblock()) {
    LOG_GENERAL(WARNING, "DSFinalBlockAnnouncement initialization failed.");
    return false;
  }

  // Check the common consensus announcement parameters

  if (!GetConsensusAnnouncementCore(announcement, consensusID, blockNumber,
                                    blockHash, leaderID, leaderKey)) {
    LOG_GENERAL(WARNING, "GetConsensusAnnouncementCore failed.");
    return false;
  }

  // Get the FinalBlock announcement parameters

  const DSFinalBlockAnnouncement& finalblock = announcement.finalblock();
  if (!ProtobufToTxBlock(finalblock.txblock(), txBlock)) {
    return false;
  }

  if (finalblock.has_microblock()) {
    ProtobufToMicroBlock(finalblock.microblock(), *microBlock);
  } else {
    LOG_GENERAL(WARNING, "Announcement doesn't include ds microblock");
    microBlock = nullptr;
  }

  // Get the part of the announcement that should be co-signed during the first
  // round of consensus

  messageToCosign.clear();
  if (!txBlock.GetHeader().Serialize(messageToCosign, 0)) {
    LOG_GENERAL(WARNING, "TxBlockHeader serialization failed.");
    return false;
  }

  return true;
}

bool Messenger::SetDSVCBlockAnnouncement(
    bytes& dst, const unsigned int offset, const uint32_t consensusID,
    const uint64_t blockNumber, const bytes& blockHash, const uint16_t leaderID,
    const pair<PrivKey, PubKey>& leaderKey, const VCBlock& vcBlock,
    bytes& messageToCosign) {
  LOG_MARKER();

  ConsensusAnnouncement announcement;

  // Set the VCBlock announcement parameters

  DSVCBlockAnnouncement* vcblock = announcement.mutable_vcblock();
  SerializableToProtobufByteArray(vcBlock, *vcblock->mutable_vcblock());

  if (!vcblock->IsInitialized()) {
    LOG_GENERAL(WARNING, "DSVCBlockAnnouncement initialization failed.");
    return false;
  }

  // Set the common consensus announcement parameters

  if (!SetConsensusAnnouncementCore(announcement, consensusID, blockNumber,
                                    blockHash, leaderID, leaderKey)) {
    LOG_GENERAL(WARNING, "SetConsensusAnnouncementCore failed.");
    return false;
  }

  // Serialize the part of the announcement that should be co-signed during the
  // first round of consensus

  messageToCosign.clear();
  if (!vcBlock.GetHeader().Serialize(messageToCosign, 0)) {
    LOG_GENERAL(WARNING, "VCBlockHeader serialization failed.");
    return false;
  }

  // Serialize the announcement

  return SerializeToArray(announcement, dst, offset);
}

bool Messenger::GetDSVCBlockAnnouncement(
    const bytes& src, const unsigned int offset, const uint32_t consensusID,
    const uint64_t blockNumber, const bytes& blockHash, const uint16_t leaderID,
    const PubKey& leaderKey, VCBlock& vcBlock, bytes& messageToCosign) {
  LOG_MARKER();

  ConsensusAnnouncement announcement;

  announcement.ParseFromArray(src.data() + offset, src.size() - offset);

  if (!announcement.IsInitialized()) {
    LOG_GENERAL(WARNING, "ConsensusAnnouncement initialization failed.");
    return false;
  }

  if (!announcement.has_vcblock()) {
    LOG_GENERAL(WARNING, "DSVCBlockAnnouncement initialization failed.");
    return false;
  }

  // Check the common consensus announcement parameters

  if (!GetConsensusAnnouncementCore(announcement, consensusID, blockNumber,
                                    blockHash, leaderID, leaderKey)) {
    LOG_GENERAL(WARNING, "GetConsensusAnnouncementCore failed.");
    return false;
  }

  // Get the VCBlock announcement parameters

  const DSVCBlockAnnouncement& vcblock = announcement.vcblock();
  ProtobufByteArrayToSerializable(vcblock.vcblock(), vcBlock);

  // Get the part of the announcement that should be co-signed during the first
  // round of consensus

  messageToCosign.clear();
  if (!vcBlock.GetHeader().Serialize(messageToCosign, 0)) {
    LOG_GENERAL(WARNING, "VCBlockHeader serialization failed.");
    return false;
  }

  return true;
}

bool Messenger::SetDSMissingMicroBlocksErrorMsg(
    bytes& dst, const unsigned int offset,
    const vector<BlockHash>& missingMicroBlockHashes, const uint64_t epochNum,
    const uint32_t listenPort) {
  LOG_MARKER();

  DSMissingMicroBlocksErrorMsg result;

  for (const auto& hash : missingMicroBlockHashes) {
    result.add_mbhashes(hash.data(), hash.size);
  }

  result.set_epochnum(epochNum);
  result.set_listenport(listenPort);

  if (!result.IsInitialized()) {
    LOG_GENERAL(WARNING, "DSMissingMicroBlocksErrorMsg initialization failed.");
    return false;
  }

  return SerializeToArray(result, dst, offset);
}

bool Messenger::GetDSMissingMicroBlocksErrorMsg(
    const bytes& src, const unsigned int offset,
    vector<BlockHash>& missingMicroBlockHashes, uint64_t& epochNum,
    uint32_t& listenPort) {
  LOG_MARKER();

  DSMissingMicroBlocksErrorMsg result;

  result.ParseFromArray(src.data() + offset, src.size() - offset);

  if (!result.IsInitialized()) {
    LOG_GENERAL(WARNING, "DSMissingMicroBlocksErrorMsg initialization failed.");
    return false;
  }

  for (const auto& hash : result.mbhashes()) {
    missingMicroBlockHashes.emplace_back();
    unsigned int size = min((unsigned int)hash.size(),
                            (unsigned int)missingMicroBlockHashes.back().size);
    copy(hash.begin(), hash.begin() + size,
         missingMicroBlockHashes.back().asArray().begin());
  }

  epochNum = result.epochnum();
  listenPort = result.listenport();

  return true;
}

// ============================================================================
// Node messages
// ============================================================================

bool Messenger::SetNodeVCDSBlocksMessage(bytes& dst, const unsigned int offset,
                                         const uint32_t shardId,
                                         const DSBlock& dsBlock,
                                         const std::vector<VCBlock>& vcBlocks,
                                         const DequeOfShard& shards) {
  LOG_MARKER();

  NodeDSBlock result;

  result.set_shardid(shardId);
  DSBlockToProtobuf(dsBlock, *result.mutable_dsblock());

  for (const auto& vcblock : vcBlocks) {
    VCBlockToProtobuf(vcblock, *result.add_vcblocks());
  }
  ShardingStructureToProtobuf(shards, *result.mutable_sharding());

  if (!result.IsInitialized()) {
    LOG_GENERAL(WARNING, "NodeDSBlock initialization failed.");
    return false;
  }

  return SerializeToArray(result, dst, offset);
}

bool Messenger::GetNodeVCDSBlocksMessage(const bytes& src,
                                         const unsigned int offset,
                                         uint32_t& shardId, DSBlock& dsBlock,
                                         std::vector<VCBlock>& vcBlocks,
                                         DequeOfShard& shards) {
  LOG_MARKER();

  NodeDSBlock result;

  result.ParseFromArray(src.data() + offset, src.size() - offset);

  if (!result.IsInitialized()) {
    LOG_GENERAL(WARNING, "NodeDSBlock initialization failed.");
    return false;
  }

  shardId = result.shardid();
  if (!ProtobufToDSBlock(result.dsblock(), dsBlock)) {
    return false;
  }

  for (const auto& proto_vcblock : result.vcblocks()) {
    VCBlock vcblock;
    if (!ProtobufToVCBlock(proto_vcblock, vcblock)) {
      continue;
    }
    vcBlocks.emplace_back(move(vcblock));
  }

  return ProtobufToShardingStructure(result.sharding(), shards);
}

bool Messenger::SetNodeFinalBlock(bytes& dst, const unsigned int offset,
                                  const uint64_t dsBlockNumber,
                                  const uint32_t consensusID,
                                  const TxBlock& txBlock,
                                  const bytes& stateDelta) {
  LOG_MARKER();

  NodeFinalBlock result;

  result.set_dsblocknumber(dsBlockNumber);
  result.set_consensusid(consensusID);
  TxBlockToProtobuf(txBlock, *result.mutable_txblock());
  result.set_statedelta(stateDelta.data(), stateDelta.size());

  if (!result.IsInitialized()) {
    LOG_GENERAL(WARNING, "NodeFinalBlock initialization failed.");
    return false;
  }

  return SerializeToArray(result, dst, offset);
}

bool Messenger::GetNodeFinalBlock(const bytes& src, const unsigned int offset,
                                  uint64_t& dsBlockNumber,
                                  uint32_t& consensusID, TxBlock& txBlock,
                                  bytes& stateDelta) {
  LOG_MARKER();

  NodeFinalBlock result;

  result.ParseFromArray(src.data() + offset, src.size() - offset);

  if (!result.IsInitialized()) {
    LOG_GENERAL(WARNING, "NodeFinalBlock initialization failed.");
    return false;
  }

  dsBlockNumber = result.dsblocknumber();
  consensusID = result.consensusid();
  if (!ProtobufToTxBlock(result.txblock(), txBlock)) {
    return false;
  }
  stateDelta.resize(result.statedelta().size());
  copy(result.statedelta().begin(), result.statedelta().end(),
       stateDelta.begin());

  return true;
}

bool Messenger::SetNodeMBnForwardTransaction(
    bytes& dst, const unsigned int offset, const MicroBlock& microBlock,
    const vector<TransactionWithReceipt>& txns) {
  LOG_MARKER();

  NodeMBnForwardTransaction result;

  MicroBlockToProtobuf(microBlock, *result.mutable_microblock());

  unsigned int txnsCount = 0;

  for (const auto& txn : txns) {
    SerializableToProtobufByteArray(txn, *result.add_txnswithreceipt());
    txnsCount++;
  }

  if (!result.IsInitialized()) {
    LOG_GENERAL(WARNING, "SetNodeMBnForwardTransaction initialization failed.");
    return false;
  }

  LOG_GENERAL(INFO, "EpochNum: " << microBlock.GetHeader().GetEpochNum()
                                 << " MBHash: " << microBlock.GetBlockHash()
                                 << " Txns: " << txnsCount);

  return SerializeToArray(result, dst, offset);
}

bool Messenger::GetNodeMBnForwardTransaction(const bytes& src,
                                             const unsigned int offset,
                                             MBnForwardedTxnEntry& entry) {
  LOG_MARKER();

  NodeMBnForwardTransaction result;

  result.ParseFromArray(src.data() + offset, src.size() - offset);

  if (!result.IsInitialized()) {
    LOG_GENERAL(WARNING, "NodeForwardTransaction initialization failed.");
    return false;
  }

  ProtobufToMicroBlock(result.microblock(), entry.m_microBlock);

  unsigned int txnsCount = 0;

  for (const auto& txn : result.txnswithreceipt()) {
    TransactionWithReceipt txr;
    ProtobufByteArrayToSerializable(txn, txr);
    entry.m_transactions.emplace_back(txr);
    txnsCount++;
  }

  LOG_GENERAL(INFO, entry << endl << " Txns: " << txnsCount);

  return true;
}

bool Messenger::SetNodeVCBlock(bytes& dst, const unsigned int offset,
                               const VCBlock& vcBlock) {
  LOG_MARKER();

  NodeVCBlock result;

  VCBlockToProtobuf(vcBlock, *result.mutable_vcblock());

  if (!result.IsInitialized()) {
    LOG_GENERAL(WARNING, "NodeVCBlock initialization failed.");
    return false;
  }

  return SerializeToArray(result, dst, offset);
}

bool Messenger::GetNodeVCBlock(const bytes& src, const unsigned int offset,
                               VCBlock& vcBlock) {
  LOG_MARKER();

  NodeVCBlock result;

  result.ParseFromArray(src.data() + offset, src.size() - offset);

  if (!result.IsInitialized()) {
    LOG_GENERAL(WARNING, "NodeVCBlock initialization failed.");
    return false;
  }

  return ProtobufToVCBlock(result.vcblock(), vcBlock);
}

bool Messenger::SetNodeForwardTxnBlock(
    bytes& dst, const unsigned int offset, const uint64_t& epochNumber,
    const uint64_t& dsBlockNum, const uint32_t& shardId,
    const PairOfKey& lookupKey, const std::vector<Transaction>& txnsCurrent,
    const std::vector<Transaction>& txnsGenerated) {
  LOG_MARKER();

  NodeForwardTxnBlock result;

  result.set_epochnumber(epochNumber);
  result.set_dsblocknum(dsBlockNum);
  result.set_shardid(shardId);
  SerializableToProtobufByteArray(lookupKey.second, *result.mutable_pubkey());

  unsigned int txnsCurrentCount = 0;
  unsigned int txnsGeneratedCount = 0;

  for (const auto& txn : txnsCurrent) {
    TransactionToProtobuf(txn, *result.add_transactions());
    txnsCurrentCount++;
  }

  for (const auto& txn : txnsGenerated) {
    TransactionToProtobuf(txn, *result.add_transactions());
    txnsGeneratedCount++;
  }

  Signature signature;
  if (result.transactions().size() > 0) {
    bytes tmp;
    if (!RepeatableToArray(result.transactions(), tmp, 0)) {
      LOG_GENERAL(WARNING, "Failed to serialize transactions.");
      return false;
    }
    if (!Schnorr::GetInstance().Sign(tmp, lookupKey.first, lookupKey.second,
                                     signature)) {
      LOG_GENERAL(WARNING, "Failed to sign transactions.");
      return false;
    }
  }

  SerializableToProtobufByteArray(signature, *result.mutable_signature());

  if (!result.IsInitialized()) {
    LOG_GENERAL(WARNING, "NodeForwardTxnBlock initialization failed.");
    return false;
  }

  LOG_GENERAL(INFO, "Epoch: " << epochNumber << " shardId: " << shardId
                              << " Current txns: " << txnsCurrentCount
                              << " Generated txns: " << txnsGeneratedCount);

  return SerializeToArray(result, dst, offset);
}

bool Messenger::GetNodeForwardTxnBlock(const bytes& src,
                                       const unsigned int offset,
                                       uint64_t& epochNumber,
                                       uint64_t& dsBlockNum, uint32_t& shardId,
                                       PubKey& lookupPubKey,
                                       std::vector<Transaction>& txns) {
  LOG_MARKER();

  NodeForwardTxnBlock result;

  result.ParseFromArray(src.data() + offset, src.size() - offset);

  if (!result.IsInitialized()) {
    LOG_GENERAL(WARNING, "NodeForwardTxnBlock initialization failed.");
    return false;
  }

  epochNumber = result.epochnumber();
  dsBlockNum = result.dsblocknum();
  shardId = result.shardid();
  ProtobufByteArrayToSerializable(result.pubkey(), lookupPubKey);

  if (result.transactions().size() > 0) {
    bytes tmp;
    if (!RepeatableToArray(result.transactions(), tmp, 0)) {
      LOG_GENERAL(WARNING, "Failed to serialize transactions.");
      return false;
    }
    Signature signature;
    ProtobufByteArrayToSerializable(result.signature(), signature);

    if (!Schnorr::GetInstance().Verify(tmp, signature, lookupPubKey)) {
      LOG_GENERAL(WARNING, "Invalid signature in transactions.");
      return false;
    }

    for (const auto& txn : result.transactions()) {
      Transaction t;
      ProtobufToTransaction(txn, t);
      txns.emplace_back(t);
    }
  }

  LOG_GENERAL(INFO, "Epoch: " << epochNumber << " Shard: " << shardId
                              << " Received txns: " << txns.size());

  return true;
}

bool Messenger::SetNodeMicroBlockAnnouncement(
    bytes& dst, const unsigned int offset, const uint32_t consensusID,
    const uint64_t blockNumber, const bytes& blockHash, const uint16_t leaderID,
    const pair<PrivKey, PubKey>& leaderKey, const MicroBlock& microBlock,
    bytes& messageToCosign) {
  LOG_MARKER();

  ConsensusAnnouncement announcement;

  // Set the MicroBlock announcement parameters

  NodeMicroBlockAnnouncement* microblock = announcement.mutable_microblock();
  MicroBlockToProtobuf(microBlock, *microblock->mutable_microblock());

  if (!microblock->IsInitialized()) {
    LOG_GENERAL(WARNING, "NodeMicroBlockAnnouncement initialization failed.");
    return false;
  }

  // Set the common consensus announcement parameters

  if (!SetConsensusAnnouncementCore(announcement, consensusID, blockNumber,
                                    blockHash, leaderID, leaderKey)) {
    LOG_GENERAL(WARNING, "SetConsensusAnnouncementCore failed.");
    return false;
  }

  // Serialize the part of the announcement that should be co-signed during the
  // first round of consensus

  messageToCosign.clear();
  if (!microBlock.GetHeader().Serialize(messageToCosign, 0)) {
    LOG_GENERAL(WARNING, "MicroBlockHeader serialization failed.");
    return false;
  }

  // Serialize the announcement

  return SerializeToArray(announcement, dst, offset);
}

bool Messenger::GetNodeMicroBlockAnnouncement(
    const bytes& src, const unsigned int offset, const uint32_t consensusID,
    const uint64_t blockNumber, const bytes& blockHash, const uint16_t leaderID,
    const PubKey& leaderKey, MicroBlock& microBlock, bytes& messageToCosign) {
  LOG_MARKER();

  ConsensusAnnouncement announcement;

  announcement.ParseFromArray(src.data() + offset, src.size() - offset);

  if (!announcement.IsInitialized()) {
    LOG_GENERAL(WARNING, "ConsensusAnnouncement initialization failed.");
    return false;
  }

  if (!announcement.has_microblock()) {
    LOG_GENERAL(WARNING, "NodeMicroBlockAnnouncement initialization failed.");
    return false;
  }

  // Check the common consensus announcement parameters

  if (!GetConsensusAnnouncementCore(announcement, consensusID, blockNumber,
                                    blockHash, leaderID, leaderKey)) {
    LOG_GENERAL(WARNING, "GetConsensusAnnouncementCore failed.");
    return false;
  }

  // Get the MicroBlock announcement parameters

  const NodeMicroBlockAnnouncement& microblock = announcement.microblock();
  ProtobufToMicroBlock(microblock.microblock(), microBlock);

  // Get the part of the announcement that should be co-signed during the first
  // round of consensus

  messageToCosign.clear();
  if (!microBlock.GetHeader().Serialize(messageToCosign, 0)) {
    LOG_GENERAL(WARNING, "MicroBlockHeader serialization failed.");
    return false;
  }

  return true;
}

bool Messenger::SetNodeFallbackBlockAnnouncement(
    bytes& dst, const unsigned int offset, const uint32_t consensusID,
    const uint64_t blockNumber, const bytes& blockHash, const uint16_t leaderID,
    const pair<PrivKey, PubKey>& leaderKey, const FallbackBlock& fallbackBlock,
    bytes& messageToCosign) {
  LOG_MARKER();

  ConsensusAnnouncement announcement;

  // Set the FallbackBlock announcement parameters

  NodeFallbackBlockAnnouncement* fallbackblock =
      announcement.mutable_fallbackblock();
  SerializableToProtobufByteArray(fallbackBlock,
                                  *fallbackblock->mutable_fallbackblock());

  if (!fallbackblock->IsInitialized()) {
    LOG_GENERAL(WARNING,
                "NodeFallbackBlockAnnouncement initialization failed.");
    return false;
  }

  // Set the common consensus announcement parameters

  if (!SetConsensusAnnouncementCore(announcement, consensusID, blockNumber,
                                    blockHash, leaderID, leaderKey)) {
    LOG_GENERAL(WARNING, "SetConsensusAnnouncementCore failed.");
    return false;
  }

  // Serialize the part of the announcement that should be co-signed during the
  // first round of consensus

  messageToCosign.clear();
  if (!fallbackBlock.GetHeader().Serialize(messageToCosign, 0)) {
    LOG_GENERAL(WARNING, "FallbackBlockHeader serialization failed.");
    return false;
  }

  // Serialize the announcement

  return SerializeToArray(announcement, dst, offset);
}

bool Messenger::GetNodeFallbackBlockAnnouncement(
    const bytes& src, const unsigned int offset, const uint32_t consensusID,
    const uint64_t blockNumber, const bytes& blockHash, const uint16_t leaderID,
    const PubKey& leaderKey, FallbackBlock& fallbackBlock,
    bytes& messageToCosign) {
  LOG_MARKER();

  ConsensusAnnouncement announcement;

  announcement.ParseFromArray(src.data() + offset, src.size() - offset);

  if (!announcement.IsInitialized()) {
    LOG_GENERAL(WARNING, "ConsensusAnnouncement initialization failed.");
    return false;
  }

  if (!announcement.has_fallbackblock()) {
    LOG_GENERAL(WARNING,
                "NodeFallbackBlockAnnouncement initialization failed.");
    return false;
  }

  // Check the common consensus announcement parameters

  if (!GetConsensusAnnouncementCore(announcement, consensusID, blockNumber,
                                    blockHash, leaderID, leaderKey)) {
    LOG_GENERAL(WARNING, "GetConsensusAnnouncementCore failed.");
    return false;
  }

  // Get the FallbackBlock announcement parameters

  const NodeFallbackBlockAnnouncement& fallbackblock =
      announcement.fallbackblock();
  ProtobufByteArrayToSerializable(fallbackblock.fallbackblock(), fallbackBlock);

  // Get the part of the announcement that should be co-signed during the first
  // round of consensus

  messageToCosign.clear();
  if (!fallbackBlock.GetHeader().Serialize(messageToCosign, 0)) {
    LOG_GENERAL(WARNING, "FallbackBlockHeader serialization failed.");
    return false;
  }

  return true;
}

bool Messenger::SetNodeFallbackBlock(bytes& dst, const unsigned int offset,
                                     const FallbackBlock& fallbackBlock) {
  LOG_MARKER();

  NodeFallbackBlock result;

  FallbackBlockToProtobuf(fallbackBlock, *result.mutable_fallbackblock());

  if (!result.IsInitialized()) {
    LOG_GENERAL(WARNING, "NodeFallbackBlock initialization failed.");
    return false;
  }

  return SerializeToArray(result, dst, offset);
}

bool Messenger::GetNodeFallbackBlock(const bytes& src,
                                     const unsigned int offset,
                                     FallbackBlock& fallbackBlock) {
  LOG_MARKER();

  NodeFallbackBlock result;

  result.ParseFromArray(src.data() + offset, src.size() - offset);

  if (!result.IsInitialized()) {
    LOG_GENERAL(WARNING, "NodeFallbackBlock initialization failed.");
    return false;
  }

  ProtobufToFallbackBlock(result.fallbackblock(), fallbackBlock);

  return true;
}

bool Messenger::ShardStructureToArray(bytes& dst, const unsigned int offset,
                                      const DequeOfShard& shards) {
  ProtoShardingStructure protoShardingStructure;
  ShardingStructureToProtobuf(shards, protoShardingStructure);

  if (!protoShardingStructure.IsInitialized()) {
    LOG_GENERAL(WARNING, "ProtoShardingStructure initialization failed.");
    return false;
  }

  if (!SerializeToArray(protoShardingStructure, dst, offset)) {
    LOG_GENERAL(WARNING, "ProtoShardingStructure serialization failed.");
    return false;
  }

  return true;
}

bool Messenger::ArrayToShardStructure(const bytes& src,
                                      const unsigned int offset,
                                      DequeOfShard& shards) {
  ProtoShardingStructure protoShardingStructure;
  protoShardingStructure.ParseFromArray(src.data() + offset,
                                        src.size() - offset);
  return ProtobufToShardingStructure(protoShardingStructure, shards);
}

bool Messenger::SetNodeMissingTxnsErrorMsg(
    bytes& dst, const unsigned int offset,
    const vector<TxnHash>& missingTxnHashes, const uint64_t epochNum,
    const uint32_t listenPort) {
  LOG_MARKER();

  NodeMissingTxnsErrorMsg result;

  for (const auto& hash : missingTxnHashes) {
    LOG_EPOCH(INFO, to_string(epochNum).c_str(), "Missing txn: " << hash);
    result.add_txnhashes(hash.data(), hash.size);
  }

  result.set_epochnum(epochNum);
  result.set_listenport(listenPort);

  if (!result.IsInitialized()) {
    LOG_GENERAL(WARNING, "NodeMissingTxnsErrorMsg initialization failed.");
    return false;
  }

  return SerializeToArray(result, dst, offset);
}

bool Messenger::GetNodeMissingTxnsErrorMsg(const bytes& src,
                                           const unsigned int offset,
                                           vector<TxnHash>& missingTxnHashes,
                                           uint64_t& epochNum,
                                           uint32_t& listenPort) {
  LOG_MARKER();

  NodeMissingTxnsErrorMsg result;

  result.ParseFromArray(src.data() + offset, src.size() - offset);

  if (!result.IsInitialized()) {
    LOG_GENERAL(WARNING, "NodeMissingTxnsErrorMsg initialization failed.");
    return false;
  }

  for (const auto& hash : result.txnhashes()) {
    missingTxnHashes.emplace_back();
    unsigned int size = min((unsigned int)hash.size(),
                            (unsigned int)missingTxnHashes.back().size);
    copy(hash.begin(), hash.begin() + size,
         missingTxnHashes.back().asArray().begin());
  }

  epochNum = result.epochnum();
  listenPort = result.listenport();

  return true;
}

// ============================================================================
// Lookup messages
// ============================================================================

bool Messenger::SetLookupGetSeedPeers(bytes& dst, const unsigned int offset,
                                      const uint32_t listenPort) {
  LOG_MARKER();

  LookupGetSeedPeers result;

  result.set_listenport(listenPort);

  if (!result.IsInitialized()) {
    LOG_GENERAL(WARNING, "LookupGetSeedPeers initialization failed.");
    return false;
  }

  return SerializeToArray(result, dst, offset);
}

bool Messenger::GetLookupGetSeedPeers(const bytes& src,
                                      const unsigned int offset,
                                      uint32_t& listenPort) {
  LOG_MARKER();

  LookupGetSeedPeers result;

  result.ParseFromArray(src.data() + offset, src.size() - offset);

  if (!result.IsInitialized()) {
    LOG_GENERAL(WARNING, "LookupGetSeedPeers initialization failed.");
    return false;
  }

  listenPort = result.listenport();

  return true;
}

bool Messenger::SetLookupSetSeedPeers(bytes& dst, const unsigned int offset,
                                      const PairOfKey& lookupKey,
                                      const vector<Peer>& candidateSeeds) {
  LOG_MARKER();

  LookupSetSeedPeers result;

  unordered_set<uint32_t> indicesAlreadyAdded;

  random_device rd;
  mt19937 gen(rd());
  uniform_int_distribution<> dis(0, candidateSeeds.size() - 1);

  for (unsigned int i = 0; i < candidateSeeds.size(); i++) {
    uint32_t index = dis(gen);
    while (indicesAlreadyAdded.find(index) != indicesAlreadyAdded.end()) {
      index = dis(gen);
    }
    indicesAlreadyAdded.insert(index);

    SerializableToProtobufByteArray(candidateSeeds.at(index),
                                    *result.add_candidateseeds());
  }

  SerializableToProtobufByteArray(lookupKey.second, *result.mutable_pubkey());

  Signature signature;
  if (result.candidateseeds().size() > 0) {
    bytes tmp;
    if (!RepeatableToArray(result.candidateseeds(), tmp, 0)) {
      LOG_GENERAL(WARNING, "Failed to serialize candidate seeds.");
      return false;
    }
    if (!Schnorr::GetInstance().Sign(tmp, lookupKey.first, lookupKey.second,
                                     signature)) {
      LOG_GENERAL(WARNING, "Failed to sign candidate seeds.");
      return false;
    }
  }

  SerializableToProtobufByteArray(signature, *result.mutable_signature());

  if (!result.IsInitialized()) {
    LOG_GENERAL(WARNING, "LookupSetSeedPeers initialization failed.");
    return false;
  }

  return SerializeToArray(result, dst, offset);
}

bool Messenger::GetLookupSetSeedPeers(const bytes& src,
                                      const unsigned int offset,
                                      PubKey& lookupPubKey,
                                      vector<Peer>& candidateSeeds) {
  LOG_MARKER();

  LookupSetSeedPeers result;

  result.ParseFromArray(src.data() + offset, src.size() - offset);

  if (!result.IsInitialized()) {
    LOG_GENERAL(WARNING, "LookupSetSeedPeers initialization failed.");
    return false;
  }

  ProtobufByteArrayToSerializable(result.pubkey(), lookupPubKey);

  for (const auto& peer : result.candidateseeds()) {
    Peer seedPeer;
    ProtobufByteArrayToSerializable(peer, seedPeer);
    candidateSeeds.emplace_back(seedPeer);
  }

  Signature signature;
  ProtobufByteArrayToSerializable(result.signature(), signature);

  if (result.candidateseeds().size() > 0) {
    bytes tmp;
    if (!RepeatableToArray(result.candidateseeds(), tmp, 0)) {
      LOG_GENERAL(WARNING, "Failed to serialize candidate seeds.");
      return false;
    }

    if (!Schnorr::GetInstance().Verify(tmp, signature, lookupPubKey)) {
      LOG_GENERAL(WARNING, "Invalid signature in candidate seeds.");
      return false;
    }
  }

  return true;
}

bool Messenger::SetLookupGetDSInfoFromSeed(bytes& dst,
                                           const unsigned int offset,
                                           const uint32_t listenPort,
                                           const bool initialDS) {
  LOG_MARKER();

  LookupGetDSInfoFromSeed result;

  result.set_listenport(listenPort);
  result.set_initialds(initialDS);

  if (!result.IsInitialized()) {
    LOG_GENERAL(WARNING, "LookupGetDSInfoFromSeed initialization failed.");
    return false;
  }

  return SerializeToArray(result, dst, offset);
}

bool Messenger::GetLookupGetDSInfoFromSeed(const bytes& src,
                                           const unsigned int offset,
                                           uint32_t& listenPort,
                                           bool& initialDS) {
  LOG_MARKER();

  LookupGetDSInfoFromSeed result;

  result.ParseFromArray(src.data() + offset, src.size() - offset);

  if (!result.IsInitialized()) {
    LOG_GENERAL(WARNING, "LookupGetDSInfoFromSeed initialization failed.");
    return false;
  }

  listenPort = result.listenport();
  initialDS = result.initialds();

  return true;
}

bool Messenger::SetLookupSetDSInfoFromSeed(
    bytes& dst, const unsigned int offset, const PairOfKey& senderKey,
    const deque<pair<PubKey, Peer>>& dsNodes, const bool initialDS) {
  LOG_MARKER();

  LookupSetDSInfoFromSeed result;

  DSCommitteeToProtobuf(dsNodes, *result.mutable_dscommittee());

  SerializableToProtobufByteArray(senderKey.second, *result.mutable_pubkey());

  bytes tmp;
  if (!SerializeToArray(result.dscommittee(), tmp, 0)) {
    LOG_GENERAL(WARNING, "Failed to serialize DS committee.");
    return false;
  }

  Signature signature;
  if (!Schnorr::GetInstance().Sign(tmp, senderKey.first, senderKey.second,
                                   signature)) {
    LOG_GENERAL(WARNING, "Failed to sign DS committee.");
    return false;
  }

  SerializableToProtobufByteArray(signature, *result.mutable_signature());

  result.set_initialds(initialDS);

  if (!result.IsInitialized()) {
    LOG_GENERAL(WARNING, "LookupSetDSInfoFromSeed initialization failed.");
    return false;
  }

  return SerializeToArray(result, dst, offset);
}

bool Messenger::GetLookupSetDSInfoFromSeed(const bytes& src,
                                           const unsigned int offset,
                                           PubKey& senderPubKey,
                                           deque<pair<PubKey, Peer>>& dsNodes,
                                           bool& initialDS) {
  LOG_MARKER();

  LookupSetDSInfoFromSeed result;

  result.ParseFromArray(src.data() + offset, src.size() - offset);
  ProtobufByteArrayToSerializable(result.pubkey(), senderPubKey);

  if (!result.IsInitialized()) {
    LOG_GENERAL(WARNING, "LookupSetDSInfoFromSeed initialization failed.");
    return false;
  }

  if (!ProtobufToDSCommittee(result.dscommittee(), dsNodes)) {
    return false;
  }

  Signature signature;
  ProtobufByteArrayToSerializable(result.signature(), signature);

  bytes tmp;
  if (!SerializeToArray(result.dscommittee(), tmp, 0)) {
    LOG_GENERAL(WARNING, "Failed to serialize DS committee.");
    return false;
  }

  initialDS = result.initialds();

  if (!Schnorr::GetInstance().Verify(tmp, signature, senderPubKey)) {
    LOG_GENERAL(WARNING, "Invalid signature in DS nodes info.");
    return false;
  }

  return true;
}

bool Messenger::SetLookupGetDSBlockFromSeed(bytes& dst,
                                            const unsigned int offset,
                                            const uint64_t lowBlockNum,
                                            const uint64_t highBlockNum,
                                            const uint32_t listenPort) {
  LOG_MARKER();

  LookupGetDSBlockFromSeed result;

  result.set_lowblocknum(lowBlockNum);
  result.set_highblocknum(highBlockNum);
  result.set_listenport(listenPort);

  if (!result.IsInitialized()) {
    LOG_GENERAL(WARNING, "LookupGetDSBlockFromSeed initialization failed.");
    return false;
  }

  return SerializeToArray(result, dst, offset);
}

bool Messenger::GetLookupGetDSBlockFromSeed(const bytes& src,
                                            const unsigned int offset,
                                            uint64_t& lowBlockNum,
                                            uint64_t& highBlockNum,
                                            uint32_t& listenPort) {
  LOG_MARKER();

  LookupGetDSBlockFromSeed result;

  result.ParseFromArray(src.data() + offset, src.size() - offset);

  if (!result.IsInitialized()) {
    LOG_GENERAL(WARNING, "LookupGetDSBlockFromSeed initialization failed.");
    return false;
  }

  lowBlockNum = result.lowblocknum();
  highBlockNum = result.highblocknum();
  listenPort = result.listenport();

  return true;
}

bool Messenger::SetLookupSetDSBlockFromSeed(bytes& dst,
                                            const unsigned int offset,
                                            const uint64_t lowBlockNum,
                                            const uint64_t highBlockNum,
                                            const PairOfKey& lookupKey,
                                            const vector<DSBlock>& dsBlocks) {
  LOG_MARKER();

  LookupSetDSBlockFromSeed result;

  result.set_lowblocknum(lowBlockNum);
  result.set_highblocknum(highBlockNum);

  SerializableToProtobufByteArray(lookupKey.second, *result.mutable_pubkey());

  for (const auto& dsblock : dsBlocks) {
    DSBlockToProtobuf(dsblock, *result.add_dsblocks());
  }

  Signature signature;
  if (result.dsblocks().size() > 0) {
    bytes tmp;
    if (!RepeatableToArray(result.dsblocks(), tmp, 0)) {
      LOG_GENERAL(WARNING, "Failed to serialize DS blocks.");
      return false;
    }

    if (!Schnorr::GetInstance().Sign(tmp, lookupKey.first, lookupKey.second,
                                     signature)) {
      LOG_GENERAL(WARNING, "Failed to sign DS blocks.");
      return false;
    }
  }

  SerializableToProtobufByteArray(signature, *result.mutable_signature());

  if (!result.IsInitialized()) {
    LOG_GENERAL(WARNING, "LookupSetDSBlockFromSeed initialization failed.");
    return false;
  }

  return SerializeToArray(result, dst, offset);
}

bool Messenger::GetLookupSetDSBlockFromSeed(
    const bytes& src, const unsigned int offset, uint64_t& lowBlockNum,
    uint64_t& highBlockNum, PubKey& lookupPubKey, vector<DSBlock>& dsBlocks) {
  LOG_MARKER();

  LookupSetDSBlockFromSeed result;

  result.ParseFromArray(src.data() + offset, src.size() - offset);

  if (!result.IsInitialized()) {
    LOG_GENERAL(WARNING, "LookupSetDSBlockFromSeed initialization failed.");
    return false;
  }

  lowBlockNum = result.lowblocknum();
  highBlockNum = result.highblocknum();
  ProtobufByteArrayToSerializable(result.pubkey(), lookupPubKey);

  for (const auto& proto_dsblock : result.dsblocks()) {
    DSBlock dsblock;
    if (!ProtobufToDSBlock(proto_dsblock, dsblock)) {
      continue;
    }
    dsBlocks.emplace_back(dsblock);
  }

  Signature signature;
  ProtobufByteArrayToSerializable(result.signature(), signature);

  if (result.dsblocks().size() > 0) {
    bytes tmp;
    if (!RepeatableToArray(result.dsblocks(), tmp, 0)) {
      LOG_GENERAL(WARNING, "Failed to serialize DS blocks.");
      return false;
    }

    if (!Schnorr::GetInstance().Verify(tmp, signature, lookupPubKey)) {
      LOG_GENERAL(WARNING, "Invalid signature in DS blocks.");
      return false;
    }
  }

  return true;
}

bool Messenger::SetLookupGetTxBlockFromSeed(bytes& dst,
                                            const unsigned int offset,
                                            const uint64_t lowBlockNum,
                                            const uint64_t highBlockNum,
                                            const uint32_t listenPort) {
  LOG_MARKER();

  LookupGetTxBlockFromSeed result;

  result.set_lowblocknum(lowBlockNum);
  result.set_highblocknum(highBlockNum);
  result.set_listenport(listenPort);

  if (!result.IsInitialized()) {
    LOG_GENERAL(WARNING, "LookupGetTxBlockFromSeed initialization failed.");
    return false;
  }

  return SerializeToArray(result, dst, offset);
}

bool Messenger::GetLookupGetTxBlockFromSeed(const bytes& src,
                                            const unsigned int offset,
                                            uint64_t& lowBlockNum,
                                            uint64_t& highBlockNum,
                                            uint32_t& listenPort) {
  LOG_MARKER();

  LookupGetTxBlockFromSeed result;

  result.ParseFromArray(src.data() + offset, src.size() - offset);

  if (!result.IsInitialized()) {
    LOG_GENERAL(WARNING, "LookupGetTxBlockFromSeed initialization failed.");
    return false;
  }

  lowBlockNum = result.lowblocknum();
  highBlockNum = result.highblocknum();
  listenPort = result.listenport();

  return true;
}

bool Messenger::SetLookupSetTxBlockFromSeed(bytes& dst,
                                            const unsigned int offset,
                                            const uint64_t lowBlockNum,
                                            const uint64_t highBlockNum,
                                            const PairOfKey& lookupKey,
                                            const vector<TxBlock>& txBlocks) {
  LOG_MARKER();

  LookupSetTxBlockFromSeed result;

  result.set_lowblocknum(lowBlockNum);
  result.set_highblocknum(highBlockNum);

  for (const auto& txblock : txBlocks) {
    TxBlockToProtobuf(txblock, *result.add_txblocks());
  }

  SerializableToProtobufByteArray(lookupKey.second, *result.mutable_pubkey());

  Signature signature;
  if (result.txblocks().size() > 0) {
    bytes tmp;
    if (!RepeatableToArray(result.txblocks(), tmp, 0)) {
      LOG_GENERAL(WARNING, "Failed to serialize tx blocks.");
      return false;
    }

    if (!Schnorr::GetInstance().Sign(tmp, lookupKey.first, lookupKey.second,
                                     signature)) {
      LOG_GENERAL(WARNING, "Failed to sign tx blocks.");
      return false;
    }
  }

  SerializableToProtobufByteArray(signature, *result.mutable_signature());

  if (!result.IsInitialized()) {
    LOG_GENERAL(WARNING, "LookupSetTxBlockFromSeed initialization failed.");
    return false;
  }

  return SerializeToArray(result, dst, offset);
}

bool Messenger::GetLookupSetTxBlockFromSeed(
    const bytes& src, const unsigned int offset, uint64_t& lowBlockNum,
    uint64_t& highBlockNum, PubKey& lookupPubKey, vector<TxBlock>& txBlocks) {
  LOG_MARKER();

  LookupSetTxBlockFromSeed result;

  result.ParseFromArray(src.data() + offset, src.size() - offset);

  if (!result.IsInitialized()) {
    LOG_GENERAL(WARNING, "LookupSetTxBlockFromSeed initialization failed.");
    return false;
  }

  lowBlockNum = result.lowblocknum();
  highBlockNum = result.highblocknum();

  for (const auto& txblock : result.txblocks()) {
    TxBlock block;
    if (!ProtobufToTxBlock(txblock, block)) {
      continue;
    }
    txBlocks.emplace_back(block);
  }

  ProtobufByteArrayToSerializable(result.pubkey(), lookupPubKey);
  Signature signature;
  ProtobufByteArrayToSerializable(result.signature(), signature);

  if (result.txblocks().size() > 0) {
    bytes tmp;
    if (!RepeatableToArray(result.txblocks(), tmp, 0)) {
      LOG_GENERAL(WARNING, "Failed to serialize tx blocks.");
      return false;
    }

    if (!Schnorr::GetInstance().Verify(tmp, signature, lookupPubKey)) {
      LOG_GENERAL(WARNING, "Invalid signature in tx blocks.");
      return false;
    }
  }

  return true;
}

bool Messenger::SetLookupGetStateDeltaFromSeed(bytes& dst,
                                               const unsigned int offset,
                                               const uint64_t blockNum,
                                               const uint32_t listenPort) {
  LOG_MARKER();

  LookupGetStateDeltaFromSeed result;

  result.set_blocknum(blockNum);
  result.set_listenport(listenPort);

  if (!result.IsInitialized()) {
    LOG_GENERAL(WARNING, "LookupGetTxBlockFromSeed initialization failed.");
    return false;
  }

  return SerializeToArray(result, dst, offset);
}

bool Messenger::GetLookupGetStateDeltaFromSeed(const bytes& src,
                                               const unsigned int offset,
                                               uint64_t& blockNum,
                                               uint32_t& listenPort) {
  LOG_MARKER();

  LookupGetStateDeltaFromSeed result;

  result.ParseFromArray(src.data() + offset, src.size() - offset);

  if (!result.IsInitialized()) {
    LOG_GENERAL(WARNING, "LookupGetTxBlockFromSeed initialization failed.");
    return false;
  }

  blockNum = result.blocknum();
  listenPort = result.listenport();

  return true;
}

bool Messenger::SetLookupSetStateDeltaFromSeed(bytes& dst,
                                               const unsigned int offset,
                                               const uint64_t blockNum,
                                               const PairOfKey& lookupKey,
                                               const bytes& stateDelta) {
  LOG_MARKER();

  LookupSetStateDeltaFromSeed result;

  result.set_blocknum(blockNum);

  result.set_statedelta(stateDelta.data(), stateDelta.size());

  SerializableToProtobufByteArray(lookupKey.second, *result.mutable_pubkey());

  Signature signature;

  if (!Schnorr::GetInstance().Sign(stateDelta, lookupKey.first,
                                   lookupKey.second, signature)) {
    LOG_GENERAL(WARNING, "Failed to sign state delta.");
    return false;
  }

  SerializableToProtobufByteArray(signature, *result.mutable_signature());

  if (!result.IsInitialized()) {
    LOG_GENERAL(WARNING, "LookupSetStateDeltaFromSeed initialization failed.");
    return false;
  }

  return SerializeToArray(result, dst, offset);
}

bool Messenger::GetLookupSetStateDeltaFromSeed(const bytes& src,
                                               const unsigned int offset,
                                               uint64_t& blockNum,
                                               PubKey& lookupPubKey,
                                               bytes& stateDelta) {
  LOG_MARKER();

  LookupSetStateDeltaFromSeed result;

  result.ParseFromArray(src.data() + offset, src.size() - offset);

  if (!result.IsInitialized()) {
    LOG_GENERAL(WARNING, "LookupSetStateDeltaFromSeed initialization failed.");
    return false;
  }

  blockNum = result.blocknum();

  stateDelta.resize(result.statedelta().size());
  std::copy(result.statedelta().begin(), result.statedelta().end(),
            stateDelta.begin());

  ProtobufByteArrayToSerializable(result.pubkey(), lookupPubKey);
  Signature signature;
  ProtobufByteArrayToSerializable(result.signature(), signature);

  if (!Schnorr::GetInstance().Verify(stateDelta, signature, lookupPubKey)) {
    LOG_GENERAL(WARNING, "Invalid signature in state delta.");
    return false;
  }

  return true;
}

bool Messenger::SetLookupGetTxBodyFromSeed(bytes& dst,
                                           const unsigned int offset,
                                           const bytes& txHash,
                                           const uint32_t listenPort) {
  LOG_MARKER();

  LookupGetTxBodyFromSeed result;

  result.set_txhash(txHash.data(), txHash.size());
  result.set_listenport(listenPort);

  if (!result.IsInitialized()) {
    LOG_GENERAL(WARNING, "LookupGetTxBodyFromSeed initialization failed.");
    return false;
  }

  return SerializeToArray(result, dst, offset);
}

bool Messenger::GetLookupGetTxBodyFromSeed(const bytes& src,
                                           const unsigned int offset,
                                           TxnHash& txHash,
                                           uint32_t& listenPort) {
  LOG_MARKER();

  LookupGetTxBodyFromSeed result;

  result.ParseFromArray(src.data() + offset, src.size() - offset);

  if (!result.IsInitialized()) {
    LOG_GENERAL(WARNING, "LookupGetTxBodyFromSeed initialization failed.");
    return false;
  }

  if (!CopyWithSizeCheck(result.txhash(), txHash.asArray())) {
    return false;
  }

  listenPort = result.listenport();

  return true;
}

bool Messenger::SetLookupSetTxBodyFromSeed(
    bytes& dst, const unsigned int offset, const TxnHash& txHash,
    const TransactionWithReceipt& txBody) {
  LOG_MARKER();

  LookupSetTxBodyFromSeed result;

  result.set_txhash(txHash.data(), txHash.size);
  SerializableToProtobufByteArray(txBody, *result.mutable_txbody());

  if (!result.IsInitialized()) {
    LOG_GENERAL(WARNING, "LookupSetTxBodyFromSeed initialization failed.");
    return false;
  }

  return SerializeToArray(result, dst, offset);
}

bool Messenger::GetLookupSetTxBodyFromSeed(const bytes& src,
                                           const unsigned int offset,
                                           TxnHash& txHash,
                                           TransactionWithReceipt& txBody) {
  LOG_MARKER();

  LookupSetTxBodyFromSeed result;

  result.ParseFromArray(src.data() + offset, src.size() - offset);

  if (!result.IsInitialized()) {
    LOG_GENERAL(WARNING, "LookupSetTxBodyFromSeed initialization failed.");
    return false;
  }

  if (!CopyWithSizeCheck(result.txhash(), txHash.asArray())) {
    return false;
  }

  ProtobufByteArrayToSerializable(result.txbody(), txBody);

  return true;
}

bool Messenger::SetLookupSetNetworkIDFromSeed(bytes& dst,
                                              const unsigned int offset,
                                              const string& networkID) {
  LOG_MARKER();

  LookupSetNetworkIDFromSeed result;

  result.set_networkid(networkID);

  if (!result.IsInitialized()) {
    LOG_GENERAL(WARNING, "LookupSetNetworkIDFromSeed initialization failed.");
    return false;
  }

  return SerializeToArray(result, dst, offset);
}

bool Messenger::GetLookupSetNetworkIDFromSeed(const bytes& src,
                                              const unsigned int offset,
                                              string& networkID) {
  LOG_MARKER();

  LookupSetNetworkIDFromSeed result;

  result.ParseFromArray(src.data() + offset, src.size() - offset);

  if (!result.IsInitialized()) {
    LOG_GENERAL(WARNING, "LookupSetNetworkIDFromSeed initialization failed.");
    return false;
  }

  networkID = result.networkid();

  return true;
}

bool Messenger::SetLookupGetStateFromSeed(bytes& dst, const unsigned int offset,
                                          const uint32_t listenPort) {
  LOG_MARKER();

  LookupGetStateFromSeed result;

  result.set_listenport(listenPort);

  if (!result.IsInitialized()) {
    LOG_GENERAL(WARNING, "LookupGetStateFromSeed initialization failed.");
    return false;
  }

  return SerializeToArray(result, dst, offset);
}

bool Messenger::GetLookupGetStateFromSeed(const bytes& src,
                                          const unsigned int offset,
                                          uint32_t& listenPort) {
  LOG_MARKER();

  LookupGetStateFromSeed result;

  result.ParseFromArray(src.data() + offset, src.size() - offset);

  if (!result.IsInitialized()) {
    LOG_GENERAL(WARNING, "LookupGetStateFromSeed initialization failed.");
    return false;
  }

  listenPort = result.listenport();

  return true;
}

bool Messenger::SetLookupSetStateFromSeed(bytes& dst, const unsigned int offset,
                                          const PairOfKey& lookupKey,
                                          const AccountStore& accountStore) {
  LOG_MARKER();

  LookupSetStateFromSeed result;

  SerializableToProtobufByteArray(lookupKey.second, *result.mutable_pubkey());
  Signature signature;

  bytes tmp;

  if (!accountStore.Serialize(tmp, 0)) {
    LOG_GENERAL(WARNING, "Failed to serialize AccountStore.");
    return false;
  }
  result.mutable_accountstore()->set_data(tmp.data(), tmp.size());

  if (!Schnorr::GetInstance().Sign(tmp, lookupKey.first, lookupKey.second,
                                   signature)) {
    LOG_GENERAL(WARNING, "Failed to sign accounts.");
    return false;
  }

  SerializableToProtobufByteArray(signature, *result.mutable_signature());

  if (!result.IsInitialized()) {
    LOG_GENERAL(WARNING, "LookupSetStateFromSeed initialization failed.");
    return false;
  }

  return SerializeToArray(result, dst, offset);
}

bool Messenger::GetLookupSetStateFromSeed(const bytes& src,
                                          const unsigned int offset,
                                          PubKey& lookupPubKey,
                                          bytes& accountStoreBytes) {
  LOG_MARKER();

  LookupSetStateFromSeed result;

  result.ParseFromArray(src.data() + offset, src.size() - offset);

  if (!result.IsInitialized()) {
    LOG_GENERAL(WARNING, "LookupSetStateFromSeed initialization failed.");
    return false;
  }

  ProtobufByteArrayToSerializable(result.pubkey(), lookupPubKey);
  Signature signature;
  ProtobufByteArrayToSerializable(result.signature(), signature);

  copy(result.accountstore().data().begin(), result.accountstore().data().end(),
       back_inserter(accountStoreBytes));

  if (!Schnorr::GetInstance().Verify(accountStoreBytes, signature,
                                     lookupPubKey)) {
    LOG_GENERAL(WARNING, "Invalid signature in accounts.");
    return false;
  }

  return true;
}

bool Messenger::SetLookupSetLookupOffline(bytes& dst, const unsigned int offset,
                                          const uint32_t listenPort) {
  LOG_MARKER();

  LookupSetLookupOffline result;

  result.set_listenport(listenPort);

  if (!result.IsInitialized()) {
    LOG_GENERAL(WARNING, "LookupSetLookupOffline initialization failed.");
    return false;
  }

  return SerializeToArray(result, dst, offset);
}

bool Messenger::GetLookupSetLookupOffline(const bytes& src,
                                          const unsigned int offset,
                                          uint32_t& listenPort) {
  LOG_MARKER();

  LookupSetLookupOffline result;

  result.ParseFromArray(src.data() + offset, src.size() - offset);

  if (!result.IsInitialized()) {
    LOG_GENERAL(WARNING, "LookupSetLookupOffline initialization failed.");
    return false;
  }

  listenPort = result.listenport();

  return true;
}

bool Messenger::SetLookupSetLookupOnline(bytes& dst, const unsigned int offset,
                                         const uint32_t listenPort,
                                         const PubKey& pubKey) {
  LOG_MARKER();

  LookupSetLookupOnline result;

  result.set_listenport(listenPort);
  SerializableToProtobufByteArray(pubKey, *result.mutable_pubkey());

  if (!result.IsInitialized()) {
    LOG_GENERAL(WARNING, "LookupSetLookupOnline initialization failed.");
    return false;
  }

  return SerializeToArray(result, dst, offset);
}

bool Messenger::GetLookupSetLookupOnline(const bytes& src,
                                         const unsigned int offset,
                                         uint32_t& listenPort, PubKey& pubKey) {
  LOG_MARKER();

  LookupSetLookupOnline result;

  result.ParseFromArray(src.data() + offset, src.size() - offset);

  if (!result.IsInitialized()) {
    LOG_GENERAL(WARNING, "LookupSetLookupOnline initialization failed.");
    return false;
  }

  listenPort = result.listenport();

  ProtobufByteArrayToSerializable(result.pubkey(), pubKey);

  return true;
}

bool Messenger::SetLookupGetOfflineLookups(bytes& dst,
                                           const unsigned int offset,
                                           const uint32_t listenPort) {
  LOG_MARKER();

  LookupGetOfflineLookups result;

  result.set_listenport(listenPort);

  if (!result.IsInitialized()) {
    LOG_GENERAL(WARNING, "LookupGetOfflineLookups initialization failed.");
    return false;
  }

  return SerializeToArray(result, dst, offset);
}

bool Messenger::GetLookupGetOfflineLookups(const bytes& src,
                                           const unsigned int offset,
                                           uint32_t& listenPort) {
  LOG_MARKER();

  LookupGetOfflineLookups result;

  result.ParseFromArray(src.data() + offset, src.size() - offset);

  if (!result.IsInitialized()) {
    LOG_GENERAL(WARNING, "LookupGetOfflineLookups initialization failed.");
    return false;
  }

  listenPort = result.listenport();

  return true;
}

bool Messenger::SetLookupSetOfflineLookups(bytes& dst,
                                           const unsigned int offset,
                                           const PairOfKey& lookupKey,
                                           const vector<Peer>& nodes) {
  LOG_MARKER();

  LookupSetOfflineLookups result;

  for (const auto& node : nodes) {
    SerializableToProtobufByteArray(node, *result.add_nodes());
  }

  SerializableToProtobufByteArray(lookupKey.second, *result.mutable_pubkey());
  Signature signature;
  if (result.nodes().size() > 0) {
    bytes tmp;
    if (!RepeatableToArray(result.nodes(), tmp, 0)) {
      LOG_GENERAL(WARNING, "Failed to serialize offline lookup nodes.");
      return false;
    }

    if (!Schnorr::GetInstance().Sign(tmp, lookupKey.first, lookupKey.second,
                                     signature)) {
      LOG_GENERAL(WARNING, "Failed to sign offline lookup nodes.");
      return false;
    }
  }

  SerializableToProtobufByteArray(signature, *result.mutable_signature());

  if (!result.IsInitialized()) {
    LOG_GENERAL(WARNING, "LookupSetOfflineLookups initialization failed.");
    return false;
  }

  return SerializeToArray(result, dst, offset);
}

bool Messenger::GetLookupSetOfflineLookups(const bytes& src,
                                           const unsigned int offset,
                                           PubKey& lookupPubKey,
                                           vector<Peer>& nodes) {
  LOG_MARKER();

  LookupSetOfflineLookups result;

  result.ParseFromArray(src.data() + offset, src.size() - offset);

  if (!result.IsInitialized()) {
    LOG_GENERAL(WARNING, "LookupSetOfflineLookups initialization failed.");
    return false;
  }

  for (const auto& lookup : result.nodes()) {
    Peer node;
    ProtobufByteArrayToSerializable(lookup, node);
    nodes.emplace_back(node);
  }

  ProtobufByteArrayToSerializable(result.pubkey(), lookupPubKey);
  Signature signature;
  ProtobufByteArrayToSerializable(result.signature(), signature);

  if (result.nodes().size() > 0) {
    bytes tmp;
    if (!RepeatableToArray(result.nodes(), tmp, 0)) {
      LOG_GENERAL(WARNING, "Failed to serialize offline lookup nodes.");
      return false;
    }

    if (!Schnorr::GetInstance().Verify(tmp, signature, lookupPubKey)) {
      LOG_GENERAL(WARNING, "Invalid signature in offline lookup nodes.");
      return false;
    }
  }

  return true;
}

bool Messenger::GetLookupSetRaiseStartPoW(const bytes& src,
                                          const unsigned int offset,
                                          uint8_t& msgType,
                                          uint64_t& blockNumber,
                                          PubKey& dsPubKey) {
  LOG_MARKER();

  LookupRaiseStartPoW result;

  result.ParseFromArray(src.data() + offset, src.size() - offset);

  if (!result.IsInitialized()) {
    LOG_GENERAL(WARNING, "LookupRaiseStartPoW initialization failed.");
    return false;
  }

  msgType = result.data().msgtype();
  blockNumber = result.data().blocknumber();

  bytes tmp(result.data().ByteSize());
  result.data().SerializeToArray(tmp.data(), tmp.size());

  ProtobufByteArrayToSerializable(result.pubkey(), dsPubKey);
  Signature signature;
  ProtobufByteArrayToSerializable(result.signature(), signature);

  if (!Schnorr::GetInstance().Verify(tmp, signature, dsPubKey)) {
    LOG_GENERAL(WARNING, "Invalid signature in raise start PoW message.");
    return false;
  }

  return true;
}

bool Messenger::SetLookupSetRaiseStartPoW(bytes& dst, const unsigned int offset,
                                          const uint8_t msgType,
                                          const uint64_t blockNumber,
                                          const PairOfKey& dsKey) {
  LOG_MARKER();

  LookupRaiseStartPoW result;

  result.mutable_data()->set_msgtype(msgType);
  result.mutable_data()->set_blocknumber(blockNumber);
  SerializableToProtobufByteArray(dsKey.second, *result.mutable_pubkey());

  Signature signature;
  if (result.data().IsInitialized()) {
    bytes tmp(result.data().ByteSize());
    result.data().SerializeToArray(tmp.data(), tmp.size());

    if (!Schnorr::GetInstance().Sign(tmp, dsKey.first, dsKey.second,
                                     signature)) {
      LOG_GENERAL(WARNING, "Failed to sign raise start PoW message.");
      return false;
    }
    SerializableToProtobufByteArray(signature, *result.mutable_signature());
  } else {
    LOG_GENERAL(WARNING, "LookupRaiseStartPoW.Data initialization failed.");
    return false;
  }

  SerializableToProtobufByteArray(signature, *result.mutable_signature());

  if (!result.IsInitialized()) {
    LOG_GENERAL(WARNING, "LookupRaiseStartPoW initialization failed.");
    return false;
  }

  return SerializeToArray(result, dst, offset);
}

bool Messenger::SetLookupGetStartPoWFromSeed(bytes& dst,
                                             const unsigned int offset,
                                             const uint32_t listenPort) {
  LOG_MARKER();

  LookupGetStartPoWFromSeed result;

  result.set_listenport(listenPort);

  if (!result.IsInitialized()) {
    LOG_GENERAL(WARNING, "LookupGetStartPoWFromSeed initialization failed.");
    return false;
  }

  return SerializeToArray(result, dst, offset);
}

bool Messenger::GetLookupGetStartPoWFromSeed(const bytes& src,
                                             const unsigned int offset,
                                             uint32_t& listenPort) {
  LOG_MARKER();

  LookupGetStartPoWFromSeed result;

  result.ParseFromArray(src.data() + offset, src.size() - offset);

  if (!result.IsInitialized()) {
    LOG_GENERAL(WARNING, "LookupGetStartPoWFromSeed initialization failed.");
    return false;
  }

  listenPort = result.listenport();

  return true;
}

bool Messenger::SetLookupSetStartPoWFromSeed(bytes& dst,
                                             const unsigned int offset,
                                             const uint64_t blockNumber,
                                             const PairOfKey& lookupKey) {
  LOG_MARKER();

  LookupSetStartPoWFromSeed result;

  result.set_blocknumber(blockNumber);
  SerializableToProtobufByteArray(lookupKey.second, *result.mutable_pubkey());

  bytes tmp;
  NumberToArray<uint64_t, sizeof(uint64_t)>(blockNumber, tmp, 0);

  Signature signature;
  if (!Schnorr::GetInstance().Sign(tmp, lookupKey.first, lookupKey.second,
                                   signature)) {
    LOG_GENERAL(WARNING, "Failed to sign start PoW message.");
    return false;
  }

  SerializableToProtobufByteArray(signature, *result.mutable_signature());

  if (!result.IsInitialized()) {
    LOG_GENERAL(WARNING, "LookupSetStartPoWFromSeed initialization failed.");
    return false;
  }

  return SerializeToArray(result, dst, offset);
}

bool Messenger::GetLookupSetStartPoWFromSeed(const bytes& src,
                                             const unsigned int offset,
                                             PubKey& lookupPubKey) {
  LOG_MARKER();

  LookupSetStartPoWFromSeed result;

  result.ParseFromArray(src.data() + offset, src.size() - offset);

  if (!result.IsInitialized()) {
    LOG_GENERAL(WARNING, "LookupSetStartPoWFromSeed initialization failed.");
    return false;
  }

  bytes tmp;
  NumberToArray<uint64_t, sizeof(uint64_t)>(result.blocknumber(), tmp, 0);

  ProtobufByteArrayToSerializable(result.pubkey(), lookupPubKey);
  Signature signature;
  ProtobufByteArrayToSerializable(result.signature(), signature);

  if (!Schnorr::GetInstance().Verify(tmp, signature, lookupPubKey)) {
    LOG_GENERAL(WARNING, "Invalid signature in start PoW message.");
    return false;
  }

  return true;
}

bool Messenger::SetLookupGetShardsFromSeed(bytes& dst,
                                           const unsigned int offset,
                                           const uint32_t listenPort) {
  LOG_MARKER();

  LookupGetShardsFromSeed result;

  result.set_listenport(listenPort);

  if (!result.IsInitialized()) {
    LOG_GENERAL(WARNING, "LookupGetShardsFromSeed initialization failed.");
    return false;
  }

  return SerializeToArray(result, dst, offset);
}

bool Messenger::GetLookupGetShardsFromSeed(const bytes& src,
                                           const unsigned int offset,
                                           uint32_t& listenPort) {
  LOG_MARKER();

  LookupGetShardsFromSeed result;

  result.ParseFromArray(src.data() + offset, src.size() - offset);

  if (!result.IsInitialized()) {
    LOG_GENERAL(WARNING, "LookupGetShardsFromSeed initialization failed.");
    return false;
  }

  listenPort = result.listenport();

  return true;
}

bool Messenger::SetLookupSetShardsFromSeed(bytes& dst,
                                           const unsigned int offset,
                                           const PairOfKey& lookupKey,
                                           const DequeOfShard& shards) {
  LOG_MARKER();

  LookupSetShardsFromSeed result;

  ShardingStructureToProtobuf(shards, *result.mutable_sharding());

  SerializableToProtobufByteArray(lookupKey.second, *result.mutable_pubkey());
  Signature signature;
  bytes tmp;
  if (!SerializeToArray(result.sharding(), tmp, 0)) {
    LOG_GENERAL(WARNING, "Failed to serialize sharding structure.");
    return false;
  }

  if (!Schnorr::GetInstance().Sign(tmp, lookupKey.first, lookupKey.second,
                                   signature)) {
    LOG_GENERAL(WARNING, "Failed to sign sharding structure.");
    return false;
  }

  SerializableToProtobufByteArray(signature, *result.mutable_signature());

  if (!result.IsInitialized()) {
    LOG_GENERAL(WARNING, "LookupSetShardsFromSeed initialization failed.");
    return false;
  }

  return SerializeToArray(result, dst, offset);
}

bool Messenger::GetLookupSetShardsFromSeed(const bytes& src,
                                           const unsigned int offset,
                                           PubKey& lookupPubKey,
                                           DequeOfShard& shards) {
  LOG_MARKER();

  LookupSetShardsFromSeed result;

  result.ParseFromArray(src.data() + offset, src.size() - offset);

  if (!result.IsInitialized()) {
    LOG_GENERAL(WARNING, "LookupSetShardsFromSeed initialization failed.");
    return false;
  }

  if (!ProtobufToShardingStructure(result.sharding(), shards)) {
    return false;
  }

  ProtobufByteArrayToSerializable(result.pubkey(), lookupPubKey);
  Signature signature;
  ProtobufByteArrayToSerializable(result.signature(), signature);

  bytes tmp;
  if (!SerializeToArray(result.sharding(), tmp, 0)) {
    LOG_GENERAL(WARNING, "Failed to serialize sharding structure.");
    return false;
  }

  if (!Schnorr::GetInstance().Verify(tmp, signature, lookupPubKey)) {
    LOG_GENERAL(WARNING, "Invalid signature in sharding structure.");
    return false;
  }

  return true;
}

bool Messenger::SetLookupGetMicroBlockFromLookup(
    bytes& dst, const unsigned int offset,
    const vector<BlockHash>& microBlockHashes, uint32_t portNo) {
  LOG_MARKER();

  LookupGetMicroBlockFromLookup result;

  result.set_portno(portNo);

  for (const auto& hash : microBlockHashes) {
    result.add_mbhashes(hash.data(), hash.size);
  }

  if (!result.IsInitialized()) {
    LOG_GENERAL(WARNING,
                "LookupGetMicroBlockFromLookup initialization failed.");
    return false;
  }
  return SerializeToArray(result, dst, offset);
}

bool Messenger::GetLookupGetMicroBlockFromLookup(
    const bytes& src, const unsigned int offset,
    vector<BlockHash>& microBlockHashes, uint32_t& portNo) {
  LOG_MARKER();

  LookupGetMicroBlockFromLookup result;

  result.ParseFromArray(src.data() + offset, src.size() - offset);

  if (!result.IsInitialized()) {
    LOG_GENERAL(WARNING,
                "LookupGetMicroBlockFromLookup initialization failed.");
    return false;
  }

  portNo = result.portno();

  for (const auto& hash : result.mbhashes()) {
    microBlockHashes.emplace_back();
    unsigned int size = min((unsigned int)hash.size(),
                            (unsigned int)microBlockHashes.back().size);
    copy(hash.begin(), hash.begin() + size,
         microBlockHashes.back().asArray().begin());
  }

  return true;
}

bool Messenger::SetLookupSetMicroBlockFromLookup(
    bytes& dst, const unsigned int offset, const PairOfKey& lookupKey,
    const vector<MicroBlock>& mbs) {
  LOG_MARKER();
  LookupSetMicroBlockFromLookup result;

  for (const auto& mb : mbs) {
    MicroBlockToProtobuf(mb, *result.add_microblocks());
  }

  SerializableToProtobufByteArray(lookupKey.second, *result.mutable_pubkey());
  Signature signature;
  if (result.microblocks().size() > 0) {
    bytes tmp;
    if (!RepeatableToArray(result.microblocks(), tmp, 0)) {
      LOG_GENERAL(WARNING, "Failed to serialize micro blocks.");
      return false;
    }

    if (!Schnorr::GetInstance().Sign(tmp, lookupKey.first, lookupKey.second,
                                     signature)) {
      LOG_GENERAL(WARNING, "Failed to sign micro blocks.");
      return false;
    }
  }

  SerializableToProtobufByteArray(signature, *result.mutable_signature());

  if (!result.IsInitialized()) {
    LOG_GENERAL(WARNING, "LookupSetMicroBlockFromLookup initialization failed");
    return false;
  }

  return SerializeToArray(result, dst, offset);
}

bool Messenger::GetLookupSetMicroBlockFromLookup(const bytes& src,
                                                 const unsigned int offset,
                                                 PubKey& lookupPubKey,
                                                 vector<MicroBlock>& mbs) {
  LOG_MARKER();
  LookupSetMicroBlockFromLookup result;

  result.ParseFromArray(src.data() + offset, src.size() - offset);

  if (!result.IsInitialized()) {
    LOG_GENERAL(WARNING, "LookupSetMicroBlockFromLookup initialization failed");
    return false;
  }

  ProtobufByteArrayToSerializable(result.pubkey(), lookupPubKey);
  Signature signature;
  ProtobufByteArrayToSerializable(result.signature(), signature);

  if (result.microblocks().size() > 0) {
    bytes tmp;
    if (!RepeatableToArray(result.microblocks(), tmp, 0)) {
      LOG_GENERAL(WARNING, "Failed to serialize micro blocks.");
      return false;
    }

    if (!Schnorr::GetInstance().Verify(tmp, signature, lookupPubKey)) {
      LOG_GENERAL(WARNING, "Invalid signature in micro blocks.");
      return false;
    }
  }

  for (const auto& res_mb : result.microblocks()) {
    MicroBlock mb;

    ProtobufToMicroBlock(res_mb, mb);

    mbs.emplace_back(mb);
  }

  return true;
}

bool Messenger::SetLookupGetTxnsFromLookup(bytes& dst,
                                           const unsigned int offset,
                                           const vector<TxnHash>& txnhashes,
                                           uint32_t portNo) {
  LOG_MARKER();

  LookupGetTxnsFromLookup result;

  result.set_portno(portNo);

  for (const auto& txhash : txnhashes) {
    result.add_txnhashes(txhash.data(), txhash.size);
  }

  if (!result.IsInitialized()) {
    LOG_GENERAL(WARNING, "LookupGetTxnsFromLookup initialization failure");
    return false;
  }

  return SerializeToArray(result, dst, offset);
}

bool Messenger::GetLookupGetTxnsFromLookup(const bytes& src,
                                           const unsigned int offset,
                                           vector<TxnHash>& txnhashes,
                                           uint32_t& portNo) {
  LOG_MARKER();

  LookupGetTxnsFromLookup result;

  result.ParseFromArray(src.data() + offset, src.size() - offset);

  portNo = result.portno();

  if (!result.IsInitialized()) {
    LOG_GENERAL(WARNING, "LookupGetTxnsFromLookup initialization failure");
    return false;
  }

  for (const auto& hash : result.txnhashes()) {
    txnhashes.emplace_back();
    unsigned int size =
        min((unsigned int)hash.size(), (unsigned int)txnhashes.back().size);
    copy(hash.begin(), hash.begin() + size, txnhashes.back().asArray().begin());
  }
  return true;
}

bool Messenger::SetLookupSetTxnsFromLookup(
    bytes& dst, const unsigned int offset, const PairOfKey& lookupKey,
    const vector<TransactionWithReceipt>& txns) {
  LOG_MARKER();

  LookupSetTxnsFromLookup result;

  for (auto const& txn : txns) {
    SerializableToProtobufByteArray(txn, *result.add_transactions());
  }

  SerializableToProtobufByteArray(lookupKey.second, *result.mutable_pubkey());
  Signature signature;
  if (result.transactions().size() > 0) {
    bytes tmp;
    if (!RepeatableToArray(result.transactions(), tmp, 0)) {
      LOG_GENERAL(WARNING, "Failed to serialize transactions.");
      return false;
    }

    if (!Schnorr::GetInstance().Sign(tmp, lookupKey.first, lookupKey.second,
                                     signature)) {
      LOG_GENERAL(WARNING, "Failed to sign transactions.");
      return false;
    }
  }

  SerializableToProtobufByteArray(signature, *result.mutable_signature());

  if (!result.IsInitialized()) {
    LOG_GENERAL(WARNING, "LookupSetTxnsFromLookup initialization failure");
    return false;
  }

  return SerializeToArray(result, dst, offset);
}

bool Messenger::GetLookupSetTxnsFromLookup(
    const bytes& src, const unsigned int offset, PubKey& lookupPubKey,
    vector<TransactionWithReceipt>& txns) {
  LOG_MARKER();

  LookupSetTxnsFromLookup result;

  result.ParseFromArray(src.data() + offset, src.size() - offset);

  if (!result.IsInitialized()) {
    LOG_GENERAL(WARNING, "LookupSetTxnsFromLookup initialization failed");
    return false;
  }

  ProtobufByteArrayToSerializable(result.pubkey(), lookupPubKey);
  Signature signature;
  ProtobufByteArrayToSerializable(result.signature(), signature);

  if (result.transactions().size() > 0) {
    bytes tmp;
    if (!RepeatableToArray(result.transactions(), tmp, 0)) {
      LOG_GENERAL(WARNING, "Failed to serialize transactions.");
      return false;
    }

    if (!Schnorr::GetInstance().Verify(tmp, signature, lookupPubKey)) {
      LOG_GENERAL(WARNING, "Invalid signature in transactions.");
      return false;
    }
  }

  for (auto const& protoTxn : result.transactions()) {
    TransactionWithReceipt txn;
    ProtobufByteArrayToSerializable(protoTxn, txn);
    txns.emplace_back(txn);
  }

  return true;
}

bool Messenger::SetLookupGetDirectoryBlocksFromSeed(bytes& dst,
                                                    const unsigned int offset,
                                                    const uint32_t portNo,
                                                    const uint64_t& indexNum) {
  LookupGetDirectoryBlocksFromSeed result;

  result.set_portno(portNo);
  result.set_indexnum(indexNum);

  if (!result.IsInitialized()) {
    LOG_GENERAL(WARNING,
                "LookupGetDirectoryBlocksFromSeed initialization failed");
    return false;
  }

  return SerializeToArray(result, dst, offset);
}

bool Messenger::GetLookupGetDirectoryBlocksFromSeed(const bytes& src,
                                                    const unsigned int offset,
                                                    uint32_t& portNo,
                                                    uint64_t& indexNum) {
  LookupGetDirectoryBlocksFromSeed result;

  result.ParseFromArray(src.data() + offset, src.size() - offset);

  if (!result.IsInitialized()) {
    LOG_GENERAL(WARNING,
                "LookupGetDirectoryBlocksFromSeed initialization failed");
    return false;
  }

  portNo = result.portno();

  indexNum = result.indexnum();

  return true;
}

bool Messenger::SetLookupSetDirectoryBlocksFromSeed(
    bytes& dst, const unsigned int offset,
    const vector<
        boost::variant<DSBlock, VCBlock, FallbackBlockWShardingStructure>>&
        directoryBlocks,
    const uint64_t& indexNum) {
  LookupSetDirectoryBlocksFromSeed result;

  result.set_indexnum(indexNum);

  for (const auto& dirblock : directoryBlocks) {
    ProtoSingleDirectoryBlock* proto_dir_blocks = result.add_dirblocks();
    if (dirblock.type() == typeid(DSBlock)) {
      DSBlockToProtobuf(get<DSBlock>(dirblock),
                        *proto_dir_blocks->mutable_dsblock());
    } else if (dirblock.type() == typeid(VCBlock)) {
      VCBlockToProtobuf(get<VCBlock>(dirblock),
                        *proto_dir_blocks->mutable_vcblock());
    } else if (dirblock.type() == typeid(FallbackBlockWShardingStructure)) {
      FallbackBlockToProtobuf(
          get<FallbackBlockWShardingStructure>(dirblock).m_fallbackblock,
          *proto_dir_blocks->mutable_fallbackblockwshard()
               ->mutable_fallbackblock());
      ShardingStructureToProtobuf(
          get<FallbackBlockWShardingStructure>(dirblock).m_shards,
          *proto_dir_blocks->mutable_fallbackblockwshard()->mutable_sharding());
    }
  }

  if (!result.IsInitialized()) {
    LOG_GENERAL(WARNING,
                "LookupSetDirectoryBlocksFromSeed initialization failed");
  }

  return SerializeToArray(result, dst, offset);
}

bool Messenger::GetLookupSetDirectoryBlocksFromSeed(
    const bytes& src, const unsigned int offset,
    vector<boost::variant<DSBlock, VCBlock, FallbackBlockWShardingStructure>>&
        directoryBlocks,
    uint64_t& indexNum) {
  LookupSetDirectoryBlocksFromSeed result;

  result.ParseFromArray(src.data() + offset, src.size() - offset);

  if (!result.IsInitialized()) {
    LOG_GENERAL(WARNING,
                "LookupSetDirectoryBlocksFromSeed initialization failed");
    return false;
  }

  indexNum = result.indexnum();

  for (const auto& dirblock : result.dirblocks()) {
    DSBlock dsblock;
    VCBlock vcblock;
    FallbackBlockWShardingStructure fallbackblockwshard;
    switch (dirblock.directoryblock_case()) {
      case ProtoSingleDirectoryBlock::DirectoryblockCase::kDsblock:
        if (!dirblock.dsblock().IsInitialized()) {
          LOG_GENERAL(WARNING, "DS block not initialized");
          continue;
        }
        if (!ProtobufToDSBlock(dirblock.dsblock(), dsblock)) {
          continue;
        }
        directoryBlocks.emplace_back(dsblock);
        break;
      case ProtoSingleDirectoryBlock::DirectoryblockCase::kVcblock:
        if (!dirblock.vcblock().IsInitialized()) {
          LOG_GENERAL(WARNING, "VC block not initialized");
          continue;
        }
        if (!ProtobufToVCBlock(dirblock.vcblock(), vcblock)) {
          continue;
        }
        directoryBlocks.emplace_back(vcblock);
        break;
      case ProtoSingleDirectoryBlock::DirectoryblockCase::kFallbackblockwshard:
        if (!dirblock.fallbackblockwshard().IsInitialized()) {
          LOG_GENERAL(WARNING, "FallbackBlock not initialized");
          continue;
        }
        ProtobufToFallbackBlock(dirblock.fallbackblockwshard().fallbackblock(),
                                fallbackblockwshard.m_fallbackblock);
        if (!ProtobufToShardingStructure(
                dirblock.fallbackblockwshard().sharding(),
                fallbackblockwshard.m_shards)) {
          continue;
        }
        directoryBlocks.emplace_back(fallbackblockwshard);
        break;
      case ProtoSingleDirectoryBlock::DirectoryblockCase::
          DIRECTORYBLOCK_NOT_SET:
      default:
        LOG_GENERAL(WARNING, "Error in the blocktype");
        break;
    }
  }
  return true;
}

// ============================================================================
// Consensus messages
// ============================================================================

bool Messenger::SetConsensusCommit(
    bytes& dst, const unsigned int offset, const uint32_t consensusID,
    const uint64_t blockNumber, const bytes& blockHash, const uint16_t backupID,
    const CommitPoint& commitPoint, const CommitPointHash& commitPointHash,
    const pair<PrivKey, PubKey>& backupKey) {
  LOG_MARKER();

  ConsensusCommit result;

  result.mutable_consensusinfo()->set_consensusid(consensusID);
  result.mutable_consensusinfo()->set_blocknumber(blockNumber);
  result.mutable_consensusinfo()->set_blockhash(blockHash.data(),
                                                blockHash.size());
  result.mutable_consensusinfo()->set_backupid(backupID);

  SerializableToProtobufByteArray(
      commitPoint, *result.mutable_consensusinfo()->mutable_commitpoint());

  SerializableToProtobufByteArray(
      commitPointHash,
      *result.mutable_consensusinfo()->mutable_commitpointhash());

  if (!result.consensusinfo().IsInitialized()) {
    LOG_GENERAL(WARNING, "ConsensusCommit.Data initialization failed.");
    return false;
  }

  bytes tmp(result.consensusinfo().ByteSize());
  result.consensusinfo().SerializeToArray(tmp.data(), tmp.size());

  Signature signature;

  if (!Schnorr::GetInstance().Sign(tmp, backupKey.first, backupKey.second,
                                   signature)) {
    LOG_GENERAL(WARNING, "Failed to sign commit.");
    return false;
  }

  SerializableToProtobufByteArray(signature, *result.mutable_signature());

  if (!result.IsInitialized()) {
    LOG_GENERAL(WARNING, "ConsensusCommit initialization failed.");
    return false;
  }

  return SerializeToArray(result, dst, offset);
}

bool Messenger::GetConsensusCommit(
    const bytes& src, const unsigned int offset, const uint32_t consensusID,
    const uint64_t blockNumber, const bytes& blockHash, uint16_t& backupID,
    CommitPoint& commitPoint, CommitPointHash& commitPointHash,
    const deque<pair<PubKey, Peer>>& committeeKeys) {
  LOG_MARKER();

  ConsensusCommit result;

  result.ParseFromArray(src.data() + offset, src.size() - offset);

  if (!result.IsInitialized()) {
    LOG_GENERAL(WARNING, "ConsensusCommit initialization failed.");
    return false;
  }

  if (result.consensusinfo().consensusid() != consensusID) {
    LOG_GENERAL(WARNING, "Consensus ID mismatch. Expected: "
                             << consensusID << " Actual: "
                             << result.consensusinfo().consensusid());
    return false;
  }

  if (result.consensusinfo().blocknumber() != blockNumber) {
    LOG_GENERAL(WARNING, "Block number mismatch. Expected: "
                             << blockNumber << " Actual: "
                             << result.consensusinfo().blocknumber());
    return false;
  }

  const auto& tmpBlockHash = result.consensusinfo().blockhash();
  if (!std::equal(blockHash.begin(), blockHash.end(), tmpBlockHash.begin(),
                  tmpBlockHash.end(),
                  [](const unsigned char left, const char right) -> bool {
                    return left == (unsigned char)right;
                  })) {
    bytes remoteBlockHash(tmpBlockHash.size());
    std::copy(tmpBlockHash.begin(), tmpBlockHash.end(),
              remoteBlockHash.begin());

    std::string blockhashStr, remoteblockhashStr;
    if (!DataConversion::Uint8VecToHexStr(blockHash, blockhashStr)) {
      return false;
    }

    if (!DataConversion::Uint8VecToHexStr(remoteBlockHash,
                                          remoteblockhashStr)) {
      return false;
    }

    LOG_GENERAL(WARNING, "Block hash mismatch. Expected: "
                             << blockhashStr
                             << " Actual: " << remoteblockhashStr);
    return false;
  }

  backupID = result.consensusinfo().backupid();

  if (backupID >= committeeKeys.size()) {
    LOG_GENERAL(WARNING, "Backup ID beyond shard size. Backup ID: "
                             << backupID
                             << " Shard size: " << committeeKeys.size());
    return false;
  }

  ProtobufByteArrayToSerializable(result.consensusinfo().commitpoint(),
                                  commitPoint);
  ProtobufByteArrayToSerializable(result.consensusinfo().commitpointhash(),
                                  commitPointHash);

  bytes tmp(result.consensusinfo().ByteSize());
  result.consensusinfo().SerializeToArray(tmp.data(), tmp.size());

  Signature signature;

  ProtobufByteArrayToSerializable(result.signature(), signature);

  if (!Schnorr::GetInstance().Verify(tmp, signature,
                                     committeeKeys.at(backupID).first)) {
    LOG_GENERAL(WARNING, "Invalid signature in commit.");
    return false;
  }

  return true;
}

bool Messenger::SetConsensusChallenge(
    bytes& dst, const unsigned int offset, const uint32_t consensusID,
    const uint64_t blockNumber, const uint16_t subsetID, const bytes& blockHash,
    const uint16_t leaderID, const CommitPoint& aggregatedCommit,
    const PubKey& aggregatedKey, const Challenge& challenge,
    const pair<PrivKey, PubKey>& leaderKey) {
  LOG_MARKER();

  ConsensusChallenge result;

  result.mutable_consensusinfo()->set_consensusid(consensusID);
  result.mutable_consensusinfo()->set_blocknumber(blockNumber);
  result.mutable_consensusinfo()->set_blockhash(blockHash.data(),
                                                blockHash.size());
  result.mutable_consensusinfo()->set_leaderid(leaderID);
  result.mutable_consensusinfo()->set_subsetid(subsetID);
  SerializableToProtobufByteArray(
      aggregatedCommit,
      *result.mutable_consensusinfo()->mutable_aggregatedcommit());
  SerializableToProtobufByteArray(
      aggregatedKey, *result.mutable_consensusinfo()->mutable_aggregatedkey());
  SerializableToProtobufByteArray(
      challenge, *result.mutable_consensusinfo()->mutable_challenge());

  if (!result.consensusinfo().IsInitialized()) {
    LOG_GENERAL(WARNING, "ConsensusChallenge.Data initialization failed.");
    return false;
  }

  bytes tmp(result.consensusinfo().ByteSize());
  result.consensusinfo().SerializeToArray(tmp.data(), tmp.size());

  Signature signature;

  if (!Schnorr::GetInstance().Sign(tmp, leaderKey.first, leaderKey.second,
                                   signature)) {
    LOG_GENERAL(WARNING, "Failed to sign challenge.");
    return false;
  }

  SerializableToProtobufByteArray(signature, *result.mutable_signature());

  if (!result.IsInitialized()) {
    LOG_GENERAL(WARNING, "ConsensusChallenge initialization failed.");
    return false;
  }

  return SerializeToArray(result, dst, offset);
}

bool Messenger::GetConsensusChallenge(
    const bytes& src, const unsigned int offset, const uint32_t consensusID,
    const uint64_t blockNumber, uint16_t& subsetID, const bytes& blockHash,
    const uint16_t leaderID, CommitPoint& aggregatedCommit,
    PubKey& aggregatedKey, Challenge& challenge, const PubKey& leaderKey) {
  LOG_MARKER();

  ConsensusChallenge result;

  result.ParseFromArray(src.data() + offset, src.size() - offset);

  if (!result.IsInitialized()) {
    LOG_GENERAL(WARNING, "ConsensusChallenge initialization failed.");
    return false;
  }

  if (result.consensusinfo().consensusid() != consensusID) {
    LOG_GENERAL(WARNING, "Consensus ID mismatch. Expected: "
                             << consensusID << " Actual: "
                             << result.consensusinfo().consensusid());
    return false;
  }

  if (result.consensusinfo().blocknumber() != blockNumber) {
    LOG_GENERAL(WARNING, "Block number mismatch. Expected: "
                             << blockNumber << " Actual: "
                             << result.consensusinfo().blocknumber());
    return false;
  }

  const auto& tmpBlockHash = result.consensusinfo().blockhash();
  if (!std::equal(blockHash.begin(), blockHash.end(), tmpBlockHash.begin(),
                  tmpBlockHash.end(),
                  [](const unsigned char left, const char right) -> bool {
                    return left == (unsigned char)right;
                  })) {
    bytes remoteBlockHash(tmpBlockHash.size());
    std::copy(tmpBlockHash.begin(), tmpBlockHash.end(),
              remoteBlockHash.begin());

    std::string blockhashStr, remoteblockhashStr;
    if (!DataConversion::Uint8VecToHexStr(blockHash, blockhashStr)) {
      return false;
    }

    if (!DataConversion::Uint8VecToHexStr(remoteBlockHash,
                                          remoteblockhashStr)) {
      return false;
    }
    LOG_GENERAL(WARNING, "Block hash mismatch. Expected: "
                             << blockhashStr
                             << " Actual: " << remoteblockhashStr);
    return false;
  }

  if (result.consensusinfo().leaderid() != leaderID) {
    LOG_GENERAL(WARNING, "Leader ID mismatch. Expected: "
                             << leaderID << " Actual: "
                             << result.consensusinfo().leaderid());
    return false;
  }

  subsetID = result.consensusinfo().subsetid();

  ProtobufByteArrayToSerializable(result.consensusinfo().aggregatedcommit(),
                                  aggregatedCommit);
  ProtobufByteArrayToSerializable(result.consensusinfo().aggregatedkey(),
                                  aggregatedKey);
  ProtobufByteArrayToSerializable(result.consensusinfo().challenge(),
                                  challenge);

  bytes tmp(result.consensusinfo().ByteSize());
  result.consensusinfo().SerializeToArray(tmp.data(), tmp.size());

  Signature signature;

  ProtobufByteArrayToSerializable(result.signature(), signature);

  if (!Schnorr::GetInstance().Verify(tmp, signature, leaderKey)) {
    LOG_GENERAL(WARNING, "Invalid signature in challenge.");
    return false;
  }

  return true;
}

bool Messenger::SetConsensusResponse(
    bytes& dst, const unsigned int offset, const uint32_t consensusID,
    const uint64_t blockNumber, const uint16_t subsetID, const bytes& blockHash,
    const uint16_t backupID, const Response& response,
    const pair<PrivKey, PubKey>& backupKey) {
  LOG_MARKER();

  ConsensusResponse result;

  result.mutable_consensusinfo()->set_consensusid(consensusID);
  result.mutable_consensusinfo()->set_blocknumber(blockNumber);
  result.mutable_consensusinfo()->set_blockhash(blockHash.data(),
                                                blockHash.size());
  result.mutable_consensusinfo()->set_backupid(backupID);
  result.mutable_consensusinfo()->set_subsetid(subsetID);
  SerializableToProtobufByteArray(
      response, *result.mutable_consensusinfo()->mutable_response());

  if (!result.consensusinfo().IsInitialized()) {
    LOG_GENERAL(WARNING, "ConsensusResponse.Data initialization failed.");
    return false;
  }

  bytes tmp(result.consensusinfo().ByteSize());
  result.consensusinfo().SerializeToArray(tmp.data(), tmp.size());

  Signature signature;

  if (!Schnorr::GetInstance().Sign(tmp, backupKey.first, backupKey.second,
                                   signature)) {
    LOG_GENERAL(WARNING, "Failed to sign response.");
    return false;
  }

  SerializableToProtobufByteArray(signature, *result.mutable_signature());

  if (!result.IsInitialized()) {
    LOG_GENERAL(WARNING, "ConsensusResponse initialization failed.");
    return false;
  }

  return SerializeToArray(result, dst, offset);
}

bool Messenger::GetConsensusResponse(
    const bytes& src, const unsigned int offset, const uint32_t consensusID,
    const uint64_t blockNumber, const bytes& blockHash, uint16_t& backupID,
    uint16_t& subsetID, Response& response,
    const deque<pair<PubKey, Peer>>& committeeKeys) {
  LOG_MARKER();

  ConsensusResponse result;

  result.ParseFromArray(src.data() + offset, src.size() - offset);

  if (!result.IsInitialized()) {
    LOG_GENERAL(WARNING, "ConsensusResponse initialization failed.");
    return false;
  }

  if (result.consensusinfo().consensusid() != consensusID) {
    LOG_GENERAL(WARNING, "Consensus ID mismatch. Expected: "
                             << consensusID << " Actual: "
                             << result.consensusinfo().consensusid());
    return false;
  }

  if (result.consensusinfo().blocknumber() != blockNumber) {
    LOG_GENERAL(WARNING, "Block number mismatch. Expected: "
                             << blockNumber << " Actual: "
                             << result.consensusinfo().blocknumber());
    return false;
  }

  const auto& tmpBlockHash = result.consensusinfo().blockhash();
  if (!std::equal(blockHash.begin(), blockHash.end(), tmpBlockHash.begin(),
                  tmpBlockHash.end(),
                  [](const unsigned char left, const char right) -> bool {
                    return left == (unsigned char)right;
                  })) {
    bytes remoteBlockHash(tmpBlockHash.size());
    std::copy(tmpBlockHash.begin(), tmpBlockHash.end(),
              remoteBlockHash.begin());

    std::string blockhashStr, remoteblockhashStr;
    if (!DataConversion::Uint8VecToHexStr(blockHash, blockhashStr)) {
      return false;
    }

    if (!DataConversion::Uint8VecToHexStr(remoteBlockHash,
                                          remoteblockhashStr)) {
      return false;
    }

    LOG_GENERAL(WARNING, "Block hash mismatch. Expected: "
                             << blockhashStr
                             << " Actual: " << remoteblockhashStr);
    return false;
  }

  backupID = result.consensusinfo().backupid();

  if (backupID >= committeeKeys.size()) {
    LOG_GENERAL(WARNING, "Backup ID beyond shard size. Backup ID: "
                             << backupID
                             << " Shard size: " << committeeKeys.size());
    return false;
  }

  subsetID = result.consensusinfo().subsetid();

  ProtobufByteArrayToSerializable(result.consensusinfo().response(), response);

  bytes tmp(result.consensusinfo().ByteSize());
  result.consensusinfo().SerializeToArray(tmp.data(), tmp.size());

  Signature signature;

  ProtobufByteArrayToSerializable(result.signature(), signature);

  if (!Schnorr::GetInstance().Verify(tmp, signature,
                                     committeeKeys.at(backupID).first)) {
    LOG_GENERAL(WARNING, "Invalid signature in response.");
    return false;
  }

  return true;
}

bool Messenger::SetConsensusCollectiveSig(
    bytes& dst, const unsigned int offset, const uint32_t consensusID,
    const uint64_t blockNumber, const bytes& blockHash, const uint16_t leaderID,
    const Signature& collectiveSig, const vector<bool>& bitmap,
    const pair<PrivKey, PubKey>& leaderKey) {
  LOG_MARKER();

  ConsensusCollectiveSig result;

  result.mutable_consensusinfo()->set_consensusid(consensusID);
  result.mutable_consensusinfo()->set_blocknumber(blockNumber);
  result.mutable_consensusinfo()->set_blockhash(blockHash.data(),
                                                blockHash.size());
  result.mutable_consensusinfo()->set_leaderid(leaderID);
  SerializableToProtobufByteArray(
      collectiveSig, *result.mutable_consensusinfo()->mutable_collectivesig());
  for (const auto& i : bitmap) {
    result.mutable_consensusinfo()->add_bitmap(i);
  }

  if (!result.consensusinfo().IsInitialized()) {
    LOG_GENERAL(WARNING, "ConsensusCollectiveSig.Data initialization failed.");
    return false;
  }

  bytes tmp(result.consensusinfo().ByteSize());
  result.consensusinfo().SerializeToArray(tmp.data(), tmp.size());

  Signature signature;

  if (!Schnorr::GetInstance().Sign(tmp, leaderKey.first, leaderKey.second,
                                   signature)) {
    LOG_GENERAL(WARNING, "Failed to sign collectivesig.");
    return false;
  }

  SerializableToProtobufByteArray(signature, *result.mutable_signature());

  if (!result.IsInitialized()) {
    LOG_GENERAL(WARNING, "ConsensusCollectiveSig initialization failed.");
    return false;
  }

  return SerializeToArray(result, dst, offset);
}

bool Messenger::GetConsensusCollectiveSig(
    const bytes& src, const unsigned int offset, const uint32_t consensusID,
    const uint64_t blockNumber, const bytes& blockHash, const uint16_t leaderID,
    vector<bool>& bitmap, Signature& collectiveSig, const PubKey& leaderKey) {
  LOG_MARKER();

  ConsensusCollectiveSig result;

  result.ParseFromArray(src.data() + offset, src.size() - offset);

  if (!result.IsInitialized()) {
    LOG_GENERAL(WARNING, "ConsensusCollectiveSig initialization failed.");
    return false;
  }

  if (result.consensusinfo().consensusid() != consensusID) {
    LOG_GENERAL(WARNING, "Consensus ID mismatch. Expected: "
                             << consensusID << " Actual: "
                             << result.consensusinfo().consensusid());
    return false;
  }

  if (result.consensusinfo().blocknumber() != blockNumber) {
    LOG_GENERAL(WARNING, "Block number mismatch. Expected: "
                             << blockNumber << " Actual: "
                             << result.consensusinfo().blocknumber());
    return false;
  }

  const auto& tmpBlockHash = result.consensusinfo().blockhash();
  if (!std::equal(blockHash.begin(), blockHash.end(), tmpBlockHash.begin(),
                  tmpBlockHash.end(),
                  [](const unsigned char left, const char right) -> bool {
                    return left == (unsigned char)right;
                  })) {
    bytes remoteBlockHash(tmpBlockHash.size());
    std::copy(tmpBlockHash.begin(), tmpBlockHash.end(),
              remoteBlockHash.begin());

    std::string blockhashStr, remoteblockhashStr;
    if (!DataConversion::Uint8VecToHexStr(blockHash, blockhashStr)) {
      return false;
    }

    if (!DataConversion::Uint8VecToHexStr(remoteBlockHash,
                                          remoteblockhashStr)) {
      return false;
    }

    LOG_GENERAL(WARNING, "Block hash mismatch. Expected: "
                             << blockhashStr
                             << " Actual: " << remoteblockhashStr);
    return false;
  }

  if (result.consensusinfo().leaderid() != leaderID) {
    LOG_GENERAL(WARNING, "Leader ID mismatch. Expected: "
                             << leaderID << " Actual: "
                             << result.consensusinfo().leaderid());
    return false;
  }

  ProtobufByteArrayToSerializable(result.consensusinfo().collectivesig(),
                                  collectiveSig);

  for (const auto& i : result.consensusinfo().bitmap()) {
    bitmap.emplace_back(i);
  }

  bytes tmp(result.consensusinfo().ByteSize());
  result.consensusinfo().SerializeToArray(tmp.data(), tmp.size());

  Signature signature;

  ProtobufByteArrayToSerializable(result.signature(), signature);

  if (!Schnorr::GetInstance().Verify(tmp, signature, leaderKey)) {
    LOG_GENERAL(WARNING, "Invalid signature in collectivesig.");
    return false;
  }

  return true;
}

bool Messenger::SetConsensusCommitFailure(
    bytes& dst, const unsigned int offset, const uint32_t consensusID,
    const uint64_t blockNumber, const bytes& blockHash, const uint16_t backupID,
    const bytes& errorMsg, const pair<PrivKey, PubKey>& backupKey) {
  LOG_MARKER();

  ConsensusCommitFailure result;

  result.mutable_consensusinfo()->set_consensusid(consensusID);
  result.mutable_consensusinfo()->set_blocknumber(blockNumber);
  result.mutable_consensusinfo()->set_blockhash(blockHash.data(),
                                                blockHash.size());
  result.mutable_consensusinfo()->set_backupid(backupID);
  result.mutable_consensusinfo()->set_errormsg(errorMsg.data(),
                                               errorMsg.size());

  if (!result.consensusinfo().IsInitialized()) {
    LOG_GENERAL(WARNING, "ConsensusCommitFailure.Data initialization failed.");
    return false;
  }

  bytes tmp(result.consensusinfo().ByteSize());
  result.consensusinfo().SerializeToArray(tmp.data(), tmp.size());

  Signature signature;

  if (!Schnorr::GetInstance().Sign(tmp, backupKey.first, backupKey.second,
                                   signature)) {
    LOG_GENERAL(WARNING, "Failed to sign commit failure.");
    return false;
  }

  SerializableToProtobufByteArray(signature, *result.mutable_signature());

  if (!result.IsInitialized()) {
    LOG_GENERAL(WARNING, "ConsensusCommitFailure initialization failed.");
    return false;
  }

  return SerializeToArray(result, dst, offset);
}

bool Messenger::GetConsensusCommitFailure(
    const bytes& src, const unsigned int offset, const uint32_t consensusID,
    const uint64_t blockNumber, const bytes& blockHash, uint16_t& backupID,
    bytes& errorMsg, const deque<pair<PubKey, Peer>>& committeeKeys) {
  LOG_MARKER();

  ConsensusCommitFailure result;

  result.ParseFromArray(src.data() + offset, src.size() - offset);

  if (!result.IsInitialized()) {
    LOG_GENERAL(WARNING, "ConsensusCommitFailure initialization failed.");
    return false;
  }

  if (result.consensusinfo().consensusid() != consensusID) {
    LOG_GENERAL(WARNING, "Consensus ID mismatch. Expected: "
                             << consensusID << " Actual: "
                             << result.consensusinfo().consensusid());
    return false;
  }

  if (result.consensusinfo().blocknumber() != blockNumber) {
    LOG_GENERAL(WARNING, "Block number mismatch. Expected: "
                             << blockNumber << " Actual: "
                             << result.consensusinfo().blocknumber());
    return false;
  }

  const auto& tmpBlockHash = result.consensusinfo().blockhash();
  if (!std::equal(blockHash.begin(), blockHash.end(), tmpBlockHash.begin(),
                  tmpBlockHash.end(),
                  [](const unsigned char left, const char right) -> bool {
                    return left == (unsigned char)right;
                  })) {
    bytes remoteBlockHash(tmpBlockHash.size());
    std::copy(tmpBlockHash.begin(), tmpBlockHash.end(),
              remoteBlockHash.begin());

    std::string blockhashStr, remoteblockhashStr;
    if (!DataConversion::Uint8VecToHexStr(blockHash, blockhashStr)) {
      return false;
    }

    if (!DataConversion::Uint8VecToHexStr(remoteBlockHash,
                                          remoteblockhashStr)) {
      return false;
    }

    LOG_GENERAL(WARNING, "Block hash mismatch. Expected: "
                             << blockhashStr
                             << " Actual: " << remoteblockhashStr);
    return false;
  }

  backupID = result.consensusinfo().backupid();

  if (backupID >= committeeKeys.size()) {
    LOG_GENERAL(WARNING, "Backup ID beyond shard size. Backup ID: "
                             << backupID
                             << " Shard size: " << committeeKeys.size());
    return false;
  }

  errorMsg.resize(result.consensusinfo().errormsg().size());
  copy(result.consensusinfo().errormsg().begin(),
       result.consensusinfo().errormsg().end(), errorMsg.begin());

  bytes tmp(result.consensusinfo().ByteSize());
  result.consensusinfo().SerializeToArray(tmp.data(), tmp.size());

  Signature signature;

  ProtobufByteArrayToSerializable(result.signature(), signature);

  if (!Schnorr::GetInstance().Verify(tmp, signature,
                                     committeeKeys.at(backupID).first)) {
    LOG_GENERAL(WARNING, "Invalid signature in commit failure.");
    return false;
  }

  return true;
}

bool Messenger::SetConsensusConsensusFailure(
    bytes& dst, const unsigned int offset, const uint32_t consensusID,
    const uint64_t blockNumber, const bytes& blockHash, const uint16_t leaderID,
    const pair<PrivKey, PubKey>& leaderKey) {
  LOG_MARKER();

  ConsensusConsensusFailure result;

  result.mutable_consensusinfo()->set_consensusid(consensusID);
  result.mutable_consensusinfo()->set_blocknumber(blockNumber);
  result.mutable_consensusinfo()->set_blockhash(blockHash.data(),
                                                blockHash.size());
  result.mutable_consensusinfo()->set_leaderid(leaderID);

  if (!result.consensusinfo().IsInitialized()) {
    LOG_GENERAL(WARNING,
                "ConsensusConsensusFailure.Data initialization failed.");
    return false;
  }

  bytes tmp(result.consensusinfo().ByteSize());
  result.consensusinfo().SerializeToArray(tmp.data(), tmp.size());

  Signature signature;

  if (!Schnorr::GetInstance().Sign(tmp, leaderKey.first, leaderKey.second,
                                   signature)) {
    LOG_GENERAL(WARNING, "Failed to sign ConsensusConsensusFailure.Data.");
    return false;
  }

  SerializableToProtobufByteArray(signature, *result.mutable_signature());

  if (!result.IsInitialized()) {
    LOG_GENERAL(WARNING, "ConsensusConsensusFailure initialization failed.");
    return false;
  }

  return SerializeToArray(result, dst, offset);
}

bool Messenger::GetConsensusConsensusFailure(
    const bytes& src, const unsigned int offset, const uint32_t consensusID,
    const uint64_t blockNumber, const bytes& blockHash, uint16_t& leaderID,
    const PubKey& leaderKey) {
  LOG_MARKER();

  ConsensusConsensusFailure result;

  result.ParseFromArray(src.data() + offset, src.size() - offset);

  if (!result.IsInitialized()) {
    LOG_GENERAL(WARNING, "ConsensusConsensusFailure initialization failed.");
    return false;
  }

  if (result.consensusinfo().consensusid() != consensusID) {
    LOG_GENERAL(WARNING, "Consensus ID mismatch. Expected: "
                             << consensusID << " Actual: "
                             << result.consensusinfo().consensusid());
    return false;
  }

  if (result.consensusinfo().blocknumber() != blockNumber) {
    LOG_GENERAL(WARNING, "Block number mismatch. Expected: "
                             << blockNumber << " Actual: "
                             << result.consensusinfo().blocknumber());
    return false;
  }

  const auto& tmpBlockHash = result.consensusinfo().blockhash();
  if (!std::equal(blockHash.begin(), blockHash.end(), tmpBlockHash.begin(),
                  tmpBlockHash.end(),
                  [](const unsigned char left, const char right) -> bool {
                    return left == (unsigned char)right;
                  })) {
    bytes remoteBlockHash(tmpBlockHash.size());
    std::copy(tmpBlockHash.begin(), tmpBlockHash.end(),
              remoteBlockHash.begin());

    std::string blockhashStr, remoteblockhashStr;
    if (!DataConversion::Uint8VecToHexStr(blockHash, blockhashStr)) {
      return false;
    }

    if (!DataConversion::Uint8VecToHexStr(remoteBlockHash,
                                          remoteblockhashStr)) {
      return false;
    }

    LOG_GENERAL(WARNING, "Block hash mismatch. Expected: "
                             << blockhashStr
                             << " Actual: " << remoteblockhashStr);
    return false;
  }

  if (result.consensusinfo().leaderid() != leaderID) {
    LOG_GENERAL(WARNING, "Leader ID mismatch. Expected: "
                             << leaderID << " Actual: "
                             << result.consensusinfo().leaderid());
    return false;
  }

  bytes tmp(result.consensusinfo().ByteSize());
  result.consensusinfo().SerializeToArray(tmp.data(), tmp.size());

  Signature signature;

  ProtobufByteArrayToSerializable(result.signature(), signature);

  if (!Schnorr::GetInstance().Verify(tmp, signature, leaderKey)) {
    LOG_GENERAL(WARNING, "Invalid signature in ConsensusConsensusFailure.");
    return false;
  }

  return true;
}

// ============================================================================
// View change pre check messages
// ============================================================================

bool Messenger::SetLookupGetDSTxBlockFromSeed(
    bytes& dst, const unsigned int offset, const uint64_t dsLowBlockNum,
    const uint64_t dsHighBlockNum, const uint64_t txLowBlockNum,
    const uint64_t txHighBlockNum, const uint32_t listenPort) {
  LOG_MARKER();

  LookupGetDSTxBlockFromSeed result;

  result.set_dslowblocknum(dsLowBlockNum);
  result.set_dshighblocknum(dsHighBlockNum);
  result.set_txlowblocknum(txLowBlockNum);
  result.set_txhighblocknum(txHighBlockNum);
  result.set_listenport(listenPort);

  if (!result.IsInitialized()) {
    LOG_GENERAL(WARNING, "LookupGetDSTxBlockFromSeed initialization failed.");
    return false;
  }

  return SerializeToArray(result, dst, offset);
}

bool Messenger::GetLookupGetDSTxBlockFromSeed(
    const bytes& src, const unsigned int offset, uint64_t& dsLowBlockNum,
    uint64_t& dsHighBlockNum, uint64_t& txLowBlockNum, uint64_t& txHighBlockNum,
    uint32_t& listenPort) {
  LOG_MARKER();

  LookupGetDSTxBlockFromSeed result;

  result.ParseFromArray(src.data() + offset, src.size() - offset);

  if (!result.IsInitialized()) {
    LOG_GENERAL(WARNING, "LookupGetDSTxBlockFromSeed initialization failed.");
    return false;
  }

  dsLowBlockNum = result.dslowblocknum();
  dsHighBlockNum = result.dshighblocknum();
  txLowBlockNum = result.txlowblocknum();
  txHighBlockNum = result.txhighblocknum();
  listenPort = result.listenport();

  return true;
}

bool Messenger::SetVCNodeSetDSTxBlockFromSeed(bytes& dst,
                                              const unsigned int offset,
                                              const PairOfKey& lookupKey,
                                              const vector<DSBlock>& DSBlocks,
                                              const vector<TxBlock>& txBlocks) {
  LOG_MARKER();

  VCNodeSetDSTxBlockFromSeed result;

  for (const auto& dsblock : DSBlocks) {
    DSBlockToProtobuf(dsblock, *result.add_dsblocks());
  }

  for (const auto& txblock : txBlocks) {
    TxBlockToProtobuf(txblock, *result.add_txblocks());
  }

  SerializableToProtobufByteArray(lookupKey.second, *result.mutable_pubkey());

  Signature signature;
  bytes tmp;
  if (result.dsblocks().size() > 0) {
    if (!RepeatableToArray(result.dsblocks(), tmp, 0)) {
      LOG_GENERAL(WARNING, "Failed to serialize ds blocks.");
      return false;
    }
  }

  if (result.txblocks().size() > 0) {
    if (!RepeatableToArray(result.txblocks(), tmp, tmp.size())) {
      LOG_GENERAL(WARNING, "Failed to serialize tx blocks.");
      return false;
    }
  }

  if (result.txblocks().size() > 0 || result.txblocks().size() > 0) {
    if (!Schnorr::GetInstance().Sign(tmp, lookupKey.first, lookupKey.second,
                                     signature)) {
      LOG_GENERAL(WARNING, "Failed to sign tx blocks.");
      return false;
    }
  }

  SerializableToProtobufByteArray(signature, *result.mutable_signature());

  if (!result.IsInitialized()) {
    LOG_GENERAL(WARNING, "VCNodeSetDSTxBlockFromSeed initialization failed.");
    return false;
  }

  return SerializeToArray(result, dst, offset);
}

bool Messenger::GetVCNodeSetDSTxBlockFromSeed(const bytes& src,
                                              const unsigned int offset,
                                              vector<DSBlock>& dsBlocks,
                                              vector<TxBlock>& txBlocks,
                                              PubKey& lookupPubKey) {
  LOG_MARKER();
  VCNodeSetDSTxBlockFromSeed result;
  result.ParseFromArray(src.data() + offset, src.size() - offset);

  if (!result.IsInitialized()) {
    LOG_GENERAL(WARNING, "VCNodeSetDSTxBlockFromSeed initialization failed.");
    return false;
  }

  for (const auto& proto_dsblock : result.dsblocks()) {
    DSBlock dsblock;
    if (!ProtobufToDSBlock(proto_dsblock, dsblock)) {
      continue;
    }
    dsBlocks.emplace_back(dsblock);
  }

  for (const auto& txblock : result.txblocks()) {
    TxBlock block;
    if (!ProtobufToTxBlock(txblock, block)) {
      continue;
    }
    txBlocks.emplace_back(block);
  }

  ProtobufByteArrayToSerializable(result.pubkey(), lookupPubKey);

  Signature signature;
  ProtobufByteArrayToSerializable(result.signature(), signature);

  bytes tmp;
  if (result.dsblocks().size() > 0) {
    if (!RepeatableToArray(result.dsblocks(), tmp, 0)) {
      LOG_GENERAL(WARNING, "Failed to serialize DS blocks.");
      return false;
    }
  }

  if (result.txblocks().size() > 0) {
    if (!RepeatableToArray(result.txblocks(), tmp, tmp.size())) {
      LOG_GENERAL(WARNING, "Failed to serialize tx blocks.");
      return false;
    }
  }

  if (result.txblocks().size() > 0 || result.txblocks().size() > 0) {
    if (!Schnorr::GetInstance().Verify(tmp, signature, lookupPubKey)) {
      LOG_GENERAL(WARNING, "Invalid signature in tx blocks.");
      return false;
    }
  }

  return true;
}

bool Messenger::SetDSLookupNewDSGuardNetworkInfo(
    bytes& dst, const unsigned int offset, const uint64_t dsEpochNumber,
    const Peer& dsGuardNewNetworkInfo, const uint64_t timestamp,
    const pair<PrivKey, PubKey>& dsguardkey) {
  LOG_MARKER();
  DSLookupSetDSGuardNetworkInfoUpdate result;

  result.mutable_data()->set_dsepochnumber(dsEpochNumber);
  SerializableToProtobufByteArray(
      dsguardkey.second, *result.mutable_data()->mutable_dsguardpubkey());
  PeerToProtobuf(dsGuardNewNetworkInfo,
                 *result.mutable_data()->mutable_dsguardnewnetworkinfo());
  result.mutable_data()->set_timestamp(timestamp);

  if (result.data().IsInitialized()) {
    bytes tmp(result.data().ByteSize());
    result.data().SerializeToArray(tmp.data(), tmp.size());

    Signature signature;
    if (!Schnorr::GetInstance().Sign(tmp, dsguardkey.first, dsguardkey.second,
                                     signature)) {
      LOG_GENERAL(WARNING, "Failed to sign ds guard identity update.");
      return false;
    }
    SerializableToProtobufByteArray(signature, *result.mutable_signature());
  } else {
    LOG_GENERAL(
        WARNING,
        "DSLookupSetDSGuardNetworkInfoUpdate.Data initialization failed.");
    return false;
  }

  if (!result.IsInitialized()) {
    LOG_GENERAL(WARNING,
                "DSLookupSetDSGuardNetworkInfoUpdate initialization failed.");
    return false;
  }

  return SerializeToArray(result, dst, offset);
}

bool Messenger::GetDSLookupNewDSGuardNetworkInfo(
    const bytes& src, const unsigned int offset, uint64_t& dsEpochNumber,
    Peer& dsGuardNewNetworkInfo, uint64_t& timestamp, PubKey& dsGuardPubkey) {
  LOG_MARKER();

  DSLookupSetDSGuardNetworkInfoUpdate result;
  result.ParseFromArray(src.data() + offset, src.size() - offset);

  if (!result.IsInitialized() || !result.data().IsInitialized()) {
    LOG_GENERAL(WARNING,
                "DSLookupSetDSGuardNetworkInfoUpdate initialization failed.");
    return false;
  }

  // First deserialize the fields needed just for signature check
  ProtobufByteArrayToSerializable(result.data().dsguardpubkey(), dsGuardPubkey);
  Signature signature;
  ProtobufByteArrayToSerializable(result.signature(), signature);

  // Check signature
  bytes tmp(result.data().ByteSize());
  result.data().SerializeToArray(tmp.data(), tmp.size());
  if (!Schnorr::GetInstance().Verify(tmp, 0, tmp.size(), signature,
                                     dsGuardPubkey)) {
    LOG_GENERAL(WARNING,
                "DSLookupSetDSGuardNetworkInfoUpdate signature wrong.");
    return false;
  }

  // Deserialize the remaining fields
  dsEpochNumber = result.data().dsepochnumber();
  ProtobufToPeer(result.data().dsguardnewnetworkinfo(), dsGuardNewNetworkInfo);
  timestamp = result.data().timestamp();

  return true;
}

bool Messenger::SetLookupGetNewDSGuardNetworkInfoFromLookup(
    bytes& dst, const unsigned int offset, const uint32_t portNo,
    const uint64_t dsEpochNumber) {
  LOG_MARKER();

  NodeGetGuardNodeNetworkInfoUpdate result;
  result.set_portno(portNo);
  result.set_dsepochnumber(dsEpochNumber);

  if (!result.IsInitialized()) {
    LOG_GENERAL(
        WARNING,
        "SetLookupGetNewDSGuardNetworkInfoFromLookup initialization failed.");
    return false;
  }
  return SerializeToArray(result, dst, offset);
}

bool Messenger::GetLookupGetNewDSGuardNetworkInfoFromLookup(
    const bytes& src, const unsigned int offset, uint32_t& portNo,
    uint64_t& dsEpochNumber) {
  LOG_MARKER();

  NodeGetGuardNodeNetworkInfoUpdate result;
  result.ParseFromArray(src.data() + offset, src.size() - offset);

  if (!result.IsInitialized()) {
    LOG_GENERAL(
        WARNING,
        "GetLookupGetNewDSGuardNetworkInfoFromLookup initialization failed.");
    return false;
  }

  portNo = result.portno();
  dsEpochNumber = result.dsepochnumber();

  return true;
}

bool Messenger::SetNodeSetNewDSGuardNetworkInfo(
    bytes& dst, unsigned int offset,
    const vector<DSGuardUpdateStruct>& vecOfDSGuardUpdateStruct,
    const PairOfKey& lookupKey) {
  LOG_MARKER();
  NodeSetGuardNodeNetworkInfoUpdate result;

  for (const auto& dsguardupdate : vecOfDSGuardUpdateStruct) {
    ProtoDSGuardUpdateStruct* proto_DSGuardUpdateStruct =
        result.mutable_data()->add_dsguardupdatestruct();
    SerializableToProtobufByteArray(
        dsguardupdate.m_dsGuardPubkey,
        *proto_DSGuardUpdateStruct->mutable_dsguardpubkey());
    PeerToProtobuf(dsguardupdate.m_dsGuardNewNetworkInfo,
                   *proto_DSGuardUpdateStruct->mutable_dsguardnewnetworkinfo());
    proto_DSGuardUpdateStruct->set_timestamp(dsguardupdate.m_timestamp);
  }

  if (result.data().IsInitialized()) {
    bytes tmp(result.data().ByteSize());
    result.data().SerializeToArray(tmp.data(), tmp.size());

    Signature signature;
    if (!Schnorr::GetInstance().Sign(tmp, lookupKey.first, lookupKey.second,
                                     signature)) {
      LOG_GENERAL(WARNING, "Failed to sign ds guard identity update.");
      return false;
    }
    SerializableToProtobufByteArray(lookupKey.second,
                                    *result.mutable_lookuppubkey());
    SerializableToProtobufByteArray(signature, *result.mutable_signature());
  } else {
    LOG_GENERAL(
        WARNING,
        "NodeSetGuardNodeNetworkInfoUpdate.Data initialization failed.");
    return false;
  }

  if (!result.IsInitialized()) {
    LOG_GENERAL(WARNING,
                "SetNodeSetNewDSGuardNetworkInfo initialization failed.");
    return false;
  }
  return SerializeToArray(result, dst, offset);
}

bool Messenger::SetNodeGetNewDSGuardNetworkInfo(
    const bytes& src, const unsigned int offset,
    vector<DSGuardUpdateStruct>& vecOfDSGuardUpdateStruct,
    PubKey& lookupPubKey) {
  LOG_MARKER();
  NodeSetGuardNodeNetworkInfoUpdate result;
  result.ParseFromArray(src.data() + offset, src.size() - offset);

  if (!result.IsInitialized()) {
    LOG_GENERAL(WARNING,
                "NodeSetGuardNodeNetworkInfoUpdate initialization failed.");
    return false;
  }

  ProtobufByteArrayToSerializable(result.lookuppubkey(), lookupPubKey);
  Signature signature;
  ProtobufByteArrayToSerializable(result.signature(), signature);
  bytes tmp(result.data().ByteSize());
  result.data().SerializeToArray(tmp.data(), tmp.size());
  if (!Schnorr::GetInstance().Verify(tmp, 0, tmp.size(), signature,
                                     lookupPubKey)) {
    LOG_GENERAL(WARNING, "NodeSetGuardNodeNetworkInfoUpdate signature wrong.");
    return false;
  }

  for (const auto& proto_DSGuardUpdateStruct :
       result.data().dsguardupdatestruct()) {
    PubKey tempPubk;
    ProtobufByteArrayToSerializable(proto_DSGuardUpdateStruct.dsguardpubkey(),
                                    tempPubk);
    Peer tempPeer;
    ProtobufToPeer(proto_DSGuardUpdateStruct.dsguardnewnetworkinfo(), tempPeer);
    uint64_t tempTimestamp = proto_DSGuardUpdateStruct.timestamp();
    vecOfDSGuardUpdateStruct.emplace_back(
        DSGuardUpdateStruct(tempPubk, tempPeer, tempTimestamp));
  }

  return true;
}

bool Messenger::SetSeedNodeHistoricalDB(
    bytes& dst, const unsigned int offset,
    const pair<PrivKey, PubKey>& archivalKeys, const uint32_t code,
    const string& path) {
  SeedSetHistoricalDB result;

  result.mutable_data()->set_code(code);
  result.mutable_data()->set_path(path);
  SerializableToProtobufByteArray(archivalKeys.second,
                                  *result.mutable_pubkey());

  if (result.data().IsInitialized()) {
    vector<unsigned char> tmp(result.data().ByteSize());
    result.data().SerializeToArray(tmp.data(), tmp.size());
    Signature signature;
    if (!Schnorr::GetInstance().Sign(tmp, archivalKeys.first,
                                     archivalKeys.second, signature)) {
      LOG_GENERAL(WARNING, "Failed to sign SeedSetHistoricalDB");
      return false;
    }
    SerializableToProtobufByteArray(signature, *result.mutable_signature());
  } else {
    LOG_GENERAL(WARNING, "SeedSetHistoricalDB.Data initialization failed");
    return false;
  }
  if (!result.IsInitialized()) {
    LOG_GENERAL(WARNING, "SeedSetHistoricalDB initialization failed.");
    return false;
  }
  return SerializeToArray(result, dst, offset);
}

bool Messenger::GetSeedNodeHistoricalDB(const bytes& src,
                                        const unsigned int offset,
                                        PubKey& archivalPubKey, uint32_t& code,
                                        string& path) {
  SeedSetHistoricalDB result;

  result.ParseFromArray(src.data() + offset, src.size() - offset);

  if (!result.IsInitialized()) {
    LOG_GENERAL(WARNING, "SeedSetHistoricalDB initialization failed ");
    return false;
  }

  ProtobufByteArrayToSerializable(result.pubkey(), archivalPubKey);
  Signature signature;
  ProtobufByteArrayToSerializable(result.signature(), signature);
  vector<unsigned char> tmp(result.data().ByteSize());
  result.data().SerializeToArray(tmp.data(), tmp.size());
  if (!Schnorr::GetInstance().Verify(tmp, 0, tmp.size(), signature,
                                     archivalPubKey)) {
    LOG_GENERAL(WARNING, "SeedSetHistoricalDB signature wrong.");
    return false;
  }
  code = result.data().code();
  path = result.data().path();

  return true;
}<|MERGE_RESOLUTION|>--- conflicted
+++ resolved
@@ -283,19 +283,17 @@
          CheckRequiredFieldsProtoBlockBaseCoSignatures(protoBlockBase.cosigs());
 }
 
-<<<<<<< HEAD
-inline bool CheckRequiredFieldsProtoStateData(
-    const ProtoStateData& protoStateData) {
-  return protoStateData.has_vname() && protoStateData.has_ismutable() &&
-         protoStateData.has_type() && protoStateData.has_value();
-=======
 inline bool CheckRequiredFieldsProtoBlockHeaderBase(
     const ProtoBlockHeaderBase& protoBlockHeaderBase) {
   return protoBlockHeaderBase.has_version() &&
          protoBlockHeaderBase.has_committeehash() &&
          protoBlockHeaderBase.has_prevhash();
->>>>>>> b4f47a44
-}
+}
+
+inline bool CheckRequiredFieldsProtoStateData(
+    const ProtoStateData& protoStateData) {
+  return protoStateData.has_vname() && protoStateData.has_ismutable() &&
+         protoStateData.has_type() && protoStateData.has_value();
 
 // ============================================================================
 // Protobuf <-> Primitives conversion functions
