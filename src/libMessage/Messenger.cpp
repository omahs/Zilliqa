/*
 * Copyright (C) 2019 Zilliqa
 *
 * This program is free software: you can redistribute it and/or modify
 * it under the terms of the GNU General Public License as published by
 * the Free Software Foundation, either version 3 of the License, or
 * (at your option) any later version.
 *
 * This program is distributed in the hope that it will be useful,
 * but WITHOUT ANY WARRANTY; without even the implied warranty of
 * MERCHANTABILITY or FITNESS FOR A PARTICULAR PURPOSE.  See the
 * GNU General Public License for more details.
 *
 * You should have received a copy of the GNU General Public License
 * along with this program.  If not, see <https://www.gnu.org/licenses/>.
 */

#include "Messenger.h"
#include "libBlockchain/Serialization.h"
#include "libCrypto/Sha2.h"
#include "libData/AccountData/Transaction.h"
#include "libData/AccountStore/AccountStore.h"
#include "libData/BlockChainData/BlockLinkChain.h"
#include "libDirectoryService/DirectoryService.h"
#include "libUtils/SafeMath.h"

#include <google/protobuf/io/coded_stream.h>
#include <google/protobuf/io/zero_copy_stream_impl_lite.h>
#include <algorithm>
#include <map>
#include <random>
#include <unordered_set>

using namespace boost::multiprecision;
using namespace std;
using namespace ZilliqaMessage;

// ============================================================================
// Utility conversion functions
// ============================================================================

template bool SerializeToArray<ProtoAccountStore>(
    const ProtoAccountStore& protoMessage, zbytes& dst,
    const unsigned int offset);

template <class T>
bool RepeatableToArray(const T& repeatable, zbytes& dst,
                       const unsigned int offset) {
  int tempOffset = offset;
  for (const auto& element : repeatable) {
    if (!SerializeToArray(element, dst, tempOffset)) {
      LOG_GENERAL(WARNING, "SerializeToArray failed, offset: " << tempOffset);
      return false;
    }
    tempOffset += element.ByteSizeLong();
  }
  return true;
}

template <class T, size_t S>
void NumberToArray(const T& number, zbytes& dst, const unsigned int offset) {
  Serializable::SetNumber<T>(dst, offset, number, S);
}

// ============================================================================
// Functions to check for fields in primitives that are used for persistent
// storage. Remove fields from the checks once they are deprecated.
// ============================================================================

inline bool CheckRequiredFieldsProtoBlockLink(
    const ProtoBlockLink& protoBlockLink) {
// TODO: Check if default value is acceptable for each field
#if 0
  return protoBlockLink.has_version() && protoBlockLink.has_index() &&
         protoBlockLink.has_dsindex() && protoBlockLink.has_blocktype() &&
         protoBlockLink.has_blockhash();
#endif
  return true;
}

inline bool CheckRequiredFieldsProtoDSNode(const ProtoDSNode& protoDSNode) {
// TODO: Check if default value is acceptable for each field
#if 0
  return protoDSNode.has_pubkey() && protoDSNode.has_peer();
#endif
  return true;
}

inline bool CheckRequiredFieldsProtoDSCommittee(
    const ProtoDSCommittee& protoDSCommittee) {
// TODO: Check if default value is acceptable for each field
#if 0
  // Don't need to enforce check on repeated member dsnodes
  return protoDSCommittee.has_version();
#endif
  return true;
}

inline bool CheckRequiredFieldsProtoShardingStructureMember(
    const ProtoShardingStructure::Member& protoMember) {
// TODO: Check if default value is acceptable for each field
#if 0
  return protoMember.has_pubkey() && protoMember.has_peerinfo() &&
         protoMember.has_reputation();
#endif
  return true;
}

inline bool CheckRequiredFieldsProtoShardingStructureShard(
    const ProtoShardingStructure::Shard& protoShard) {
  // Don't need to enforce check on repeated member members
  return true;
}

inline bool CheckRequiredFieldsProtoShardingStructure(
    const ProtoShardingStructure& protoShardingStructure) {
// TODO: Check if default value is acceptable for each field
#if 0
  // Don't need to enforce check on repeated member shards
  return protoShardingStructure.has_version();
#endif
  return true;
}

inline bool CheckRequiredFieldsProtoBlockBaseCoSignatures(
    const ProtoBlockBase::CoSignatures& protoCoSignatures) {
// TODO: Check if default value is acceptable for each field
#if 0
  // Don't need to enforce check on repeated members b1 and b2
  return protoCoSignatures.has_cs1() && protoCoSignatures.has_cs2();
#endif
  return true;
}

inline bool CheckRequiredFieldsProtoBlockBase(
    const ProtoBlockBase& protoBlockBase) {
// TODO: Check if default value is acceptable for each field
#if 0
  return protoBlockBase.has_blockhash() && protoBlockBase.has_cosigs() &&
         protoBlockBase.has_timestamp() &&
         CheckRequiredFieldsProtoBlockBaseCoSignatures(protoBlockBase.cosigs());
#endif
  return true;
}

inline bool CheckRequiredFieldsProtoBlockHeaderBase(
    const ProtoBlockHeaderBase& protoBlockHeaderBase) {
// TODO: Check if default value is acceptable for each field
#if 0
  return protoBlockHeaderBase.has_version() &&
         protoBlockHeaderBase.has_committeehash() &&
         protoBlockHeaderBase.has_prevhash();
#endif
  return true;
}

inline bool CheckRequiredFieldsProtoAccountBase(
    const ProtoAccountBase& protoAccountBase) {
// TODO: Check if default value is acceptable for each field
#if 0
  return protoAccountBase.has_version() && protoAccountBase.has_balance() &&
         protoAccountBase.has_nonce();
#endif
  return true;
}

inline bool CheckRequiredFieldsProtoAccount(const ProtoAccount& protoAccount) {
// TODO: Check if default value is acceptable for each field
#if 0
  return protoAccount.has_base();
#endif
  return true;
}

inline bool CheckRequiredFieldsProtoStateData(
    const ProtoStateData& protoStateData) {
// TODO: Check if default value is acceptable for each field
#if 0
  return protoStateData.has_version() && protoStateData.has_vname() &&
         protoStateData.has_ismutable() && protoStateData.has_type() &&
         protoStateData.has_value();
#endif
  return true;
}

inline bool CheckRequiredFieldsProtoTransaction(
    const ProtoTransaction& protoTransaction) {
// TODO: Check if default value is acceptable for each field
#if 0
  return protoTransaction.has_tranid() && protoTransaction.has_info() &&
         protoTransaction.has_signature();
#endif
  return true;
}

inline bool CheckRequiredFieldsProtoTransactionCoreInfo(
    const ProtoTransactionCoreInfo& protoTxnCoreInfo) {
// TODO: Check if default value is acceptable for each field
#if 0
  return protoTxnCoreInfo.has_version() && protoTxnCoreInfo.has_nonce() &&
         protoTxnCoreInfo.has_toaddr() && protoTxnCoreInfo.has_senderpubkey() &&
         protoTxnCoreInfo.has_amount() && protoTxnCoreInfo.has_gasprice() &&
         protoTxnCoreInfo.has_gaslimit();
#endif
  return true;
}

inline bool CheckRequiredFieldsProtoTransactionReceipt(
    const ProtoTransactionReceipt& protoTransactionReceipt) {
// TODO: Check if default value is acceptable for each field
#if 0
  return protoTransactionReceipt.has_receipt() &&
         protoTransactionReceipt.has_cumgas();
#endif
  return true;
}

inline bool CheckRequiredFieldsProtoTransactionWithReceipt(
    const ProtoTransactionWithReceipt& protoTxnWReceipt) {
// TODO: Check if default value is acceptable for each field
#if 0
  return protoTxnWReceipt.has_transaction() && protoTxnWReceipt.has_receipt();
#endif
  return true;
}

// ============================================================================
// Protobuf <-> Primitives conversion functions
// ============================================================================

void AccountBaseToProtobuf(const AccountBase& accountbase,
                           ProtoAccountBase& protoAccountBase) {
  protoAccountBase.set_version(accountbase.GetVersion());
  NumberToProtobufByteArray<uint128_t, UINT128_SIZE>(
      accountbase.GetBalance(), *protoAccountBase.mutable_balance());
  protoAccountBase.set_nonce(accountbase.GetNonce());
  if (accountbase.GetCodeHash() != dev::h256()) {
    protoAccountBase.set_codehash(accountbase.GetCodeHash().data(),
                                  accountbase.GetCodeHash().size);
  }
  if (accountbase.GetStorageRoot() != dev::h256()) {
    protoAccountBase.set_storageroot(accountbase.GetStorageRoot().data(),
                                     accountbase.GetStorageRoot().size);
  }
}

bool ProtobufToAccountBase(const ProtoAccountBase& protoAccountBase,
                           AccountBase& accountBase) {
  if (!CheckRequiredFieldsProtoAccountBase(protoAccountBase)) {
    LOG_GENERAL(WARNING, "CheckRequiredFieldsProtoAccountBase failed");
    return false;
  }

  accountBase.SetVersion(protoAccountBase.version());

  uint128_t tmpNumber;
  ProtobufByteArrayToNumber<uint128_t, UINT128_SIZE>(protoAccountBase.balance(),
                                                     tmpNumber);
  accountBase.SetBalance(tmpNumber);
  accountBase.SetNonce(protoAccountBase.nonce());

  if (!protoAccountBase.codehash().empty()) {
    dev::h256 tmpCodeHash;
    if (!Messenger::CopyWithSizeCheck(protoAccountBase.codehash(),
                                      tmpCodeHash.asArray())) {
      return false;
    }
    accountBase.SetCodeHash(tmpCodeHash);
  }

  if (!protoAccountBase.storageroot().empty()) {
    dev::h256 tmpStorageRoot;
    if (!Messenger::CopyWithSizeCheck(protoAccountBase.storageroot(),
                                      tmpStorageRoot.asArray())) {
      return false;
    }
    accountBase.SetStorageRoot(tmpStorageRoot);
  }

  return true;
}

bool AccountToProtobuf(const Account& account, ProtoAccount& protoAccount) {
  ZilliqaMessage::ProtoAccountBase* protoAccountBase =
      protoAccount.mutable_base();

  AccountBaseToProtobuf(account, *protoAccountBase);

  if (!protoAccountBase->codehash().empty()) {
    zbytes codebytes = account.GetCode();
    protoAccount.set_code(codebytes.data(), codebytes.size());

    // set initdata
    zbytes initbytes = account.GetInitData();
    protoAccount.set_initdata(initbytes.data(), initbytes.size());

    // set data
    map<std::string, zbytes> t_states;
    set<std::string> deletedIndices;
    if (!account.GetUpdatedStates(t_states, deletedIndices, false)) {
      LOG_GENERAL(WARNING, "Account::GetUpdatedStates failed");
      return false;
    }
    for (const auto& state : t_states) {
      ProtoAccount::StorageData2* entry = protoAccount.add_storage2();
      entry->set_key(state.first);
      entry->set_data(state.second.data(), state.second.size());
    }
    for (const auto& todelete : deletedIndices) {
      protoAccount.add_todelete(todelete);
    }
  }
  return true;
}

bool ProtobufToAccount(const ProtoAccount& protoAccount, Account& account,
                       const Address& addr) {
  if (!CheckRequiredFieldsProtoAccount(protoAccount)) {
    LOG_GENERAL(WARNING, "CheckRequiredFieldsProtoAccount failed");
    return false;
  }

  const ZilliqaMessage::ProtoAccountBase& protoAccountBase =
      protoAccount.base();

  if (!ProtobufToAccountBase(protoAccountBase, account)) {
    LOG_GENERAL(WARNING, "ProtobufToAccountBase failed");
    return false;
  }

  if (account.GetCodeHash() != dev::h256()) {
    dev::h256 tmpCodeHash = account.GetCodeHash();

    if (protoAccount.code().empty()) {
      LOG_GENERAL(WARNING, "Account has valid codehash but no code content");
      return false;
    }
    zbytes codeBytes, initBytes;
    codeBytes.resize(protoAccount.code().size());
    copy(protoAccount.code().begin(), protoAccount.code().end(),
         codeBytes.begin());
    initBytes.resize(protoAccount.initdata().size());
    copy(protoAccount.initdata().begin(), protoAccount.initdata().end(),
         initBytes.begin());

    account.SetImmutable(codeBytes, initBytes);

    if (account.GetCodeHash() != tmpCodeHash) {
      LOG_GENERAL(WARNING, "Code hash mismatch. Expected: "
                               << account.GetCodeHash().hex()
                               << " Actual: " << tmpCodeHash.hex());
      return false;
    }

    dev::h256 tmpStorageRoot = account.GetStorageRoot();

    map<string, zbytes> t_states;
    vector<std::string> toDeleteIndices;

    for (const auto& entry : protoAccount.storage2()) {
      t_states.emplace(entry.key(),
                       DataConversion::StringToCharArray(entry.data()));
    }

    for (const auto& entry : protoAccount.todelete()) {
      toDeleteIndices.emplace_back(entry);
    }

    if (!account.UpdateStates(addr, t_states, toDeleteIndices, false)) {
      LOG_GENERAL(WARNING, "Account::UpdateStates failed");
    }

    if (account.GetStorageRoot() != tmpStorageRoot) {
      LOG_GENERAL(WARNING, "Storage root mismatch. Expected: "
                               << account.GetStorageRoot().hex()
                               << " Actual: " << tmpStorageRoot.hex());
      return false;
    }
  }

  return true;
}

bool AccountDeltaToProtobuf(const Account* oldAccount,
                            const Account& newAccount,
                            ProtoAccount& protoAccount) {
  Account acc(0, 0);

  bool fullCopy = false;

  if (oldAccount == nullptr) {
    oldAccount = &acc;
    fullCopy = true;
  }

  LOG_GENERAL(INFO,
              "Old account storage root: " << oldAccount->GetStorageRoot());
  LOG_GENERAL(INFO,
              "New account storage root: " << newAccount.GetStorageRoot());

  AccountBase accbase;

  accbase.SetVersion(newAccount.GetVersion());

  int256_t balanceDelta =
      int256_t(newAccount.GetBalance()) - int256_t(oldAccount->GetBalance());
  protoAccount.set_numbersign(balanceDelta > 0);
  accbase.SetBalance(uint128_t(abs(balanceDelta)));

  uint64_t nonceDelta = 0;
  if (!SafeMath<uint64_t>::sub(newAccount.GetNonce(), oldAccount->GetNonce(),
                               nonceDelta)) {
    return false;
  }
  accbase.SetNonce(nonceDelta);

  if (newAccount.isContract() || newAccount.IsLibrary()) {
    if (fullCopy) {
      accbase.SetCodeHash(newAccount.GetCodeHash());
      protoAccount.set_code(newAccount.GetCode().data(),
                            newAccount.GetCode().size());
      protoAccount.set_initdata(newAccount.GetInitData().data(),
                                newAccount.GetInitData().size());
    }

    if (fullCopy ||
        newAccount.GetStorageRoot() != oldAccount->GetStorageRoot()) {
      accbase.SetStorageRoot(newAccount.GetStorageRoot());

      map<std::string, zbytes> t_states;
      set<std::string> deletedIndices;
      if (!newAccount.GetUpdatedStates(t_states, deletedIndices, true)) {
        return false;
      }
      LOG_GENERAL(INFO, "t_states size: " << t_states.size());
      for (const auto& state : t_states) {
        ProtoAccount::StorageData2* entry = protoAccount.add_storage2();
        entry->set_key(state.first);
        entry->set_data(state.second.data(), state.second.size());
      }
      for (const auto& deleted : deletedIndices) {
        protoAccount.add_todelete(deleted);
      }
    }
  }

  ZilliqaMessage::ProtoAccountBase* protoAccountBase =
      protoAccount.mutable_base();

  AccountBaseToProtobuf(accbase, *protoAccountBase);

  return true;
}

bool ProtobufToAccountDelta(const ProtoAccount& protoAccount, Account& account,
                            const Address& addr, const bool fullCopy, bool temp,
                            bool revertible = false) {
  if (!CheckRequiredFieldsProtoAccount(protoAccount)) {
    LOG_GENERAL(WARNING, "CheckRequiredFieldsProtoAccount failed");
    return false;
  }

  AccountBase accbase;

  const ZilliqaMessage::ProtoAccountBase& protoAccountBase =
      protoAccount.base();

  if (!ProtobufToAccountBase(protoAccountBase, accbase)) {
    LOG_GENERAL(WARNING, "ProtobufToAccountBase failed");
    return false;
  }

  if (accbase.GetVersion() != Account::VERSION) {
    LOG_GENERAL(WARNING, "Account delta version doesn't match, expected "
                             << Account::VERSION << " received "
                             << accbase.GetVersion());
    return false;
  }

#if 0
  if (!protoAccount.has_numbersign()) {
    LOG_GENERAL(WARNING, "numbersign is not found in ProtoAccount for Delta");
    return false;
  }
#endif

  int256_t balanceDelta = protoAccount.numbersign()
                              ? accbase.GetBalance().convert_to<int256_t>()
                              : 0 - accbase.GetBalance().convert_to<int256_t>();
  account.ChangeBalance(balanceDelta);

  if (!account.IncreaseNonceBy(accbase.GetNonce())) {
    LOG_GENERAL(WARNING, "IncreaseNonceBy failed");
    return false;
  }

  if ((protoAccount.code().size() > 0) || account.isContract()) {
    if (fullCopy) {
      zbytes codeBytes, initDataBytes;

      if (protoAccount.code().size() > MAX_CODE_SIZE_IN_BYTES) {
        LOG_GENERAL(WARNING, "Code size "
                                 << protoAccount.code().size()
                                 << " greater than MAX_CODE_SIZE_IN_BYTES "
                                 << MAX_CODE_SIZE_IN_BYTES);
        return false;
      }
      codeBytes.resize(protoAccount.code().size());
      copy(protoAccount.code().begin(), protoAccount.code().end(),
           codeBytes.begin());
      initDataBytes.resize(protoAccount.initdata().size());
      copy(protoAccount.initdata().begin(), protoAccount.initdata().end(),
           initDataBytes.begin());
      if (codeBytes != account.GetCode() ||
          initDataBytes != account.GetInitData()) {
        if (!account.SetImmutable(codeBytes, initDataBytes)) {
          LOG_GENERAL(WARNING, "Account::SetImmutable failed");
          return false;
        }
      }

      if (account.GetCodeHash() != accbase.GetCodeHash()) {
        LOG_GENERAL(WARNING, "Code hash mismatch. Expected: "
                                 << account.GetCodeHash().hex()
                                 << " Actual: " << accbase.GetCodeHash().hex());
        return false;
      }
    }

    if (LOG_SC) {
      LOG_GENERAL(INFO, "Storage Root: " << accbase.GetStorageRoot());
      LOG_GENERAL(INFO, "Address: " << addr.hex());
    }

    if (accbase.GetStorageRoot() == dev::h256()) {
      dev::h256 tmpHash;

      map<string, zbytes> t_states;
      vector<std::string> toDeleteIndices;

      for (const auto& entry : protoAccount.storage2()) {
        t_states.emplace(entry.key(),
                         DataConversion::StringToCharArray(entry.data()));
        if (LOG_SC) {
          LOG_GENERAL(INFO, "Key: " << entry.key() << "  "
                                    << "Data: "
                                    << DataConversion::Uint8VecToHexStrRet(
                                           toZbytes(entry.data())));
        }
      }

      for (const auto& entry : protoAccount.todelete()) {
        toDeleteIndices.emplace_back(entry);
      }

      if (!account.UpdateStates(addr, t_states, toDeleteIndices, temp,
                                revertible)) {
        LOG_GENERAL(WARNING, "Account::UpdateStates failed");
        return false;
      }
    }
  }

  return true;
}

void DSCommitteeToProtobuf(const uint32_t version,
                           const DequeOfNode& dsCommittee,
                           ProtoDSCommittee& protoDSCommittee) {
  protoDSCommittee.set_version(version);
  for (const auto& node : dsCommittee) {
    ProtoDSNode* protodsnode = protoDSCommittee.add_dsnodes();
    SerializableToProtobufByteArray(node.first, *protodsnode->mutable_pubkey());
    SerializableToProtobufByteArray(node.second, *protodsnode->mutable_peer());
  }
}

bool ProtobufToDSCommittee(const ProtoDSCommittee& protoDSCommittee,
                           uint32_t& version, DequeOfNode& dsCommittee) {
  if (!CheckRequiredFieldsProtoDSCommittee(protoDSCommittee)) {
    LOG_GENERAL(WARNING, "CheckRequiredFieldsProtoDSCommittee failed");
    return false;
  }

  version = protoDSCommittee.version();

  for (const auto& dsnode : protoDSCommittee.dsnodes()) {
    if (!CheckRequiredFieldsProtoDSNode(dsnode)) {
      LOG_GENERAL(WARNING, "CheckRequiredFieldsProtoDSNode failed");
      return false;
    }

    PubKey pubkey;
    Peer peer;

    PROTOBUFBYTEARRAYTOSERIALIZABLE(dsnode.pubkey(), pubkey);
    PROTOBUFBYTEARRAYTOSERIALIZABLE(dsnode.peer(), peer);
    dsCommittee.emplace_back(pubkey, peer);
  }

  return true;
}

void DSCommitteeToProtoCommittee(const DequeOfNode& dsCommittee,
                                 ProtoCommittee& protoCommittee) {
  for (const auto& node : dsCommittee) {
    SerializableToProtobufByteArray(node.first, *protoCommittee.add_members());
  }
}

void ShardToProtoCommittee(const Shard& shard, ProtoCommittee& protoCommittee) {
  for (const auto& node : shard) {
    SerializableToProtobufByteArray(std::get<SHARD_NODE_PUBKEY>(node),
                                    *protoCommittee.add_members());
  }
}

void ShardingStructureToProtobuf(
    const uint32_t& version, const DequeOfShard& shards,
    ProtoShardingStructure& protoShardingStructure) {
  protoShardingStructure.set_version(version);
  for (const auto& shard : shards) {
    ProtoShardingStructure::Shard* proto_shard =
        protoShardingStructure.add_shards();

    for (const auto& node : shard) {
      ProtoShardingStructure::Member* proto_member = proto_shard->add_members();

      SerializableToProtobufByteArray(std::get<SHARD_NODE_PUBKEY>(node),
                                      *proto_member->mutable_pubkey());
      SerializableToProtobufByteArray(std::get<SHARD_NODE_PEER>(node),
                                      *proto_member->mutable_peerinfo());
      proto_member->set_reputation(std::get<SHARD_NODE_REP>(node));
    }
  }
}

bool ProtobufToShardingStructure(
    const ProtoShardingStructure& protoShardingStructure, uint32_t& version,
    DequeOfShard& shards) {
  if (!CheckRequiredFieldsProtoShardingStructure(protoShardingStructure)) {
    LOG_GENERAL(WARNING, "CheckRequiredFieldsProtoShardingStructure failed");
    return false;
  }

  version = protoShardingStructure.version();

  for (const auto& proto_shard : protoShardingStructure.shards()) {
    if (!CheckRequiredFieldsProtoShardingStructureShard(proto_shard)) {
      LOG_GENERAL(WARNING,
                  "CheckRequiredFieldsProtoShardingStructureShard failed");
      return false;
    }

    shards.emplace_back();

    for (const auto& proto_member : proto_shard.members()) {
      if (!CheckRequiredFieldsProtoShardingStructureMember(proto_member)) {
        LOG_GENERAL(WARNING,
                    "CheckRequiredFieldsProtoShardingStructureMember failed");
        return false;
      }

      PubKey key;
      Peer peer;

      PROTOBUFBYTEARRAYTOSERIALIZABLE(proto_member.pubkey(), key);
      PROTOBUFBYTEARRAYTOSERIALIZABLE(proto_member.peerinfo(), peer);

      shards.back().emplace_back(key, peer, proto_member.reputation());
    }
  }

  return true;
}

void AnnouncementShardingStructureToProtobuf(
    const DequeOfShard& shards, const MapOfPubKeyPoW& allPoWs,
    ProtoShardingStructureWithPoWSolns& protoShardingStructure) {
  for (const auto& shard : shards) {
    ProtoShardingStructureWithPoWSolns::Shard* proto_shard =
        protoShardingStructure.add_shards();

    for (const auto& node : shard) {
      ProtoShardingStructureWithPoWSolns::Member* proto_member =
          proto_shard->add_members();

      const PubKey& key = std::get<SHARD_NODE_PUBKEY>(node);

      SerializableToProtobufByteArray(key, *proto_member->mutable_pubkey());
      SerializableToProtobufByteArray(std::get<SHARD_NODE_PEER>(node),
                                      *proto_member->mutable_peerinfo());
      proto_member->set_reputation(std::get<SHARD_NODE_REP>(node));

      ProtoPoWSolution* proto_soln = proto_member->mutable_powsoln();
      const auto soln = allPoWs.find(key);
      proto_soln->set_nonce(soln->second.m_nonce);
      proto_soln->set_result(soln->second.m_result.data(),
                             soln->second.m_result.size());
      proto_soln->set_mixhash(soln->second.m_mixhash.data(),
                              soln->second.m_mixhash.size());
      proto_soln->set_lookupid(soln->second.m_lookupId);
      NumberToProtobufByteArray<uint128_t, UINT128_SIZE>(
          soln->second.m_gasPrice, *proto_soln->mutable_gasprice());
      if (proto_soln->govdata().IsInitialized()) {
        proto_soln->mutable_govdata()->set_proposalid(
            soln->second.m_govProposal.first);
        proto_soln->mutable_govdata()->set_votevalue(
            soln->second.m_govProposal.second);
      }
    }
  }
}

bool ProtobufToShardingStructureAnnouncement(
    const ProtoShardingStructureWithPoWSolns& protoShardingStructure,
    DequeOfShard& shards, MapOfPubKeyPoW& allPoWs) {
  std::array<unsigned char, 32> result{};
  std::array<unsigned char, 32> mixhash{};
  uint128_t gasPrice;
  uint32_t govProposalId{};
  uint32_t govVoteValue{};

  for (const auto& proto_shard : protoShardingStructure.shards()) {
    shards.emplace_back();

    for (const auto& proto_member : proto_shard.members()) {
      PubKey key;
      Peer peer;

      PROTOBUFBYTEARRAYTOSERIALIZABLE(proto_member.pubkey(), key);
      PROTOBUFBYTEARRAYTOSERIALIZABLE(proto_member.peerinfo(), peer);

      shards.back().emplace_back(key, peer, proto_member.reputation());

      copy(proto_member.powsoln().result().begin(),
           proto_member.powsoln().result().begin() +
               min((unsigned int)proto_member.powsoln().result().size(),
                   (unsigned int)result.size()),
           result.begin());
      copy(proto_member.powsoln().mixhash().begin(),
           proto_member.powsoln().mixhash().begin() +
               min((unsigned int)proto_member.powsoln().mixhash().size(),
                   (unsigned int)mixhash.size()),
           mixhash.begin());
      ProtobufByteArrayToNumber<uint128_t, UINT128_SIZE>(
          proto_member.powsoln().gasprice(), gasPrice);
      if (proto_member.powsoln().govdata().IsInitialized()) {
        govProposalId = proto_member.powsoln().govdata().proposalid();
        govVoteValue = proto_member.powsoln().govdata().votevalue();
      }
      allPoWs.emplace(
          key, PoWSolution(proto_member.powsoln().nonce(), result, mixhash,
                           proto_member.powsoln().lookupid(), gasPrice,
                           std::make_pair(govProposalId, govVoteValue)));
    }
  }

  return true;
}

void TransactionCoreInfoToProtobuf(const TransactionCoreInfo& txnCoreInfo,
                                   ProtoTransactionCoreInfo& protoTxnCoreInfo) {
  protoTxnCoreInfo.set_version(txnCoreInfo.version);
  protoTxnCoreInfo.set_nonce(txnCoreInfo.nonce);
  protoTxnCoreInfo.set_toaddr(txnCoreInfo.toAddr.data(),
                              txnCoreInfo.toAddr.size);
  SerializableToProtobufByteArray(txnCoreInfo.senderPubKey,
                                  *protoTxnCoreInfo.mutable_senderpubkey());
  NumberToProtobufByteArray<uint128_t, UINT128_SIZE>(
      txnCoreInfo.amount, *protoTxnCoreInfo.mutable_amount());
  NumberToProtobufByteArray<uint128_t, UINT128_SIZE>(
      txnCoreInfo.gasPrice, *protoTxnCoreInfo.mutable_gasprice());
  protoTxnCoreInfo.set_gaslimit(txnCoreInfo.gasLimit);
  if (!txnCoreInfo.code.empty()) {
    protoTxnCoreInfo.set_code(txnCoreInfo.code.data(), txnCoreInfo.code.size());
  }
  if (!txnCoreInfo.data.empty()) {
    protoTxnCoreInfo.set_data(txnCoreInfo.data.data(), txnCoreInfo.data.size());
  }
}

bool ProtobufToTransactionCoreInfo(
    const ProtoTransactionCoreInfo& protoTxnCoreInfo,
    TransactionCoreInfo& txnCoreInfo) {
  if (!CheckRequiredFieldsProtoTransactionCoreInfo(protoTxnCoreInfo)) {
    LOG_GENERAL(WARNING, "CheckRequiredFieldsProtoTransactionCoreInfo failed");
    return false;
  }
  txnCoreInfo.version = protoTxnCoreInfo.version();
  txnCoreInfo.nonce = protoTxnCoreInfo.nonce();
  copy(protoTxnCoreInfo.toaddr().begin(),
       protoTxnCoreInfo.toaddr().begin() +
           min((unsigned int)protoTxnCoreInfo.toaddr().size(),
               (unsigned int)txnCoreInfo.toAddr.size),
       txnCoreInfo.toAddr.asArray().begin());
  PROTOBUFBYTEARRAYTOSERIALIZABLE(protoTxnCoreInfo.senderpubkey(),
                                  txnCoreInfo.senderPubKey);
  ProtobufByteArrayToNumber<uint128_t, UINT128_SIZE>(protoTxnCoreInfo.amount(),
                                                     txnCoreInfo.amount);
  ProtobufByteArrayToNumber<uint128_t, UINT128_SIZE>(
      protoTxnCoreInfo.gasprice(), txnCoreInfo.gasPrice);
  txnCoreInfo.gasLimit = protoTxnCoreInfo.gaslimit();
  if (protoTxnCoreInfo.code().size() > 0) {
    txnCoreInfo.code.resize(protoTxnCoreInfo.code().size());
    copy(protoTxnCoreInfo.code().begin(), protoTxnCoreInfo.code().end(),
         txnCoreInfo.code.begin());
  }
  if (protoTxnCoreInfo.data().size() > 0) {
    txnCoreInfo.data.resize(protoTxnCoreInfo.data().size());
    copy(protoTxnCoreInfo.data().begin(), protoTxnCoreInfo.data().end(),
         txnCoreInfo.data.begin());
  }
  return true;
}

void TransactionToProtobuf(const Transaction& transaction,
                           ProtoTransaction& protoTransaction) {
  protoTransaction.set_tranid(transaction.GetTranID().data(),
                              transaction.GetTranID().size);
  TransactionCoreInfoToProtobuf(transaction.GetCoreInfo(),
                                *protoTransaction.mutable_info());

  SerializableToProtobufByteArray(transaction.GetSignature(),
                                  *protoTransaction.mutable_signature());
}

bool ProtobufToTransaction(const ProtoTransaction& protoTransaction,
                           Transaction& transaction) {
  if (!CheckRequiredFieldsProtoTransaction(protoTransaction)) {
    LOG_GENERAL(WARNING, "CheckRequiredFieldsProtoTransaction failed");
    return false;
  }

  TxnHash tranID;
  TransactionCoreInfo txnCoreInfo;
  Signature signature;

  copy(protoTransaction.tranid().begin(),
       protoTransaction.tranid().begin() +
           min((unsigned int)protoTransaction.tranid().size(),
               (unsigned int)tranID.size),
       tranID.asArray().begin());

  if (!ProtobufToTransactionCoreInfo(protoTransaction.info(), txnCoreInfo)) {
    LOG_GENERAL(WARNING, "ProtobufToTransactionCoreInfo failed");
    return false;
  }

  PROTOBUFBYTEARRAYTOSERIALIZABLE(protoTransaction.signature(), signature);

  zbytes txnData;
  if (!SerializeToArray(protoTransaction.info(), txnData, 0)) {
    LOG_GENERAL(WARNING, "Serialize protoTransaction core info failed");
    return false;
  }

  transaction = Transaction(
      txnCoreInfo.version, txnCoreInfo.nonce, txnCoreInfo.toAddr,
      txnCoreInfo.senderPubKey, txnCoreInfo.amount, txnCoreInfo.gasPrice,
      txnCoreInfo.gasLimit, txnCoreInfo.code, txnCoreInfo.data, signature);

  if (transaction.GetTranID() != tranID) {
    LOG_GENERAL(WARNING, "TranID verification failed. Expected: "
                             << tranID
                             << " Actual: " << transaction.GetTranID());
    return false;
  }

  if (!transaction.IsSigned(txnData)) {
    LOG_GENERAL(WARNING,
                "Signature verification failed when converting tx to protobuf");
    return false;
  }

  return true;
}

void TransactionOffsetToProtobuf(const std::vector<uint32_t>& txnOffsets,
                                 ProtoTxnFileOffset& protoTxnFileOffset) {
  for (const auto& offset : txnOffsets) {
    protoTxnFileOffset.add_offsetinfile(offset);
  }
}

void ProtobufToTransactionOffset(const ProtoTxnFileOffset& protoTxnFileOffset,
                                 std::vector<uint32_t>& txnOffsets) {
  txnOffsets.clear();
  for (const auto& offset : protoTxnFileOffset.offsetinfile()) {
    txnOffsets.push_back(offset);
  }
}

void TransactionArrayToProtobuf(const vector<Transaction>& txns,
                                ProtoTransactionArray& protoTransactionArray) {
  for (const auto& txn : txns) {
    TransactionToProtobuf(txn, *protoTransactionArray.add_transactions());
  }
}

void TransactionArrayToProtobuf(const deque<pair<Transaction, uint32_t>>& txns,
                                ProtoTransactionArray& protoTransactionArray) {
  for (const auto& txn_and_count : txns) {
    TransactionToProtobuf(txn_and_count.first,
                          *protoTransactionArray.add_transactions());
  }
}

bool ProtobufToTransactionArray(
    const ProtoTransactionArray& protoTransactionArray,
    std::vector<Transaction>& txns) {
  for (const auto& protoTransaction : protoTransactionArray.transactions()) {
    Transaction txn;
    if (!ProtobufToTransaction(protoTransaction, txn)) {
      LOG_GENERAL(WARNING, "ProtobufToTransaction failed");
      return false;
    }
    txns.push_back(txn);
  }

  return true;
}

void TransactionReceiptToProtobuf(const TransactionReceipt& transReceipt,
                                  ProtoTransactionReceipt& protoTransReceipt) {
  protoTransReceipt.set_receipt(transReceipt.GetString());
  // protoTransReceipt.set_cumgas(transReceipt.GetCumGas());
  protoTransReceipt.set_cumgas(transReceipt.GetCumGas());
}

bool ProtobufToTransactionReceipt(
    const ProtoTransactionReceipt& protoTransactionReceipt,
    TransactionReceipt& transactionReceipt) {
  if (!CheckRequiredFieldsProtoTransactionReceipt(protoTransactionReceipt)) {
    LOG_GENERAL(WARNING, "CheckRequiredFieldsProtoTransactionReceipt failed");
    return false;
  }
  std::string tranReceiptStr;
  tranReceiptStr.resize(protoTransactionReceipt.receipt().size());
  copy(protoTransactionReceipt.receipt().begin(),
       protoTransactionReceipt.receipt().end(), tranReceiptStr.begin());
  transactionReceipt.SetString(tranReceiptStr);
  transactionReceipt.SetCumGas(protoTransactionReceipt.cumgas());

  return true;
}

void TransactionWithReceiptToProtobuf(
    const TransactionWithReceipt& transWithReceipt,
    ProtoTransactionWithReceipt& protoTransWithReceipt) {
  auto* protoTransaction = protoTransWithReceipt.mutable_transaction();
  TransactionToProtobuf(transWithReceipt.GetTransaction(), *protoTransaction);

  auto* protoTranReceipt = protoTransWithReceipt.mutable_receipt();
  TransactionReceiptToProtobuf(transWithReceipt.GetTransactionReceipt(),
                               *protoTranReceipt);
}

bool ProtobufToTransactionWithReceipt(
    const ProtoTransactionWithReceipt& protoWithTransaction,
    TransactionWithReceipt& transactionWithReceipt) {
  Transaction transaction;
  if (!ProtobufToTransaction(protoWithTransaction.transaction(), transaction)) {
    LOG_GENERAL(WARNING, "ProtobufToTransaction failed");
    return false;
  }

  TransactionReceipt receipt;
  if (!ProtobufToTransactionReceipt(protoWithTransaction.receipt(), receipt)) {
    LOG_GENERAL(WARNING, "ProtobufToTransactionReceipt failed");
    return false;
  }

  transactionWithReceipt = TransactionWithReceipt(transaction, receipt);

  return true;
}

void PeerToProtobuf(const Peer& peer, ProtoPeer& protoPeer) {
  NumberToProtobufByteArray<uint128_t, sizeof(uint128_t)>(
      peer.GetIpAddress(), *protoPeer.mutable_ipaddress());

  protoPeer.set_listenporthost(peer.GetListenPortHost());
}

void ProtobufToPeer(const ProtoPeer& protoPeer, Peer& peer) {
  uint128_t ipAddress;
  ProtobufByteArrayToNumber<uint128_t, sizeof(uint128_t)>(protoPeer.ipaddress(),
                                                          ipAddress);

  peer = Peer(ipAddress, protoPeer.listenporthost());
}

void DSPowSolutionToProtobuf(const DSPowSolution& powSolution,
                             DSPoWSubmission& dsPowSubmission) {
  dsPowSubmission.mutable_data()->set_blocknumber(powSolution.GetBlockNumber());
  dsPowSubmission.mutable_data()->set_difficultylevel(
      powSolution.GetDifficultyLevel());

  SerializableToProtobufByteArray(
      powSolution.GetSubmitterPeer(),
      *dsPowSubmission.mutable_data()->mutable_submitterpeer());

  SerializableToProtobufByteArray(
      powSolution.GetSubmitterKey(),
      *dsPowSubmission.mutable_data()->mutable_submitterpubkey());

  dsPowSubmission.mutable_data()->set_nonce(powSolution.GetNonce());
  dsPowSubmission.mutable_data()->set_resultinghash(
      powSolution.GetResultingHash());
  dsPowSubmission.mutable_data()->set_mixhash(powSolution.GetMixHash());
  dsPowSubmission.mutable_data()->set_lookupid(powSolution.GetLookupId());
  if (dsPowSubmission.mutable_data()->govdata().IsInitialized()) {
    dsPowSubmission.mutable_data()->mutable_govdata()->set_proposalid(
        powSolution.GetGovProposalId());
    dsPowSubmission.mutable_data()->mutable_govdata()->set_votevalue(
        powSolution.GetGovVoteValue());
  }

  NumberToProtobufByteArray<uint128_t, UINT128_SIZE>(
      powSolution.GetGasPrice(),
      *dsPowSubmission.mutable_data()->mutable_gasprice());

  SerializableToProtobufByteArray(powSolution.GetSignature(),
                                  *dsPowSubmission.mutable_signature());
}

bool ProtobufToDSPowSolution(const DSPoWSubmission& dsPowSubmission,
                             DSPowSolution& powSolution) {
  const uint64_t& blockNumber = dsPowSubmission.data().blocknumber();
  const uint8_t& difficultyLevel = dsPowSubmission.data().difficultylevel();
  Peer submitterPeer;
  PROTOBUFBYTEARRAYTOSERIALIZABLE(dsPowSubmission.data().submitterpeer(),
                                  submitterPeer);
  PubKey submitterKey;
  PROTOBUFBYTEARRAYTOSERIALIZABLE(dsPowSubmission.data().submitterpubkey(),
                                  submitterKey);
  const uint64_t& nonce = dsPowSubmission.data().nonce();
  const std::string& resultingHash = dsPowSubmission.data().resultinghash();
  const std::string& mixHash = dsPowSubmission.data().mixhash();
  const uint32_t& lookupId = dsPowSubmission.data().lookupid();
  uint128_t gasPrice;
  ProtobufByteArrayToNumber<uint128_t, UINT128_SIZE>(
      dsPowSubmission.data().gasprice(), gasPrice);
  Signature signature;
  PROTOBUFBYTEARRAYTOSERIALIZABLE(dsPowSubmission.signature(), signature);

  const uint32_t& govProposalId = dsPowSubmission.data().govdata().proposalid();
  const uint32_t& govVoteValue = dsPowSubmission.data().govdata().votevalue();

  DSPowSolution result(blockNumber, difficultyLevel, submitterPeer,
                       submitterKey, nonce, resultingHash, mixHash, lookupId,
                       gasPrice, std::make_pair(govProposalId, govVoteValue),
                       signature);
  powSolution = result;

  return true;
}

bool SetConsensusAnnouncementCore(
    ZilliqaMessage::ConsensusAnnouncement& announcement,
    const uint32_t consensusID, uint64_t blockNumber, const zbytes& blockHash,
    const uint16_t leaderID, const PairOfKey& leaderKey) {
  LOG_MARKER();

  // Set the consensus parameters

  announcement.mutable_consensusinfo()->set_consensusid(consensusID);
  announcement.mutable_consensusinfo()->set_blocknumber(blockNumber);
  announcement.mutable_consensusinfo()->set_blockhash(blockHash.data(),
                                                      blockHash.size());
  announcement.mutable_consensusinfo()->set_leaderid(leaderID);

  if (!announcement.consensusinfo().IsInitialized()) {
    LOG_GENERAL(WARNING,
                "ConsensusAnnouncement.ConsensusInfo initialization failed");
    return false;
  }

  zbytes tmp(announcement.consensusinfo().ByteSizeLong());
  announcement.consensusinfo().SerializeToArray(tmp.data(), tmp.size());

  Signature signature;

  if (!Schnorr::Sign(tmp, leaderKey.first, leaderKey.second, signature)) {
    LOG_GENERAL(WARNING, "Failed to sign commit");
    return false;
  }

  SerializableToProtobufByteArray(leaderKey.second,
                                  *announcement.mutable_pubkey());
  SerializableToProtobufByteArray(signature, *announcement.mutable_signature());

  // Sign the announcement

  zbytes inputToSigning;

  switch (announcement.announcement_case()) {
    case ConsensusAnnouncement::AnnouncementCase::kDsblock:
      if (!announcement.dsblock().IsInitialized()) {
        LOG_GENERAL(WARNING, "Announcement dsblock content not initialized");
        return false;
      }
      inputToSigning.resize(announcement.consensusinfo().ByteSizeLong() +
                            announcement.dsblock().ByteSizeLong());
      announcement.consensusinfo().SerializeToArray(
          inputToSigning.data(), announcement.consensusinfo().ByteSizeLong());
      announcement.dsblock().SerializeToArray(
          inputToSigning.data() + announcement.consensusinfo().ByteSizeLong(),
          announcement.dsblock().ByteSizeLong());
      break;
    case ConsensusAnnouncement::AnnouncementCase::kMicroblock:
      if (!announcement.microblock().IsInitialized()) {
        LOG_GENERAL(WARNING, "Announcement microblock content not initialized");
        return false;
      }
      inputToSigning.resize(announcement.consensusinfo().ByteSizeLong() +
                            announcement.microblock().ByteSizeLong());
      announcement.consensusinfo().SerializeToArray(
          inputToSigning.data(), announcement.consensusinfo().ByteSizeLong());
      announcement.microblock().SerializeToArray(
          inputToSigning.data() + announcement.consensusinfo().ByteSizeLong(),
          announcement.microblock().ByteSizeLong());
      break;
    case ConsensusAnnouncement::AnnouncementCase::kFinalblock:
      if (!announcement.finalblock().IsInitialized()) {
        LOG_GENERAL(WARNING, "Announcement finalblock content not initialized");
        return false;
      }
      inputToSigning.resize(announcement.consensusinfo().ByteSizeLong() +
                            announcement.finalblock().ByteSizeLong());
      announcement.consensusinfo().SerializeToArray(
          inputToSigning.data(), announcement.consensusinfo().ByteSizeLong());
      announcement.finalblock().SerializeToArray(
          inputToSigning.data() + announcement.consensusinfo().ByteSizeLong(),
          announcement.finalblock().ByteSizeLong());
      break;
    case ConsensusAnnouncement::AnnouncementCase::kVcblock:
      if (!announcement.vcblock().IsInitialized()) {
        LOG_GENERAL(WARNING, "Announcement vcblock content not initialized");
        return false;
      }
      inputToSigning.resize(announcement.consensusinfo().ByteSizeLong() +
                            announcement.vcblock().ByteSizeLong());
      announcement.consensusinfo().SerializeToArray(
          inputToSigning.data(), announcement.consensusinfo().ByteSizeLong());
      announcement.vcblock().SerializeToArray(
          inputToSigning.data() + announcement.consensusinfo().ByteSizeLong(),
          announcement.vcblock().ByteSizeLong());
      break;
    case ConsensusAnnouncement::AnnouncementCase::ANNOUNCEMENT_NOT_SET:
    default:
      LOG_GENERAL(WARNING, "Announcement content not set");
      return false;
  }

  Signature finalsignature;
  if (!Schnorr::Sign(inputToSigning, leaderKey.first, leaderKey.second,
                     finalsignature)) {
    LOG_GENERAL(WARNING, "Failed to sign announcement");
    return false;
  }

  SerializableToProtobufByteArray(finalsignature,
                                  *announcement.mutable_finalsignature());

  return announcement.IsInitialized();
}

bool GetConsensusAnnouncementCore(
    const ZilliqaMessage::ConsensusAnnouncement& announcement,
    const uint32_t consensusID, const uint64_t blockNumber,
    const zbytes& blockHash, const uint16_t leaderID, const PubKey& leaderKey) {
  LOG_MARKER();

  // Check the consensus parameters

  if (announcement.consensusinfo().consensusid() != consensusID) {
    LOG_GENERAL(WARNING, "Consensus ID mismatch. Expected: "
                             << consensusID << " Actual: "
                             << announcement.consensusinfo().consensusid());
    return false;
  }

  if (announcement.consensusinfo().blocknumber() != blockNumber) {
    LOG_GENERAL(WARNING, "Block number mismatch. Expected: "
                             << blockNumber << " Actual: "
                             << announcement.consensusinfo().blocknumber());
    return false;
  }

  const auto& tmpBlockHash = announcement.consensusinfo().blockhash();
  if (!std::equal(blockHash.begin(), blockHash.end(), tmpBlockHash.begin(),
                  tmpBlockHash.end(),
                  [](const unsigned char left, const char right) -> bool {
                    return left == (unsigned char)right;
                  })) {
    zbytes remoteBlockHash(tmpBlockHash.size());
    std::copy(tmpBlockHash.begin(), tmpBlockHash.end(),
              remoteBlockHash.begin());

    std::string blockhashStr, remoteblockhashStr;
    if (!DataConversion::Uint8VecToHexStr(blockHash, blockhashStr)) {
      return false;
    }

    if (!DataConversion::Uint8VecToHexStr(remoteBlockHash,
                                          remoteblockhashStr)) {
      return false;
    }

    LOG_GENERAL(WARNING, "Block hash mismatch. Expected: "
                             << blockhashStr
                             << " Actual: " << remoteblockhashStr);
    return false;
  }

  if (announcement.consensusinfo().leaderid() != leaderID) {
    LOG_GENERAL(WARNING, "Leader ID mismatch. Expected: "
                             << leaderID << " Actual: "
                             << announcement.consensusinfo().leaderid());
    return false;
  }

  // Verify the signature
  zbytes tmp;

  if (announcement.has_dsblock() && announcement.dsblock().IsInitialized()) {
    tmp.resize(announcement.consensusinfo().ByteSizeLong() +
               announcement.dsblock().ByteSizeLong());
    announcement.consensusinfo().SerializeToArray(
        tmp.data(), announcement.consensusinfo().ByteSizeLong());
    announcement.dsblock().SerializeToArray(
        tmp.data() + announcement.consensusinfo().ByteSizeLong(),
        announcement.dsblock().ByteSizeLong());
  } else if (announcement.has_microblock() &&
             announcement.microblock().IsInitialized()) {
    tmp.resize(announcement.consensusinfo().ByteSizeLong() +
               announcement.microblock().ByteSizeLong());
    announcement.consensusinfo().SerializeToArray(
        tmp.data(), announcement.consensusinfo().ByteSizeLong());
    announcement.microblock().SerializeToArray(
        tmp.data() + announcement.consensusinfo().ByteSizeLong(),
        announcement.microblock().ByteSizeLong());
  } else if (announcement.has_finalblock() &&
             announcement.finalblock().IsInitialized()) {
    tmp.resize(announcement.consensusinfo().ByteSizeLong() +
               announcement.finalblock().ByteSizeLong());
    announcement.consensusinfo().SerializeToArray(
        tmp.data(), announcement.consensusinfo().ByteSizeLong());
    announcement.finalblock().SerializeToArray(
        tmp.data() + announcement.consensusinfo().ByteSizeLong(),
        announcement.finalblock().ByteSizeLong());
  } else if (announcement.has_vcblock() &&
             announcement.vcblock().IsInitialized()) {
    tmp.resize(announcement.consensusinfo().ByteSizeLong() +
               announcement.vcblock().ByteSizeLong());
    announcement.consensusinfo().SerializeToArray(
        tmp.data(), announcement.consensusinfo().ByteSizeLong());
    announcement.vcblock().SerializeToArray(
        tmp.data() + announcement.consensusinfo().ByteSizeLong(),
        announcement.vcblock().ByteSizeLong());
  } else {
    LOG_GENERAL(WARNING, "Announcement content not set");
    return false;
  }

  Signature finalsignature;

  PROTOBUFBYTEARRAYTOSERIALIZABLE(announcement.finalsignature(),
                                  finalsignature);

  if (!Schnorr::Verify(tmp, finalsignature, leaderKey)) {
    LOG_GENERAL(WARNING, "Invalid signature in announcement. leaderID = "
                             << leaderID << " leaderKey = " << leaderKey);
    return false;
  }

  return true;
}

// ============================================================================
// Primitives
// ============================================================================

bool Messenger::GetDSCommitteeHash(const DequeOfNode& dsCommittee,
                                   CommitteeHash& dst) {
  ProtoCommittee protoCommittee;

  DSCommitteeToProtoCommittee(dsCommittee, protoCommittee);

  if (!protoCommittee.IsInitialized()) {
    LOG_GENERAL(WARNING, "ProtoCommittee initialization failed");
    return false;
  }

  zbytes tmp;

  if (!SerializeToArray(protoCommittee, tmp, 0)) {
    LOG_GENERAL(WARNING, "ProtoCommittee serialization failed");
    return false;
  }

  SHA256Calculator sha2;
  sha2.Update(tmp);
  tmp = sha2.Finalize();

  copy(tmp.begin(), tmp.end(), dst.asArray().begin());

  return true;
}

bool Messenger::GetShardHash(const Shard& shard, CommitteeHash& dst) {
  ProtoCommittee protoCommittee;

  ShardToProtoCommittee(shard, protoCommittee);

  if (!protoCommittee.IsInitialized()) {
    LOG_GENERAL(WARNING, "ProtoCommittee initialization failed");
    return false;
  }

  zbytes tmp;

  if (!SerializeToArray(protoCommittee, tmp, 0)) {
    LOG_GENERAL(WARNING, "ProtoCommittee serialization failed");
    return false;
  }

  SHA256Calculator sha2;
  sha2.Update(tmp);
  tmp = sha2.Finalize();

  copy(tmp.begin(), tmp.end(), dst.asArray().begin());

  return true;
}

bool Messenger::GetShardingStructureHash(const uint32_t& version,
                                         const DequeOfShard& shards,
                                         ShardingHash& dst) {
  ProtoShardingStructure protoShardingStructure;

  ShardingStructureToProtobuf(version, shards, protoShardingStructure);

  if (!protoShardingStructure.IsInitialized()) {
    LOG_GENERAL(WARNING, "ProtoShardingStructure initialization failed");
    return false;
  }

  zbytes tmp;

  if (!SerializeToArray(protoShardingStructure, tmp, 0)) {
    LOG_GENERAL(WARNING, "ProtoShardingStructure serialization failed");
    return false;
  }

  SHA256Calculator sha2;
  sha2.Update(tmp);
  tmp = sha2.Finalize();

  copy(tmp.begin(), tmp.end(), dst.asArray().begin());

  return true;
}

bool Messenger::SetAccountBase(zbytes& dst, const unsigned int offset,
                               const AccountBase& accountbase) {
  ProtoAccountBase result;

  AccountBaseToProtobuf(accountbase, result);

  if (!result.IsInitialized()) {
    LOG_GENERAL(WARNING, "ProtoAccountBase initialization failed");
    return false;
  }

  return SerializeToArray(result, dst, offset);
}

bool Messenger::GetAccountBase(const zbytes& src, const unsigned int offset,
                               AccountBase& accountbase) {
  if (offset >= src.size()) {
    LOG_GENERAL(WARNING, "Invalid data and offset, data size "
                             << src.size() << ", offset " << offset);
    return false;
  }

  ProtoAccountBase result;
  result.ParseFromArray(src.data() + offset, src.size() - offset);

  if (!result.IsInitialized()) {
    LOG_GENERAL(WARNING, "ProtoAccount initialization failed");
    return false;
  }

  if (!ProtobufToAccountBase(result, accountbase)) {
    LOG_GENERAL(WARNING, "ProtobufToAccountBase failed");
    return false;
  }

  return true;
}

bool Messenger::GetAccountBase(const string& src, const unsigned int offset,
                               AccountBase& accountbase) {
  if (offset >= src.size()) {
    LOG_GENERAL(WARNING, "Invalid data and offset, data size "
                             << src.size() << ", offset " << offset);
    return false;
  }

  ProtoAccountBase result;
  result.ParseFromArray(src.data() + offset, src.size() - offset);

  if (!result.IsInitialized()) {
    LOG_GENERAL(WARNING, "ProtoAccount initialization failed");
    return false;
  }

  if (!ProtobufToAccountBase(result, accountbase)) {
    LOG_GENERAL(WARNING, "ProtobufToAccountBase failed");
    return false;
  }

  return true;
}

bool Messenger::SetAccount(zbytes& dst, const unsigned int offset,
                           const Account& account) {
  ProtoAccount result;

  if (!AccountToProtobuf(account, result)) {
    LOG_GENERAL(WARNING, "AccountToProtobuf failed");
    return false;
  }

  if (!result.IsInitialized()) {
    LOG_GENERAL(WARNING, "ProtoAccount initialization failed");
    return false;
  }

  return SerializeToArray(result, dst, offset);
}

bool Messenger::GetAccount(const zbytes& src, const unsigned int offset,
                           Account& account) {
  if (offset >= src.size()) {
    LOG_GENERAL(WARNING, "Invalid data and offset, data size "
                             << src.size() << ", offset " << offset);
    return false;
  }

  ProtoAccount result;
  result.ParseFromArray(src.data() + offset, src.size() - offset);

  if (!result.IsInitialized()) {
    LOG_GENERAL(WARNING, "ProtoAccount initialization failed");
    return false;
  }

  Address address;

  if (!ProtobufToAccount(result, account, address)) {
    LOG_GENERAL(WARNING, "ProtobufToAccount failed");
    return false;
  }

  return true;
}

bool Messenger::SetAccountDelta(zbytes& dst, const unsigned int offset,
                                Account* oldAccount,
                                const Account& newAccount) {
  ProtoAccount result;

  if (!AccountDeltaToProtobuf(oldAccount, newAccount, result)) {
    LOG_GENERAL(WARNING, "AccountDeltaToProtobuf failed");
  }

  if (!result.IsInitialized()) {
    LOG_GENERAL(WARNING, "ProtoAccount initialization failed");
    return false;
  }

  return SerializeToArray(result, dst, offset);
}

template <class MAP>
bool Messenger::SetAccountStore(zbytes& dst, const unsigned int offset,
                                const MAP& addressToAccount) {
  ProtoAccountStore result;

  LOG_GENERAL(INFO, "Accounts to serialize: " << addressToAccount.size());

  for (const auto& entry : addressToAccount) {
    ProtoAccountStore::AddressAccount* protoEntry = result.add_entries();
    protoEntry->set_address(entry.first.data(), entry.first.size);
    ProtoAccount* protoEntryAccount = protoEntry->mutable_account();
    if (!AccountToProtobuf(entry.second, *protoEntryAccount)) {
      LOG_GENERAL(WARNING, "AccountToProtobuf failed");
      return false;
    }
    if (!protoEntryAccount->IsInitialized()) {
      LOG_GENERAL(WARNING, "ProtoAccount initialization failed");
      return false;
    }
  }

  if (!result.IsInitialized()) {
    LOG_GENERAL(WARNING, "ProtoAccountStore initialization failed");
    return false;
  }

  return SerializeToArray(result, dst, offset);
}

template <class MAP>
bool Messenger::GetAccountStore(const zbytes& src, const unsigned int offset,
                                MAP& addressToAccount) {
  if (offset > src.size()) {
    LOG_GENERAL(WARNING, "Invalid data and offset, data size "
                             << src.size() << ", offset " << offset);
    return false;
  }

  ProtoAccountStore result;
  result.ParseFromArray(src.data() + offset, src.size() - offset);

  if (!result.IsInitialized()) {
    LOG_GENERAL(WARNING, "ProtoAccountStore initialization failed");
    return false;
  }

  LOG_GENERAL(INFO, "Accounts deserialized: " << result.entries().size());

  for (const auto& entry : result.entries()) {
    Address address;
    Account account;

    copy(entry.address().begin(),
         entry.address().begin() + min((unsigned int)entry.address().size(),
                                       (unsigned int)address.size),
         address.asArray().begin());
    if (!ProtobufToAccount(entry.account(), account, address)) {
      LOG_GENERAL(WARNING, "ProtobufToAccount failed for account at address "
                               << address.hex());
      return false;
    }

    addressToAccount[address] = account;
  }

  return true;
}

bool Messenger::GetAccountStore(const zbytes& src, const unsigned int offset,
                                AccountStore& accountStore) {
  if (offset >= src.size()) {
    LOG_GENERAL(WARNING, "Invalid data and offset, data size "
                             << src.size() << ", offset " << offset);
    return false;
  }

  ProtoAccountStore result;
  result.ParseFromArray(src.data() + offset, src.size() - offset);

  if (!result.IsInitialized()) {
    LOG_GENERAL(WARNING, "ProtoAccountStore initialization failed");
    return false;
  }

  LOG_GENERAL(INFO, "Accounts deserialized: " << result.entries().size());

  for (const auto& entry : result.entries()) {
    Address address;
    Account account;

    copy(entry.address().begin(),
         entry.address().begin() + min((unsigned int)entry.address().size(),
                                       (unsigned int)address.size),
         address.asArray().begin());
    if (!ProtobufToAccount(entry.account(), account, address)) {
      LOG_GENERAL(WARNING, "ProtobufToAccount failed for account at address "
                               << address.hex());
      return false;
    }

    accountStore.AddAccountDuringDeserialization(address, account, Account());
  }

  return true;
}

bool Messenger::GetAccountStore(const string& src, const unsigned int offset,
                                AccountStore& accountStore) {
  if (offset >= src.size()) {
    LOG_GENERAL(WARNING, "Invalid data and offset, data size "
                             << src.size() << ", offset " << offset);
    return false;
  }

  ProtoAccountStore result;
  result.ParseFromArray(src.data() + offset, src.size() - offset);

  if (!result.IsInitialized()) {
    LOG_GENERAL(WARNING, "ProtoAccountStore initialization failed");
    return false;
  }

  LOG_GENERAL(INFO, "Accounts deserialized: " << result.entries().size());

  for (const auto& entry : result.entries()) {
    Address address;
    Account account;

    copy(entry.address().begin(),
         entry.address().begin() + min((unsigned int)entry.address().size(),
                                       (unsigned int)address.size),
         address.asArray().begin());
    if (!ProtobufToAccount(entry.account(), account, address)) {
      LOG_GENERAL(WARNING, "ProtobufToAccount failed for account at address "
                               << address.hex());
      return false;
    }

    accountStore.AddAccountDuringDeserialization(address, account, Account());
  }

  return true;
}

bool Messenger::SetAccountStoreDelta(zbytes& dst, const unsigned int offset,
                                     AccountStoreTemp& accountStoreTemp,
                                     AccountStore& accountStore) {
  ProtoAccountStore result;

  LOG_GENERAL(INFO, "Account deltas to serialize: "
                        << accountStoreTemp.GetNumOfAccounts());

  std::vector<std::pair<Address, Account>> accountsToSerialize;
  accountsToSerialize.reserve(accountStoreTemp.GetAddressToAccount()->size());
  for (const auto& entry : *accountStoreTemp.GetAddressToAccount()) {
    accountsToSerialize.push_back(entry);
  }

  std::sort(std::begin(accountsToSerialize), std::end(accountsToSerialize),
<<<<<<< HEAD
            [&](const auto& l, const auto& r) { return l.first < l.first; });
=======
            [](const auto& l, const auto& r) { return l.first < r.first; });
>>>>>>> daa8bffd

  for (const auto& entry : accountsToSerialize) {
    ProtoAccountStore::AddressAccount* protoEntry = result.add_entries();
    protoEntry->set_address(entry.first.data(), entry.first.size);
    ProtoAccount* protoEntryAccount = protoEntry->mutable_account();
    if (!AccountDeltaToProtobuf(accountStore.GetAccount(entry.first, true),
                                entry.second, *protoEntryAccount)) {
      LOG_GENERAL(WARNING, "AccountDeltaToProtobuf failed");
      return false;
    }
    if (!protoEntryAccount->IsInitialized()) {
      LOG_GENERAL(WARNING, "ProtoAccount initialization failed");
      return false;
    }
  }

  if (!result.IsInitialized()) {
    LOG_GENERAL(WARNING, "ProtoAccountStore initialization failed");
    return false;
  }

  return SerializeToArray(result, dst, offset);
}

bool Messenger::StateDeltaToAddressMap(
    const zbytes& src, const unsigned int offset,
    unordered_map<Address, int256_t>& accountMap) {
  if (offset >= src.size()) {
    LOG_GENERAL(WARNING, "Invalid data and offset, data size "
                             << src.size() << ", offset " << offset);
    return false;
  }

  ProtoAccountStore result;
  result.ParseFromArray(src.data() + offset, src.size() - offset);

  if (!result.IsInitialized()) {
    LOG_GENERAL(WARNING, "ProtoAccountStore initialization failed");
    return false;
  }

  for (const auto& entry : result.entries()) {
    Address address;
    Account account;

    copy(entry.address().begin(),
         entry.address().begin() + min((unsigned int)entry.address().size(),
                                       (unsigned int)address.size),
         address.asArray().begin());

    uint128_t tmpNumber;

    ProtobufByteArrayToNumber<uint128_t, UINT128_SIZE>(
        entry.account().base().balance(), tmpNumber);

    int256_t balanceDelta = entry.account().numbersign()
                                ? tmpNumber.convert_to<int256_t>()
                                : 0 - tmpNumber.convert_to<int256_t>();

    accountMap.insert(make_pair(address, balanceDelta));
  }

  return true;
}

bool Messenger::GetAccountStoreDelta(const zbytes& src,
                                     const unsigned int offset,
                                     AccountStore& accountStore,
                                     const bool revertible, bool temp) {
  ProtoAccountStore result;
  result.ParseFromArray(src.data() + offset, src.size() - offset);

  if (!result.IsInitialized()) {
    LOG_GENERAL(WARNING, "ProtoAccountStore initialization failed");
    return false;
  }

  LOG_GENERAL(INFO,
              "Total Number of Accounts Delta: " << result.entries().size());

  for (const auto& entry : result.entries()) {
    Address address;
    Account account, t_account;

    copy(entry.address().begin(),
         entry.address().begin() + min((unsigned int)entry.address().size(),
                                       (unsigned int)address.size),
         address.asArray().begin());

    const Account* oriAccount = accountStore.GetAccount(address);
    bool fullCopy = false;
    if (oriAccount == nullptr) {
      Account acc(0, 0);
      accountStore.AddAccount(address, acc);
      oriAccount = accountStore.GetAccount(address);
      fullCopy = true;

      if (oriAccount == nullptr) {
        LOG_GENERAL(WARNING, "Failed to create account for " << address);
        return false;
      }
    }

    t_account = *oriAccount;
    account = *oriAccount;
    if (!ProtobufToAccountDelta(entry.account(), account, address, fullCopy,
                                temp, revertible)) {
      LOG_GENERAL(WARNING,
                  "ProtobufToAccountDelta failed for account at address "
                      << address.hex());
      return false;
    }

    accountStore.AddAccountDuringDeserialization(address, account, t_account,
                                                 fullCopy, revertible);
  }

  return true;
}

bool Messenger::GetAccountStoreDelta(const zbytes& src,
                                     const unsigned int offset,
                                     AccountStoreTemp& accountStoreTemp,
                                     bool temp) {
  ProtoAccountStore result;
  result.ParseFromArray(src.data() + offset, src.size() - offset);

  if (!result.IsInitialized()) {
    LOG_GENERAL(WARNING, "ProtoAccountStore initialization failed");
    return false;
  }

  LOG_GENERAL(INFO,
              "Total Number of Accounts Delta: " << result.entries().size());

  for (const auto& entry : result.entries()) {
    Address address;
    Account account;

    copy(entry.address().begin(),
         entry.address().begin() + min((unsigned int)entry.address().size(),
                                       (unsigned int)address.size),
         address.asArray().begin());

    const Account* oriAccount = accountStoreTemp.GetAccount(address);
    bool fullCopy = false;
    if (oriAccount == nullptr) {
      Account acc(0, 0);
      LOG_GENERAL(INFO, "Creating new account: " << address);
      accountStoreTemp.AddAccount(address, acc);
      fullCopy = true;
    }

    oriAccount = accountStoreTemp.GetAccount(address);

    if (oriAccount == nullptr) {
      LOG_GENERAL(WARNING, "Failed to create account for " << address);
      return false;
    }

    account = *oriAccount;

    if (!ProtobufToAccountDelta(entry.account(), account, address, fullCopy,
                                temp)) {
      LOG_GENERAL(WARNING,
                  "ProtobufToAccountDelta failed for account at address "
                      << address.hex());
      return false;
    }

    accountStoreTemp.AddAccountDuringDeserialization(address, account);
  }

  return true;
}

bool Messenger::GetMbInfoHash(const std::vector<MicroBlockInfo>& mbInfos,
                              MBInfoHash& dst) {
  zbytes tmp;

  for (const auto& mbInfo : mbInfos) {
    ProtoMbInfo ProtoMbInfo;

    io::MbInfoToProtobuf(mbInfo, ProtoMbInfo);

    if (!ProtoMbInfo.IsInitialized()) {
      LOG_GENERAL(WARNING, "ProtoMbInfo initialization failed");
      return false;
    }

    SerializeToArray(ProtoMbInfo, tmp, tmp.size());
  }

  // Fix software crash because of tmp is empty triggered assertion in
  // sha2.update.git
  if (tmp.empty()) {
    LOG_GENERAL(WARNING, "ProtoMbInfo is empty, proceed without it");
    return true;
  }

  SHA256Calculator sha2;
  sha2.Update(tmp);
  tmp = sha2.Finalize();

  copy(tmp.begin(), tmp.end(), dst.asArray().begin());

  return true;
}

bool Messenger::SetTransactionCoreInfo(zbytes& dst, const unsigned int offset,
                                       const TransactionCoreInfo& transaction) {
  ProtoTransactionCoreInfo result;

  TransactionCoreInfoToProtobuf(transaction, result);

  if (!result.IsInitialized()) {
    LOG_GENERAL(WARNING, "ProtoTransactionCoreInfo initialization failed");
    return false;
  }
  return SerializeToArray(result, dst, offset);
}

bool Messenger::GetTransactionCoreInfo(const zbytes& src,
                                       const unsigned int offset,
                                       TransactionCoreInfo& transaction) {
  if (offset >= src.size()) {
    LOG_GENERAL(WARNING, "Invalid data and offset, data size "
                             << src.size() << ", offset " << offset);
    return false;
  }

  ProtoTransactionCoreInfo result;
  result.ParseFromArray(src.data() + offset, src.size() - offset);

  if (!result.IsInitialized()) {
    LOG_GENERAL(WARNING, "ProtoTransactionCoreInfo initialization failed");
    return false;
  }

  return ProtobufToTransactionCoreInfo(result, transaction);
}

bool Messenger::SetTransaction(zbytes& dst, const unsigned int offset,
                               const Transaction& transaction) {
  ProtoTransaction result;

  TransactionToProtobuf(transaction, result);

  if (!result.IsInitialized()) {
    LOG_GENERAL(WARNING, "ProtoTransaction initialization failed");
    return false;
  }
  return SerializeToArray(result, dst, offset);
}

bool Messenger::GetTransaction(const zbytes& src, const unsigned int offset,
                               Transaction& transaction) {
  if (offset >= src.size()) {
    LOG_GENERAL(WARNING, "Invalid data and offset, data size "
                             << src.size() << ", offset " << offset);
    return false;
  }

  ProtoTransaction result;
  result.ParseFromArray(src.data() + offset, src.size() - offset);

  if (!result.IsInitialized()) {
    LOG_GENERAL(WARNING, "ProtoTransaction initialization failed");
    return false;
  }

  return ProtobufToTransaction(result, transaction);
}

bool Messenger::GetTransaction(const string& src, const unsigned int offset,
                               Transaction& transaction) {
  if (offset >= src.size()) {
    LOG_GENERAL(WARNING, "Invalid data and offset, data size "
                             << src.size() << ", offset " << offset);
    return false;
  }

  ProtoTransaction result;
  result.ParseFromArray(src.data() + offset, src.size() - offset);

  if (!result.IsInitialized()) {
    LOG_GENERAL(WARNING, "ProtoTransaction initialization failed");
    return false;
  }

  return ProtobufToTransaction(result, transaction);
}

bool Messenger::SetTransactionFileOffset(
    zbytes& dst, const unsigned int offset,
    const std::vector<uint32_t>& txnOffsets) {
  ProtoTxnFileOffset result;
  TransactionOffsetToProtobuf(txnOffsets, result);
  if (!result.IsInitialized()) {
    LOG_GENERAL(WARNING, "ProtoTxnFileOffset initialization failed");
    return false;
  }
  return SerializeToArray(result, dst, offset);
}

bool Messenger::GetTransactionFileOffset(const zbytes& src,
                                         const unsigned int offset,
                                         std::vector<uint32_t>& txnOffsets) {
  if (offset >= src.size()) {
    LOG_GENERAL(WARNING, "Invalid data and offset, data size "
                             << src.size() << ", offset " << offset);
    return false;
  }

  ProtoTxnFileOffset result;
  result.ParseFromArray(src.data() + offset, src.size() - offset);

  if (!result.IsInitialized()) {
    LOG_GENERAL(WARNING, "ProtoTxnFileOffset initialization failed");
    return false;
  }

  ProtobufToTransactionOffset(result, txnOffsets);
  return true;
}

bool Messenger::SetTransactionArray(zbytes& dst, const unsigned int offset,
                                    const std::vector<Transaction>& txns) {
  ProtoTransactionArray result;
  TransactionArrayToProtobuf(txns, result);
  if (!result.IsInitialized()) {
    LOG_GENERAL(WARNING, "ProtoTransactionArray initialization failed");
    return false;
  }
  return SerializeToArray(result, dst, offset);
}

bool Messenger::GetTransactionArray(const zbytes& src,
                                    const unsigned int offset,
                                    std::vector<Transaction>& txns) {
  if (offset >= src.size()) {
    LOG_GENERAL(WARNING, "Invalid data and offset, data size "
                             << src.size() << ", offset " << offset);
    return false;
  }

  ProtoTransactionArray result;
  result.ParseFromArray(src.data() + offset, src.size() - offset);

  if (!result.IsInitialized()) {
    LOG_GENERAL(WARNING, "ProtoTransactionArray initialization failed");
    return false;
  }

  return ProtobufToTransactionArray(result, txns);
}

bool Messenger::SetTransactionReceipt(
    zbytes& dst, const unsigned int offset,
    const TransactionReceipt& transactionReceipt) {
  ProtoTransactionReceipt result;

  TransactionReceiptToProtobuf(transactionReceipt, result);

  if (!result.IsInitialized()) {
    LOG_GENERAL(WARNING, "ProtoTransactionReceipt initialization failed");
    return false;
  }
  return SerializeToArray(result, dst, offset);
}

bool Messenger::GetTransactionReceipt(const zbytes& src,
                                      const unsigned int offset,
                                      TransactionReceipt& transactionReceipt) {
  if (offset >= src.size()) {
    LOG_GENERAL(WARNING, "Invalid data and offset, data size "
                             << src.size() << ", offset " << offset);
    return false;
  }

  ProtoTransactionReceipt result;
  result.ParseFromArray(src.data() + offset, src.size() - offset);

  if (!result.IsInitialized()) {
    LOG_GENERAL(WARNING, "ProtoTransactionReceipt initialization failed");
    return false;
  }

  return ProtobufToTransactionReceipt(result, transactionReceipt);
}

bool Messenger::GetTransactionReceipt(const string& src,
                                      const unsigned int offset,
                                      TransactionReceipt& transactionReceipt) {
  if (offset >= src.size()) {
    LOG_GENERAL(WARNING, "Invalid data and offset, data size "
                             << src.size() << ", offset " << offset);
    return false;
  }

  ProtoTransactionReceipt result;
  result.ParseFromArray(src.data() + offset, src.size() - offset);

  if (!result.IsInitialized()) {
    LOG_GENERAL(WARNING, "ProtoTransactionReceipt initialization failed");
    return false;
  }

  return ProtobufToTransactionReceipt(result, transactionReceipt);
}

bool Messenger::SetTransactionWithReceipt(
    zbytes& dst, const unsigned int offset,
    const TransactionWithReceipt& transactionWithReceipt) {
  ProtoTransactionWithReceipt result;

  TransactionWithReceiptToProtobuf(transactionWithReceipt, result);

  if (!result.IsInitialized()) {
    LOG_GENERAL(WARNING, "ProtoTransactionWithReceipt initialization failed");
    return false;
  }
  return SerializeToArray(result, dst, offset);
}

bool Messenger::GetTransactionWithReceipt(
    const zbytes& src, const unsigned int offset,
    TransactionWithReceipt& transactionWithReceipt) {
  if (offset >= src.size()) {
    LOG_GENERAL(WARNING, "Invalid data and offset, data size "
                             << src.size() << ", offset " << offset);
    return false;
  }

  ProtoTransactionWithReceipt result;
  result.ParseFromArray(src.data() + offset, src.size() - offset);

  if (!result.IsInitialized()) {
    LOG_GENERAL(WARNING, "ProtoTransactionWithReceipt initialization failed");
    return false;
  }

  return ProtobufToTransactionWithReceipt(result, transactionWithReceipt);
}

bool Messenger::GetTransactionWithReceipt(
    const string& src, const unsigned int offset,
    TransactionWithReceipt& transactionWithReceipt) {
  if (offset >= src.size()) {
    LOG_GENERAL(WARNING, "Invalid data and offset, data size "
                             << src.size() << ", offset " << offset);
    return false;
  }

  ProtoTransactionWithReceipt result;
  result.ParseFromArray(src.data() + offset, src.size() - offset);

  if (!result.IsInitialized()) {
    LOG_GENERAL(WARNING, "ProtoTransactionWithReceipt initialization failed");
    return false;
  }

  return ProtobufToTransactionWithReceipt(result, transactionWithReceipt);
}

bool Messenger::SetPeer(zbytes& dst, const unsigned int offset,
                        const Peer& peer) {
  ProtoPeer result;

  PeerToProtobuf(peer, result);

  if (!result.IsInitialized()) {
    LOG_GENERAL(WARNING, "ProtoPeer initialization failed");
    return false;
  }

  return SerializeToArray(result, dst, offset);
}

bool Messenger::GetPeer(const zbytes& src, const unsigned int offset,
                        Peer& peer) {
  if (offset >= src.size()) {
    LOG_GENERAL(WARNING, "Invalid data and offset, data size "
                             << src.size() << ", offset " << offset);
    return false;
  }

  ProtoPeer result;
  result.ParseFromArray(src.data() + offset, src.size() - offset);

  if (!result.IsInitialized()) {
    LOG_GENERAL(WARNING, "ProtoPeer initialization failed");
    return false;
  }

  ProtobufToPeer(result, peer);

  return true;
}

bool Messenger::SetBlockLink(
    zbytes& dst, const unsigned int offset,
    const std::tuple<uint32_t, uint64_t, uint64_t, BlockType, BlockHash>&
        blocklink) {
  ProtoBlockLink result;

  result.set_version(get<BlockLinkIndex::VERSION>(blocklink));
  result.set_index(get<BlockLinkIndex::INDEX>(blocklink));
  result.set_dsindex(get<BlockLinkIndex::DSINDEX>(blocklink));
  result.set_blocktype(get<BlockLinkIndex::BLOCKTYPE>(blocklink));
  BlockHash blkhash = get<BlockLinkIndex::BLOCKHASH>(blocklink);
  result.set_blockhash(blkhash.data(), blkhash.size);

  if (!result.IsInitialized()) {
    LOG_GENERAL(WARNING, "ProtoBlockLink initialization failed");
  }

  return SerializeToArray(result, dst, offset);
}

bool Messenger::GetBlockLink(
    const zbytes& src, const unsigned int offset,
    std::tuple<uint32_t, uint64_t, uint64_t, BlockType, BlockHash>& blocklink) {
  ProtoBlockLink result;
  BlockHash blkhash;

  if (offset >= src.size()) {
    LOG_GENERAL(WARNING, "Invalid data and offset, data size "
                             << src.size() << ", offset " << offset);
    return false;
  }

  result.ParseFromArray(src.data() + offset, src.size() - offset);

  if (!result.IsInitialized()) {
    LOG_GENERAL(WARNING, "ProtoBlockLink initialization failed");
    return false;
  }

  if (!CheckRequiredFieldsProtoBlockLink(result)) {
    LOG_GENERAL(WARNING, "CheckRequiredFieldsProtoBlockLink failed");
    return false;
  }

  get<BlockLinkIndex::VERSION>(blocklink) = result.version();
  get<BlockLinkIndex::INDEX>(blocklink) = result.index();
  get<BlockLinkIndex::DSINDEX>(blocklink) = result.dsindex();

  if (!CopyWithSizeCheck(result.blockhash(), blkhash.asArray())) {
    return false;
  }

  get<BlockLinkIndex::BLOCKTYPE>(blocklink) = (BlockType)result.blocktype();
  get<BlockLinkIndex::BLOCKHASH>(blocklink) = blkhash;

  return true;
}

bool Messenger::SetDiagnosticDataNodes(zbytes& dst, const unsigned int offset,
                                       const uint32_t& shardingStructureVersion,
                                       const DequeOfShard& shards,
                                       const uint32_t& dsCommitteeVersion,
                                       const DequeOfNode& dsCommittee) {
  ProtoDiagnosticDataNodes result;

  ShardingStructureToProtobuf(shardingStructureVersion, shards,
                              *result.mutable_shards());
  DSCommitteeToProtobuf(dsCommitteeVersion, dsCommittee,
                        *result.mutable_dscommittee());

  if (!result.IsInitialized()) {
    LOG_GENERAL(WARNING, "ProtoDiagnosticDataNodes initialization failed");
    return false;
  }

  return SerializeToArray(result, dst, offset);
}

bool Messenger::GetDiagnosticDataNodes(const zbytes& src,
                                       const unsigned int offset,
                                       uint32_t& shardingStructureVersion,
                                       DequeOfShard& shards,
                                       uint32_t& dsCommitteeVersion,
                                       DequeOfNode& dsCommittee) {
  ProtoDiagnosticDataNodes result;

  if (offset >= src.size()) {
    LOG_GENERAL(WARNING, "Invalid data and offset, data size "
                             << src.size() << ", offset " << offset);
    return false;
  }

  result.ParseFromArray(src.data() + offset, src.size() - offset);

  if (!result.IsInitialized()) {
    LOG_GENERAL(WARNING, "ProtoDiagnosticDataNodes initialization failed");
    return false;
  }

  if (!ProtobufToShardingStructure(result.shards(), shardingStructureVersion,
                                   shards)) {
    LOG_GENERAL(WARNING, "ProtobufToShardingStructure failed");
    return false;
  }

  return ProtobufToDSCommittee(result.dscommittee(), dsCommitteeVersion,
                               dsCommittee);
}

bool Messenger::SetDiagnosticDataCoinbase(zbytes& dst,
                                          const unsigned int offset,
                                          const DiagnosticDataCoinbase& entry) {
  ProtoDiagnosticDataCoinbase result;

  NumberToProtobufByteArray<uint128_t, UINT128_SIZE>(
      entry.nodeCount, *result.mutable_nodecount());
  NumberToProtobufByteArray<uint128_t, UINT128_SIZE>(
      entry.sigCount, *result.mutable_sigcount());
  result.set_lookupcount(entry.lookupCount);
  NumberToProtobufByteArray<uint128_t, UINT128_SIZE>(
      entry.totalReward, *result.mutable_totalreward());
  NumberToProtobufByteArray<uint128_t, UINT128_SIZE>(
      entry.baseReward, *result.mutable_basereward());
  NumberToProtobufByteArray<uint128_t, UINT128_SIZE>(
      entry.baseRewardEach, *result.mutable_baserewardeach());
  NumberToProtobufByteArray<uint128_t, UINT128_SIZE>(
      entry.lookupReward, *result.mutable_lookupreward());
  NumberToProtobufByteArray<uint128_t, UINT128_SIZE>(
      entry.rewardEachLookup, *result.mutable_rewardeachlookup());
  NumberToProtobufByteArray<uint128_t, UINT128_SIZE>(
      entry.nodeReward, *result.mutable_nodereward());
  NumberToProtobufByteArray<uint128_t, UINT128_SIZE>(
      entry.rewardEach, *result.mutable_rewardeach());
  NumberToProtobufByteArray<uint128_t, UINT128_SIZE>(
      entry.balanceLeft, *result.mutable_balanceleft());
  SerializableToProtobufByteArray(entry.luckyDrawWinnerKey,
                                  *result.mutable_luckydrawwinnerkey());
  result.set_luckydrawwinneraddr(entry.luckyDrawWinnerAddr.data(),
                                 entry.luckyDrawWinnerAddr.size);

  if (!result.IsInitialized()) {
    LOG_GENERAL(WARNING, "ProtoDiagnosticDataCoinbase initialization failed");
    return false;
  }

  return SerializeToArray(result, dst, offset);
}

bool Messenger::GetDiagnosticDataCoinbase(const zbytes& src,
                                          const unsigned int offset,
                                          DiagnosticDataCoinbase& entry) {
  if (offset >= src.size()) {
    LOG_GENERAL(WARNING, "Invalid data and offset, data size "
                             << src.size() << ", offset " << offset);
    return false;
  }

  ProtoDiagnosticDataCoinbase result;
  result.ParseFromArray(src.data() + offset, src.size() - offset);

  if (!result.IsInitialized()) {
    LOG_GENERAL(WARNING, "ProtoDiagnosticDataCoinbase initialization failed");
    return false;
  }

  ProtobufByteArrayToNumber<uint128_t, UINT128_SIZE>(result.nodecount(),
                                                     entry.nodeCount);
  ProtobufByteArrayToNumber<uint128_t, UINT128_SIZE>(result.sigcount(),
                                                     entry.sigCount);
  entry.lookupCount = result.lookupcount();
  ProtobufByteArrayToNumber<uint128_t, UINT128_SIZE>(result.totalreward(),
                                                     entry.totalReward);
  ProtobufByteArrayToNumber<uint128_t, UINT128_SIZE>(result.basereward(),
                                                     entry.baseReward);
  ProtobufByteArrayToNumber<uint128_t, UINT128_SIZE>(result.baserewardeach(),
                                                     entry.baseRewardEach);
  ProtobufByteArrayToNumber<uint128_t, UINT128_SIZE>(result.lookupreward(),
                                                     entry.lookupReward);
  ProtobufByteArrayToNumber<uint128_t, UINT128_SIZE>(result.rewardeachlookup(),
                                                     entry.rewardEachLookup);
  ProtobufByteArrayToNumber<uint128_t, UINT128_SIZE>(result.nodereward(),
                                                     entry.nodeReward);
  ProtobufByteArrayToNumber<uint128_t, UINT128_SIZE>(result.rewardeach(),
                                                     entry.rewardEach);
  ProtobufByteArrayToNumber<uint128_t, UINT128_SIZE>(result.balanceleft(),
                                                     entry.balanceLeft);
  PROTOBUFBYTEARRAYTOSERIALIZABLE(result.luckydrawwinnerkey(),
                                  entry.luckyDrawWinnerKey);
  copy(result.luckydrawwinneraddr().begin(),
       result.luckydrawwinneraddr().begin() +
           min((unsigned int)result.luckydrawwinneraddr().size(),
               (unsigned int)entry.luckyDrawWinnerAddr.size),
       entry.luckyDrawWinnerAddr.asArray().begin());

  return true;
}

// ============================================================================
// Peer Manager messages
// ============================================================================

bool Messenger::SetPMHello(zbytes& dst, const unsigned int offset,
                           const PairOfKey& key, const uint32_t listenPort) {
  LOG_MARKER();

  PMHello result;

  SerializableToProtobufByteArray(key.second,
                                  *result.mutable_data()->mutable_pubkey());
  result.mutable_data()->set_listenport(listenPort);

  if (!result.data().IsInitialized()) {
    LOG_GENERAL(WARNING, "PMHello.Data initialization failed");
    return false;
  }
  zbytes tmp(result.data().ByteSizeLong());
  result.data().SerializeToArray(tmp.data(), tmp.size());

  Signature signature;
  if (!Schnorr::Sign(tmp, key.first, key.second, signature)) {
    LOG_GENERAL(WARNING, "Failed to sign PMHello.data");
    return false;
  }

  SerializableToProtobufByteArray(signature, *result.mutable_signature());

  if (!result.IsInitialized()) {
    LOG_GENERAL(WARNING, "PMHello initialization failed");
    return false;
  }

  return SerializeToArray(result, dst, offset);
}

bool Messenger::GetPMHello(const zbytes& src, const unsigned int offset,
                           PubKey& pubKey, uint32_t& listenPort) {
  LOG_MARKER();

  if (offset >= src.size()) {
    LOG_GENERAL(WARNING, "Invalid data and offset, data size "
                             << src.size() << ", offset " << offset);
    return false;
  }

  PMHello result;
  result.ParseFromArray(src.data() + offset, src.size() - offset);

  if (!result.IsInitialized() || !result.data().IsInitialized()) {
    LOG_GENERAL(WARNING, "PMHello initialization failed");
    return false;
  }

  PROTOBUFBYTEARRAYTOSERIALIZABLE(result.data().pubkey(), pubKey);
  listenPort = result.data().listenport();

  Signature signature;
  PROTOBUFBYTEARRAYTOSERIALIZABLE(result.signature(), signature);

  zbytes tmp(result.data().ByteSizeLong());
  result.data().SerializeToArray(tmp.data(), tmp.size());

  if (!Schnorr::Verify(tmp, 0, tmp.size(), signature, pubKey)) {
    LOG_GENERAL(WARNING, "PMHello signature wrong");
    return false;
  }

  return true;
}

// ============================================================================
// Directory Service messages
// ============================================================================

bool Messenger::SetDSPoWSubmission(
    zbytes& dst, const unsigned int offset, const uint64_t blockNumber,
    const uint8_t difficultyLevel, const Peer& submitterPeer,
    const PairOfKey& submitterKey, const uint64_t nonce,
    const string& resultingHash, const string& mixHash,
    const uint32_t& lookupId, const uint128_t& gasPrice,
    const GovProposalIdVotePair& govProposal, const string& version) {
  LOG_MARKER();

  DSPoWSubmission result;

  result.mutable_data()->set_blocknumber(blockNumber);
  result.mutable_data()->set_difficultylevel(difficultyLevel);

  SerializableToProtobufByteArray(
      submitterPeer, *result.mutable_data()->mutable_submitterpeer());
  SerializableToProtobufByteArray(
      submitterKey.second, *result.mutable_data()->mutable_submitterpubkey());

  result.mutable_data()->set_nonce(nonce);
  result.mutable_data()->set_resultinghash(resultingHash);
  result.mutable_data()->set_mixhash(mixHash);
  result.mutable_data()->set_lookupid(lookupId);

  NumberToProtobufByteArray<uint128_t, UINT128_SIZE>(
      gasPrice, *result.mutable_data()->mutable_gasprice());

  if (!result.data().IsInitialized()) {
    LOG_GENERAL(WARNING, "DSPoWSubmission.Data initialization failed");
    return false;
  }

  // [Gov] first=proposalId,second=votevalue
  if (govProposal.first > 0 && govProposal.second > 0) {
    result.mutable_data()->mutable_govdata()->set_proposalid(govProposal.first);
    result.mutable_data()->mutable_govdata()->set_votevalue(govProposal.second);
    if (!result.data().govdata().IsInitialized()) {
      LOG_GENERAL(WARNING, "DSPoWSubmission [Gov] data initialization failed");
    }
  }

  result.mutable_data()->set_version(version);

  zbytes tmp(result.data().ByteSizeLong());
  result.data().SerializeToArray(tmp.data(), tmp.size());

  // We use MultiSig::SignKey to emphasize that this is for the
  // Proof-of-Possession (PoP) phase (refer to #1097)
  Signature signature;
  if (!MultiSig::SignKey(tmp, submitterKey, signature)) {
    LOG_GENERAL(WARNING, "Failed to sign PoW");
    return false;
  }

  SerializableToProtobufByteArray(signature, *result.mutable_signature());

  if (!result.IsInitialized()) {
    LOG_GENERAL(WARNING, "DSPoWSubmission initialization failed");
    return false;
  }

  return SerializeToArray(result, dst, offset);
}

bool Messenger::GetDSPoWSubmission(
    const zbytes& src, const unsigned int offset, uint64_t& blockNumber,
    uint8_t& difficultyLevel, Peer& submitterPeer, PubKey& submitterPubKey,
    uint64_t& nonce, string& resultingHash, string& mixHash,
    Signature& signature, uint32_t& lookupId, uint128_t& gasPrice,
    uint32_t& govProposalId, uint32_t& govVoteValue, string& version) {
  LOG_MARKER();

  if (offset >= src.size()) {
    LOG_GENERAL(WARNING, "Invalid data and offset, data size "
                             << src.size() << ", offset " << offset);
    return false;
  }

  DSPoWSubmission result;

  result.ParseFromArray(src.data() + offset, src.size() - offset);

  if (!result.IsInitialized() || !result.data().IsInitialized()) {
    LOG_GENERAL(WARNING, "DSPoWSubmission initialization failed");
    return false;
  }

  blockNumber = result.data().blocknumber();
  difficultyLevel = result.data().difficultylevel();
  PROTOBUFBYTEARRAYTOSERIALIZABLE(result.data().submitterpeer(), submitterPeer);
  PROTOBUFBYTEARRAYTOSERIALIZABLE(result.data().submitterpubkey(),
                                  submitterPubKey);
  nonce = result.data().nonce();
  resultingHash = result.data().resultinghash();
  mixHash = result.data().mixhash();
  lookupId = result.data().lookupid();
  PROTOBUFBYTEARRAYTOSERIALIZABLE(result.signature(), signature);

  ProtobufByteArrayToNumber<uint128_t, UINT128_SIZE>(result.data().gasprice(),
                                                     gasPrice);
  if (result.data().govdata().IsInitialized()) {
    govProposalId = result.data().govdata().proposalid();
    govVoteValue = result.data().govdata().votevalue();
  }
  zbytes tmp(result.data().ByteSizeLong());
  result.data().SerializeToArray(tmp.data(), tmp.size());

  version = result.data().version();

  // We use MultiSig::VerifyKey to emphasize that this is for the
  // Proof-of-Possession (PoP) phase (refer to #1097)
  if (!MultiSig::VerifyKey(tmp, signature, submitterPubKey)) {
    LOG_GENERAL(WARNING, "PoW submission signature wrong");
    return false;
  }

  return true;
}

bool Messenger::SetDSPoWPacketSubmission(
    zbytes& dst, const unsigned int offset,
    const vector<DSPowSolution>& dsPowSolutions, const PairOfKey& keys) {
  LOG_MARKER();

  DSPoWPacketSubmission result;

  for (const auto& sol : dsPowSolutions) {
    DSPowSolutionToProtobuf(sol,
                            *result.mutable_data()->add_dspowsubmissions());
  }

  SerializableToProtobufByteArray(keys.second, *result.mutable_pubkey());

  zbytes tmp(result.data().ByteSizeLong());
  result.data().SerializeToArray(tmp.data(), tmp.size());
  Signature signature;
  if (!Schnorr::Sign(tmp, keys.first, keys.second, signature)) {
    LOG_GENERAL(WARNING, "Failed to sign DSPoWPacketSubmission");
    return false;
  }
  SerializableToProtobufByteArray(signature, *result.mutable_signature());

  if (!result.IsInitialized()) {
    LOG_GENERAL(WARNING, "DSPoWPacketSubmission initialization failed");
    return false;
  }

  return SerializeToArray(result, dst, offset);
}

bool Messenger::GetDSPowPacketSubmission(const zbytes& src,
                                         const unsigned int offset,
                                         vector<DSPowSolution>& dsPowSolutions,
                                         PubKey& pubKey) {
  LOG_MARKER();

  if (offset >= src.size()) {
    LOG_GENERAL(WARNING, "Invalid data and offset, data size "
                             << src.size() << ", offset " << offset);
    return false;
  }

  DSPoWPacketSubmission result;
  result.ParseFromArray(src.data() + offset, src.size() - offset);

  if (!result.IsInitialized()) {
    LOG_GENERAL(WARNING, "DSPoWPacketSubmission initialization failed");
    return false;
  }

  PROTOBUFBYTEARRAYTOSERIALIZABLE(result.pubkey(), pubKey);
  Signature signature;
  PROTOBUFBYTEARRAYTOSERIALIZABLE(result.signature(), signature);
  zbytes tmp(result.data().ByteSizeLong());
  result.data().SerializeToArray(tmp.data(), tmp.size());
  if (!Schnorr::Verify(tmp, 0, tmp.size(), signature, pubKey)) {
    LOG_GENERAL(WARNING, "DSPoWPacketSubmission signature wrong");
    return false;
  }

  for (const auto& powSubmission : result.data().dspowsubmissions()) {
    DSPowSolution sol;
    ProtobufToDSPowSolution(powSubmission, sol);
    dsPowSolutions.emplace_back(std::move(sol));
  }

  return true;
}

bool Messenger::SetDSMicroBlockSubmission(
    zbytes& dst, const unsigned int offset, const unsigned char microBlockType,
    const uint64_t epochNumber, const vector<MicroBlock>& microBlocks,
    const vector<zbytes>& stateDeltas, const PairOfKey& keys) {
  LOG_MARKER();

  DSMicroBlockSubmission result;

  result.mutable_data()->set_microblocktype(microBlockType);
  result.mutable_data()->set_epochnumber(epochNumber);
  for (const auto& microBlock : microBlocks) {
    io::MicroBlockToProtobuf(microBlock,
                             *result.mutable_data()->add_microblocks());
  }
  for (const auto& stateDelta : stateDeltas) {
    result.mutable_data()->add_statedeltas(stateDelta.data(),
                                           stateDelta.size());
  }

  if (!result.data().IsInitialized()) {
    LOG_GENERAL(WARNING, "DSMicroBlockSubmission.Data initialization failed");
    return false;
  }

  zbytes tmp(result.mutable_data()->ByteSizeLong());
  result.data().SerializeToArray(tmp.data(), tmp.size());

  Signature signature;
  if (!Schnorr::Sign(tmp, keys.first, keys.second, signature)) {
    LOG_GENERAL(WARNING, "Failed to sign DSMicroBlockSubmission");
    return false;
  }

  SerializableToProtobufByteArray(signature, *result.mutable_signature());
  SerializableToProtobufByteArray(keys.second, *result.mutable_pubkey());

  if (!result.IsInitialized()) {
    LOG_GENERAL(WARNING, "DSMicroBlockSubmission initialization failed");
    return false;
  }

  return SerializeToArray(result, dst, offset);
}

bool Messenger::GetDSMicroBlockSubmission(
    const zbytes& src, const unsigned int offset, unsigned char& microBlockType,
    uint64_t& epochNumber, vector<MicroBlock>& microBlocks,
    vector<zbytes>& stateDeltas, PubKey& pubKey) {
  LOG_MARKER();

  if (offset >= src.size()) {
    LOG_GENERAL(WARNING, "Invalid data and offset, data size "
                             << src.size() << ", offset " << offset);
    return false;
  }

  DSMicroBlockSubmission result;
  result.ParseFromArray(src.data() + offset, src.size() - offset);

  if (!result.IsInitialized() || !result.data().IsInitialized()) {
    LOG_GENERAL(WARNING, "DSMicroBlockSubmission initialization failed");
    return false;
  }

  // First deserialize the fields needed just for signature check
  PROTOBUFBYTEARRAYTOSERIALIZABLE(result.pubkey(), pubKey);
  Signature signature;
  PROTOBUFBYTEARRAYTOSERIALIZABLE(result.signature(), signature);

  // Check signature
  zbytes tmp(result.data().ByteSizeLong());
  result.data().SerializeToArray(tmp.data(), tmp.size());
  if (!Schnorr::Verify(tmp, 0, tmp.size(), signature, pubKey)) {
    LOG_GENERAL(WARNING, "DSMicroBlockSubmission signature wrong");
    return false;
  }

  // Deserialize the remaining fields
  microBlockType = result.data().microblocktype();
  epochNumber = result.data().epochnumber();
  for (const auto& proto_mb : result.data().microblocks()) {
    MicroBlock microBlock;
    io::ProtobufToMicroBlock(proto_mb, microBlock);
    microBlocks.emplace_back(std::move(microBlock));
  }

  for (const auto& proto_delta : result.data().statedeltas()) {
    stateDeltas.emplace_back(zbytes(proto_delta.size()));
    copy(proto_delta.begin(), proto_delta.end(), stateDeltas.back().begin());
  }

  return true;
}

bool Messenger::SetDSDSBlockAnnouncement(
    zbytes& dst, const unsigned int offset, const uint32_t consensusID,
    const uint64_t blockNumber, const zbytes& blockHash,
    const uint16_t leaderID, const PairOfKey& leaderKey, const DSBlock& dsBlock,
    const DequeOfShard& shards, const MapOfPubKeyPoW& allPoWs,
    const MapOfPubKeyPoW& dsWinnerPoWs, zbytes& messageToCosign) {
  LOG_MARKER();

  ConsensusAnnouncement announcement;

  // Set the DSBlock announcement parameters

  DSDSBlockAnnouncement* dsblock = announcement.mutable_dsblock();

  io::DSBlockToProtobuf(dsBlock, *dsblock->mutable_dsblock());

  AnnouncementShardingStructureToProtobuf(shards, allPoWs,
                                          *dsblock->mutable_sharding());

  for (const auto& kv : dsWinnerPoWs) {
    auto protoDSWinnerPoW = dsblock->add_dswinnerpows();
    SerializableToProtobufByteArray(kv.first,
                                    *protoDSWinnerPoW->mutable_pubkey());
    ProtoPoWSolution* proto_soln = protoDSWinnerPoW->mutable_powsoln();
    const auto soln = kv.second;
    proto_soln->set_nonce(soln.m_nonce);
    proto_soln->set_result(soln.m_result.data(), soln.m_result.size());
    proto_soln->set_mixhash(soln.m_mixhash.data(), soln.m_mixhash.size());
    proto_soln->set_lookupid(soln.m_lookupId);
    NumberToProtobufByteArray<uint128_t, UINT128_SIZE>(
        soln.m_gasPrice, *proto_soln->mutable_gasprice());
    proto_soln->mutable_govdata()->set_proposalid(soln.m_govProposal.first);
    proto_soln->mutable_govdata()->set_votevalue(soln.m_govProposal.second);
  }

  if (!dsblock->IsInitialized()) {
    LOG_GENERAL(WARNING, "DSDSBlockAnnouncement initialization failed. Debug: "
                             << announcement.DebugString());
    return false;
  }

  // Set the common consensus announcement parameters

  if (!SetConsensusAnnouncementCore(announcement, consensusID, blockNumber,
                                    blockHash, leaderID, leaderKey)) {
    LOG_GENERAL(WARNING, "SetConsensusAnnouncementCore failed. Debug: "
                             << announcement.DebugString());
    return false;
  }

  // Serialize the part of the announcement that should be co-signed during the
  // first round of consensus

  messageToCosign.clear();
  if (!dsBlock.GetHeader().Serialize(messageToCosign, 0)) {
    LOG_GENERAL(WARNING, "DSBlockHeader serialization failed");
    return false;
  }

  // Serialize the announcement

  return SerializeToArray(announcement, dst, offset);
}

bool Messenger::GetDSDSBlockAnnouncement(
    const zbytes& src, const unsigned int offset, const uint32_t consensusID,
    const uint64_t blockNumber, const zbytes& blockHash,
    const uint16_t leaderID, const PubKey& leaderKey, DSBlock& dsBlock,
    DequeOfShard& shards, MapOfPubKeyPoW& allPoWs, MapOfPubKeyPoW& dsWinnerPoWs,
    zbytes& messageToCosign) {
  LOG_MARKER();

  if (offset >= src.size()) {
    LOG_GENERAL(WARNING, "Invalid data and offset, data size "
                             << src.size() << ", offset " << offset);
    return false;
  }

  ConsensusAnnouncement announcement;
  announcement.ParseFromArray(src.data() + offset, src.size() - offset);

  if (!announcement.IsInitialized()) {
    LOG_GENERAL(WARNING, "ConsensusAnnouncement initialization failed. Debug: "
                             << announcement.DebugString());
    return false;
  }

  if (!announcement.dsblock().IsInitialized()) {
    LOG_GENERAL(
        WARNING,
        "DSDSBlockAnnouncement initialization failed (no ds block). Debug: "
            << announcement.DebugString());
    return false;
  }

  // Check the common consensus announcement parameters

  if (!GetConsensusAnnouncementCore(announcement, consensusID, blockNumber,
                                    blockHash, leaderID, leaderKey)) {
    LOG_GENERAL(WARNING, "GetConsensusAnnouncementCore failed");
    return false;
  }

  // Get the DSBlock announcement parameters

  const DSDSBlockAnnouncement& dsblock = announcement.dsblock();

  if (!io::ProtobufToDSBlock(dsblock.dsblock(), dsBlock)) {
    return false;
  }

  if (!ProtobufToShardingStructureAnnouncement(dsblock.sharding(), shards,
                                               allPoWs)) {
    LOG_GENERAL(WARNING, "ProtobufToShardingStructureAnnouncement failed");
    return false;
  }

  dsWinnerPoWs.clear();
  for (const auto& protoDSWinnerPoW : dsblock.dswinnerpows()) {
    PubKey key;
    std::array<unsigned char, 32> result{};
    std::array<unsigned char, 32> mixhash{};
    uint128_t gasPrice;
    uint32_t govProposalId{};
    uint32_t govVoteValue{};

    PROTOBUFBYTEARRAYTOSERIALIZABLE(protoDSWinnerPoW.pubkey(), key);

    copy(protoDSWinnerPoW.powsoln().result().begin(),
         protoDSWinnerPoW.powsoln().result().begin() +
             min((unsigned int)protoDSWinnerPoW.powsoln().result().size(),
                 (unsigned int)result.size()),
         result.begin());
    copy(protoDSWinnerPoW.powsoln().mixhash().begin(),
         protoDSWinnerPoW.powsoln().mixhash().begin() +
             min((unsigned int)protoDSWinnerPoW.powsoln().mixhash().size(),
                 (unsigned int)mixhash.size()),
         mixhash.begin());
    ProtobufByteArrayToNumber<uint128_t, UINT128_SIZE>(
        protoDSWinnerPoW.powsoln().gasprice(), gasPrice);
    if (protoDSWinnerPoW.powsoln().govdata().IsInitialized()) {
      govProposalId = protoDSWinnerPoW.powsoln().govdata().proposalid();
      govVoteValue = protoDSWinnerPoW.powsoln().govdata().votevalue();
    }
    dsWinnerPoWs.emplace(
        key, PoWSolution(protoDSWinnerPoW.powsoln().nonce(), result, mixhash,
                         protoDSWinnerPoW.powsoln().lookupid(), gasPrice,
                         std::make_pair(govProposalId, govVoteValue)));
  }

  // Get the part of the announcement that should be co-signed during the first
  // round of consensus

  messageToCosign.clear();
  if (!dsBlock.GetHeader().Serialize(messageToCosign, 0)) {
    LOG_GENERAL(WARNING, "DSBlockHeader serialization failed");
    return false;
  }

  return true;
}

bool Messenger::SetDSFinalBlockAnnouncement(
    zbytes& dst, const unsigned int offset, const uint32_t consensusID,
    const uint64_t blockNumber, const zbytes& blockHash,
    const uint16_t leaderID, const PairOfKey& leaderKey, const TxBlock& txBlock,
    const shared_ptr<MicroBlock>& microBlock, zbytes& messageToCosign) {
  LOG_MARKER();

  ConsensusAnnouncement announcement;

  // Set the FinalBlock announcement parameters

  DSFinalBlockAnnouncement* finalblock = announcement.mutable_finalblock();
  io::TxBlockToProtobuf(txBlock, *finalblock->mutable_txblock());
  if (microBlock != nullptr) {
    io::MicroBlockToProtobuf(*microBlock, *finalblock->mutable_microblock());
  } else {
    LOG_GENERAL(WARNING, "microblock is nullptr");
  }

  if (!finalblock->IsInitialized()) {
    LOG_GENERAL(WARNING, "DSFinalBlockAnnouncement initialization failed");
    return false;
  }

  // Set the common consensus announcement parameters

  if (!SetConsensusAnnouncementCore(announcement, consensusID, blockNumber,
                                    blockHash, leaderID, leaderKey)) {
    LOG_GENERAL(WARNING, "SetConsensusAnnouncementCore failed");
    return false;
  }

  // Serialize the part of the announcement that should be co-signed during the
  // first round of consensus

  messageToCosign.clear();
  if (!txBlock.GetHeader().Serialize(messageToCosign, 0)) {
    LOG_GENERAL(WARNING, "TxBlockHeader serialization failed");
    return false;
  }

  // Serialize the announcement

  return SerializeToArray(announcement, dst, offset);
}

bool Messenger::GetDSFinalBlockAnnouncement(
    const zbytes& src, const unsigned int offset, const uint32_t consensusID,
    const uint64_t blockNumber, const zbytes& blockHash,
    const uint16_t leaderID, const PubKey& leaderKey, TxBlock& txBlock,
    shared_ptr<MicroBlock>& microBlock, zbytes& messageToCosign) {
  LOG_MARKER();

  if (offset >= src.size()) {
    LOG_GENERAL(WARNING, "Invalid data and offset, data size "
                             << src.size() << ", offset " << offset);
    return false;
  }

  ConsensusAnnouncement announcement;
  announcement.ParseFromArray(src.data() + offset, src.size() - offset);

  if (!announcement.IsInitialized()) {
    LOG_GENERAL(WARNING, "ConsensusAnnouncement initialization failed");
    return false;
  }

  if (!announcement.finalblock().IsInitialized()) {
    LOG_GENERAL(WARNING, "DSFinalBlockAnnouncement initialization failed");
    return false;
  }

  // Check the common consensus announcement parameters

  if (!GetConsensusAnnouncementCore(announcement, consensusID, blockNumber,
                                    blockHash, leaderID, leaderKey)) {
    LOG_GENERAL(WARNING, "GetConsensusAnnouncementCore failed");
    return false;
  }

  // Get the FinalBlock announcement parameters

  const DSFinalBlockAnnouncement& finalblock = announcement.finalblock();
  if (!io::ProtobufToTxBlock(finalblock.txblock(), txBlock)) {
    return false;
  }

  if (finalblock.microblock().IsInitialized()) {
    io::ProtobufToMicroBlock(finalblock.microblock(), *microBlock);
  } else {
    LOG_GENERAL(WARNING, "Announcement doesn't include ds microblock");
    microBlock = nullptr;
  }

  // Get the part of the announcement that should be co-signed during the first
  // round of consensus

  messageToCosign.clear();
  if (!txBlock.GetHeader().Serialize(messageToCosign, 0)) {
    LOG_GENERAL(WARNING, "TxBlockHeader serialization failed");
    return false;
  }

  return true;
}

bool Messenger::SetDSVCBlockAnnouncement(
    zbytes& dst, const unsigned int offset, const uint32_t consensusID,
    const uint64_t blockNumber, const zbytes& blockHash,
    const uint16_t leaderID, const PairOfKey& leaderKey, const VCBlock& vcBlock,
    zbytes& messageToCosign) {
  LOG_MARKER();

  ConsensusAnnouncement announcement;

  // Set the VCBlock announcement parameters

  DSVCBlockAnnouncement* vcblock = announcement.mutable_vcblock();
  SerializableToProtobufByteArray(vcBlock, *vcblock->mutable_vcblock());

  if (!vcblock->IsInitialized()) {
    LOG_GENERAL(WARNING, "DSVCBlockAnnouncement initialization failed");
    return false;
  }

  // Set the common consensus announcement parameters

  if (!SetConsensusAnnouncementCore(announcement, consensusID, blockNumber,
                                    blockHash, leaderID, leaderKey)) {
    LOG_GENERAL(WARNING, "SetConsensusAnnouncementCore failed");
    return false;
  }

  // Serialize the part of the announcement that should be co-signed during the
  // first round of consensus

  messageToCosign.clear();
  if (!vcBlock.GetHeader().Serialize(messageToCosign, 0)) {
    LOG_GENERAL(WARNING, "VCBlockHeader serialization failed");
    return false;
  }

  // Serialize the announcement

  return SerializeToArray(announcement, dst, offset);
}

bool Messenger::GetDSVCBlockAnnouncement(
    const zbytes& src, const unsigned int offset, const uint32_t consensusID,
    const uint64_t blockNumber, const zbytes& blockHash,
    const uint16_t leaderID, const PubKey& leaderKey, VCBlock& vcBlock,
    zbytes& messageToCosign) {
  LOG_MARKER();

  if (offset >= src.size()) {
    LOG_GENERAL(WARNING, "Invalid data and offset, data size "
                             << src.size() << ", offset " << offset);
    return false;
  }

  ConsensusAnnouncement announcement;
  announcement.ParseFromArray(src.data() + offset, src.size() - offset);

  if (!announcement.IsInitialized()) {
    LOG_GENERAL(WARNING, "ConsensusAnnouncement initialization failed");
    return false;
  }

  if (!announcement.vcblock().IsInitialized()) {
    LOG_GENERAL(WARNING, "DSVCBlockAnnouncement initialization failed");
    return false;
  }

  // Check the common consensus announcement parameters

  if (!GetConsensusAnnouncementCore(announcement, consensusID, blockNumber,
                                    blockHash, leaderID, leaderKey)) {
    LOG_GENERAL(WARNING, "GetConsensusAnnouncementCore failed");
    return false;
  }

  // Get the VCBlock announcement parameters

  const DSVCBlockAnnouncement& vcblock = announcement.vcblock();
  PROTOBUFBYTEARRAYTOSERIALIZABLE(vcblock.vcblock(), vcBlock);

  // Get the part of the announcement that should be co-signed during the first
  // round of consensus

  messageToCosign.clear();
  if (!vcBlock.GetHeader().Serialize(messageToCosign, 0)) {
    LOG_GENERAL(WARNING, "VCBlockHeader serialization failed");
    return false;
  }

  return true;
}

bool Messenger::SetDSMissingMicroBlocksErrorMsg(
    zbytes& dst, const unsigned int offset,
    const vector<BlockHash>& missingMicroBlockHashes, const uint64_t epochNum,
    const uint32_t listenPort) {
  LOG_MARKER();

  DSMissingMicroBlocksErrorMsg result;

  for (const auto& hash : missingMicroBlockHashes) {
    result.add_mbhashes(hash.data(), hash.size);
  }

  result.set_epochnum(epochNum);
  result.set_listenport(listenPort);

  if (!result.IsInitialized()) {
    LOG_GENERAL(WARNING, "DSMissingMicroBlocksErrorMsg initialization failed");
    return false;
  }

  return SerializeToArray(result, dst, offset);
}

bool Messenger::GetDSMissingMicroBlocksErrorMsg(
    const zbytes& src, const unsigned int offset,
    vector<BlockHash>& missingMicroBlockHashes, uint64_t& epochNum,
    uint32_t& listenPort) {
  LOG_MARKER();

  if (offset >= src.size()) {
    LOG_GENERAL(WARNING, "Invalid data and offset, data size "
                             << src.size() << ", offset " << offset);
    return false;
  }

  DSMissingMicroBlocksErrorMsg result;
  result.ParseFromArray(src.data() + offset, src.size() - offset);

  if (!result.IsInitialized()) {
    LOG_GENERAL(WARNING, "DSMissingMicroBlocksErrorMsg initialization failed");
    return false;
  }

  for (const auto& hash : result.mbhashes()) {
    missingMicroBlockHashes.emplace_back();
    unsigned int size = min((unsigned int)hash.size(),
                            (unsigned int)missingMicroBlockHashes.back().size);
    copy(hash.begin(), hash.begin() + size,
         missingMicroBlockHashes.back().asArray().begin());
  }

  epochNum = result.epochnum();
  listenPort = result.listenport();

  return true;
}

// ============================================================================
// Node messages
// ============================================================================

bool Messenger::SetNodeVCDSBlocksMessage(
    zbytes& dst, const unsigned int offset, const uint32_t shardId,
    const DSBlock& dsBlock, const std::vector<VCBlock>& vcBlocks,
    const uint32_t& shardingStructureVersion, const DequeOfShard& shards) {
  LOG_MARKER();

  NodeDSBlock result;

  result.set_shardid(shardId);
  io::DSBlockToProtobuf(dsBlock, *result.mutable_dsblock());

  for (const auto& vcblock : vcBlocks) {
    io::VCBlockToProtobuf(vcblock, *result.add_vcblocks());
  }
  ShardingStructureToProtobuf(shardingStructureVersion, shards,
                              *result.mutable_sharding());

  if (!result.IsInitialized()) {
    LOG_GENERAL(WARNING, "NodeDSBlock initialization failed");
    return false;
  }

  return SerializeToArray(result, dst, offset);
}

bool Messenger::GetNodeVCDSBlocksMessage(const zbytes& src,
                                         const unsigned int offset,
                                         uint32_t& shardId, DSBlock& dsBlock,
                                         std::vector<VCBlock>& vcBlocks,
                                         uint32_t& shardingStructureVersion,
                                         DequeOfShard& shards) {
  LOG_MARKER();

  if (offset >= src.size()) {
    LOG_GENERAL(WARNING, "Invalid data and offset, data size "
                             << src.size() << ", offset " << offset);
    return false;
  }

  NodeDSBlock result;
  result.ParseFromArray(src.data() + offset, src.size() - offset);

  if (!result.IsInitialized()) {
    LOG_GENERAL(WARNING, "NodeDSBlock initialization failed");
    return false;
  }

  shardId = result.shardid();
  if (!io::ProtobufToDSBlock(result.dsblock(), dsBlock)) {
    return false;
  }

  for (const auto& proto_vcblock : result.vcblocks()) {
    VCBlock vcblock;
    if (!io::ProtobufToVCBlock(proto_vcblock, vcblock)) {
      LOG_GENERAL(WARNING, "ProtobufToVCBlock failed");
      return false;
    }
    vcBlocks.emplace_back(std::move(vcblock));
  }

  return ProtobufToShardingStructure(result.sharding(),
                                     shardingStructureVersion, shards);
}

bool Messenger::SetNodeVCFinalBlock(zbytes& dst, const unsigned int offset,
                                    const uint64_t dsBlockNumber,
                                    const uint32_t consensusID,
                                    const TxBlock& txBlock,
                                    const zbytes& stateDelta,
                                    const std::vector<VCBlock>& vcBlocks) {
  LOG_MARKER();

  NodeVCFinalBlock result;

  result.set_dsblocknumber(dsBlockNumber);
  result.set_consensusid(consensusID);
  io::TxBlockToProtobuf(txBlock, *result.mutable_txblock());
  result.set_statedelta(stateDelta.data(), stateDelta.size());

  for (const auto& vcblock : vcBlocks) {
    io::VCBlockToProtobuf(vcblock, *result.add_vcblocks());
  }

  if (!result.IsInitialized()) {
    LOG_GENERAL(WARNING, "NodeFinalBlock initialization failed");
    return false;
  }

  return SerializeToArray(result, dst, offset);
}

bool Messenger::GetNodeVCFinalBlock(const zbytes& src,
                                    const unsigned int offset,
                                    uint64_t& dsBlockNumber,
                                    uint32_t& consensusID, TxBlock& txBlock,
                                    zbytes& stateDelta,
                                    std::vector<VCBlock>& vcBlocks) {
  LOG_MARKER();

  if (offset >= src.size()) {
    LOG_GENERAL(WARNING, "Invalid data and offset, data size "
                             << src.size() << ", offset " << offset);
    return false;
  }

  NodeVCFinalBlock result;
  result.ParseFromArray(src.data() + offset, src.size() - offset);

  if (!result.IsInitialized()) {
    LOG_GENERAL(WARNING, "NodeVCFinalBlock initialization failed");
    return false;
  }

  dsBlockNumber = result.dsblocknumber();
  consensusID = result.consensusid();
  if (!io::ProtobufToTxBlock(result.txblock(), txBlock)) {
    return false;
  }
  stateDelta.resize(result.statedelta().size());
  copy(result.statedelta().begin(), result.statedelta().end(),
       stateDelta.begin());

  for (const auto& proto_vcblock : result.vcblocks()) {
    VCBlock vcblock;
    if (!io::ProtobufToVCBlock(proto_vcblock, vcblock)) {
      LOG_GENERAL(WARNING, "ProtobufToVCBlock failed");
      return false;
    }
    vcBlocks.emplace_back(std::move(vcblock));
  }
  return true;
}

bool Messenger::SetNodeFinalBlock(zbytes& dst, const unsigned int offset,
                                  const uint64_t dsBlockNumber,
                                  const uint32_t consensusID,
                                  const TxBlock& txBlock,
                                  const zbytes& stateDelta) {
  LOG_MARKER();

  NodeFinalBlock result;

  result.set_dsblocknumber(dsBlockNumber);
  result.set_consensusid(consensusID);
  io::TxBlockToProtobuf(txBlock, *result.mutable_txblock());
  result.set_statedelta(stateDelta.data(), stateDelta.size());

  if (!result.IsInitialized()) {
    LOG_GENERAL(WARNING, "NodeFinalBlock initialization failed");
    return false;
  }

  return SerializeToArray(result, dst, offset);
}

bool Messenger::GetNodeFinalBlock(const zbytes& src, const unsigned int offset,
                                  uint64_t& dsBlockNumber,
                                  uint32_t& consensusID, TxBlock& txBlock,
                                  zbytes& stateDelta) {
  LOG_MARKER();

  if (offset >= src.size()) {
    LOG_GENERAL(WARNING, "Invalid data and offset, data size "
                             << src.size() << ", offset " << offset);
    return false;
  }

  NodeFinalBlock result;
  result.ParseFromArray(src.data() + offset, src.size() - offset);

  if (!result.IsInitialized()) {
    LOG_GENERAL(WARNING, "NodeFinalBlock initialization failed");
    return false;
  }

  dsBlockNumber = result.dsblocknumber();
  consensusID = result.consensusid();
  if (!io::ProtobufToTxBlock(result.txblock(), txBlock)) {
    return false;
  }
  stateDelta.resize(result.statedelta().size());
  copy(result.statedelta().begin(), result.statedelta().end(),
       stateDelta.begin());

  return true;
}

bool Messenger::SetNodeMBnForwardTransaction(
    zbytes& dst, const unsigned int offset, const MicroBlock& microBlock,
    const vector<TransactionWithReceipt>& txns) {
  LOG_MARKER();

  NodeMBnForwardTransaction result;

  io::MicroBlockToProtobuf(microBlock, *result.mutable_microblock());

  unsigned int txnsCount = 0;

  for (const auto& txn : txns) {
    SerializableToProtobufByteArray(txn, *result.add_txnswithreceipt());
    txnsCount++;
  }

  if (!result.IsInitialized()) {
    LOG_GENERAL(WARNING, "SetNodeMBnForwardTransaction initialization failed");
    return false;
  }

  LOG_GENERAL(INFO, "EpochNum: " << microBlock.GetHeader().GetEpochNum()
                                 << " MBHash: " << microBlock.GetBlockHash()
                                 << " Txns: " << txnsCount);

  return SerializeToArray(result, dst, offset);
}

bool Messenger::SetNodePendingTxn(
    zbytes& dst, const unsigned offset, const uint64_t& epochnum,
    const unordered_map<TxnHash, TxnStatus>& hashCodeMap,
    const uint32_t shardId, const PairOfKey& key) {
  LOG_MARKER();

  NodePendingTxn result;

  SerializableToProtobufByteArray(key.second,
                                  *result.mutable_data()->mutable_pubkey());
  result.mutable_data()->set_epochnumber(epochnum);
  result.mutable_data()->set_shardid(shardId);

  SHA256Calculator sha2;

  for (const auto& hashCodePair : hashCodeMap) {
    auto protoHashCodePair = result.mutable_data()->add_hashcodepair();
    protoHashCodePair->set_txnhash(hashCodePair.first.data(),
                                   hashCodePair.first.size);
    protoHashCodePair->set_code(hashCodePair.second);

    sha2.Update(hashCodePair.first.data(), hashCodePair.first.size);
    sha2.Update(to_string(hashCodePair.second));
  }

  const zbytes& txnlisthash = sha2.Finalize();
  result.mutable_data()->set_txnlisthash(txnlisthash.data(),
                                         txnlisthash.size());

  if (!result.data().IsInitialized()) {
    LOG_GENERAL(WARNING, "NodePendingTxn.Data initialization failed");
    return false;
  }

  zbytes tmp(result.data().ByteSizeLong());
  result.data().SerializeToArray(tmp.data(), tmp.size());

  Signature signature;
  if (!Schnorr::Sign(tmp, key.first, key.second, signature)) {
    LOG_GENERAL(WARNING, "Failed to sign NodePendingTxn");
    return false;
  }

  SerializableToProtobufByteArray(signature, *result.mutable_signature());

  if (!result.IsInitialized()) {
    LOG_GENERAL(WARNING, "NodePendingTxn initialization failed");
    return false;
  }

  return SerializeToArray(result, dst, offset);
}

bool Messenger::GetNodePendingTxn(
    const zbytes& src, const unsigned offset, uint64_t& epochnum,
    unordered_map<TxnHash, TxnStatus>& hashCodeMap, uint32_t& shardId,
    PubKey& pubKey, zbytes& txnListHash) {
  LOG_MARKER();

  if (offset >= src.size()) {
    LOG_GENERAL(WARNING, "Invalid data and offset, data size "
                             << src.size() << ", offset " << offset);
    return false;
  }

  NodePendingTxn result;

  result.ParseFromArray(src.data() + offset, src.size() - offset);

  if (!result.IsInitialized() || !result.data().IsInitialized()) {
    LOG_GENERAL(WARNING, "NodePendingTxn initialization failed");
    return false;
  }

  PROTOBUFBYTEARRAYTOSERIALIZABLE(result.data().pubkey(), pubKey);
  Signature signature;
  PROTOBUFBYTEARRAYTOSERIALIZABLE(result.signature(), signature);

  zbytes tmp(result.data().ByteSizeLong());
  result.data().SerializeToArray(tmp.data(), tmp.size());

  if (!Schnorr::Verify(tmp, 0, tmp.size(), signature, pubKey)) {
    LOG_GENERAL(WARNING, "NodePendingTxn signature wrong");
    return false;
  }

  SHA256Calculator sha2;

  for (const auto& codeHashPair : result.data().hashcodepair()) {
    TxnHash txhash;
    unsigned int size = min((unsigned int)codeHashPair.txnhash().size(),
                            (unsigned int)txhash.size);
    copy(codeHashPair.txnhash().begin(), codeHashPair.txnhash().begin() + size,
         txhash.asArray().begin());
    hashCodeMap.emplace(txhash, static_cast<TxnStatus>(codeHashPair.code()));

    sha2.Update(txhash.data(), txhash.size);
  }

  txnListHash = sha2.Finalize();

  epochnum = result.data().epochnumber();
  shardId = result.data().shardid();

  return true;
}

bool Messenger::GetNodeMBnForwardTransaction(const zbytes& src,
                                             const unsigned int offset,
                                             MBnForwardedTxnEntry& entry) {
  LOG_MARKER();

  if (offset >= src.size()) {
    LOG_GENERAL(WARNING, "Invalid data and offset, data size "
                             << src.size() << ", offset " << offset);
    return false;
  }

  NodeMBnForwardTransaction result;
  result.ParseFromArray(src.data() + offset, src.size() - offset);

  if (!result.IsInitialized()) {
    LOG_GENERAL(WARNING, "NodeForwardTransaction initialization failed");
    return false;
  }

  io::ProtobufToMicroBlock(result.microblock(), entry.m_microBlock);

  unsigned int txnsCount = 0;

  for (const auto& txn : result.txnswithreceipt()) {
    TransactionWithReceipt txr;
    PROTOBUFBYTEARRAYTOSERIALIZABLE(txn, txr);
    entry.m_transactions.emplace_back(txr);
    txnsCount++;
  }

  LOG_GENERAL(INFO, entry << endl << " Txns: " << txnsCount);

  return true;
}

bool Messenger::SetNodeVCBlock(zbytes& dst, const unsigned int offset,
                               const VCBlock& vcBlock) {
  LOG_MARKER();

  NodeVCBlock result;

  io::VCBlockToProtobuf(vcBlock, *result.mutable_vcblock());

  if (!result.IsInitialized()) {
    LOG_GENERAL(WARNING, "NodeVCBlock initialization failed");
    return false;
  }

  return SerializeToArray(result, dst, offset);
}

bool Messenger::GetNodeVCBlock(const zbytes& src, const unsigned int offset,
                               VCBlock& vcBlock) {
  LOG_MARKER();

  if (offset >= src.size()) {
    LOG_GENERAL(WARNING, "Invalid data and offset, data size "
                             << src.size() << ", offset " << offset);
    return false;
  }

  NodeVCBlock result;
  result.ParseFromArray(src.data() + offset, src.size() - offset);

  if (!result.IsInitialized()) {
    LOG_GENERAL(WARNING, "NodeVCBlock initialization failed");
    return false;
  }

  return io::ProtobufToVCBlock(result.vcblock(), vcBlock);
}

bool Messenger::SetNodeForwardTxnBlock(
    zbytes& dst, const unsigned int offset, const uint64_t& epochNumber,
    const uint64_t& dsBlockNum, const uint32_t& shardId,
    const PairOfKey& lookupKey,
    deque<std::pair<Transaction, uint32_t>>& txnsCurrent,
    deque<std::pair<Transaction, uint32_t>>& txnsGenerated) {
  LOG_MARKER();

  NodeForwardTxnBlock result;

  result.set_epochnumber(epochNumber);
  result.set_dsblocknum(dsBlockNum);
  result.set_shardid(shardId);
  SerializableToProtobufByteArray(lookupKey.second, *result.mutable_pubkey());

  unsigned int txnsCurrentCount = 0, txnsGeneratedCount = 0, msg_size = 0;

  for (auto txn = txnsCurrent.begin(); txn != txnsCurrent.end();) {
    if (msg_size >= PACKET_BYTESIZE_LIMIT) {
      break;
    }

    auto protoTxn = std::make_unique<ProtoTransaction>();
    TransactionToProtobuf(txn->first, *protoTxn);
    unsigned txn_size = protoTxn->ByteSizeLong();
    if ((msg_size + txn_size) > PACKET_BYTESIZE_LIMIT &&
        txn_size >= SMALL_TXN_SIZE) {
      if (++(txn->second) >= TXN_DISPATCH_ATTEMPT_LIMIT) {
        LOG_GENERAL(WARNING,
                    "Failed to dispatch txn " << txn->first.GetTranID());
        txn = txnsCurrent.erase(txn);
      } else {
        txn++;
      }
      continue;
    }
    *result.add_transactions() = *protoTxn;
    txnsCurrentCount++;
    msg_size += protoTxn->ByteSizeLong();
    txn = txnsCurrent.erase(txn);
  }

  for (auto txn = txnsGenerated.begin(); txn != txnsGenerated.end();) {
    if (msg_size >= PACKET_BYTESIZE_LIMIT) {
      break;
    }

    auto protoTxn = std::make_unique<ProtoTransaction>();
    TransactionToProtobuf(txn->first, *protoTxn);
    unsigned txn_size = protoTxn->ByteSizeLong();
    if ((msg_size + txn_size) > PACKET_BYTESIZE_LIMIT &&
        txn_size >= SMALL_TXN_SIZE) {
      if (++(txn->second) >= TXN_DISPATCH_ATTEMPT_LIMIT) {
        LOG_GENERAL(WARNING,
                    "Failed to dispatch txn " << txn->first.GetTranID());
        txn = txnsGenerated.erase(txn);
      } else {
        txn++;
      }
      continue;
    }
    *result.add_transactions() = *protoTxn;
    txnsGeneratedCount++;
    msg_size += txn_size;
    txn = txnsGenerated.erase(txn);
  }

  Signature signature;
  if (result.transactions().size() > 0) {
    zbytes tmp;
    if (!RepeatableToArray(result.transactions(), tmp, 0)) {
      LOG_GENERAL(WARNING, "Failed to serialize transactions");
      return false;
    }
    if (!Schnorr::Sign(tmp, lookupKey.first, lookupKey.second, signature)) {
      LOG_GENERAL(WARNING, "Failed to sign transactions");
      return false;
    }
  }

  SerializableToProtobufByteArray(signature, *result.mutable_signature());

  if (!result.IsInitialized()) {
    LOG_GENERAL(WARNING, "NodeForwardTxnBlock initialization failed");
    return false;
  }

  LOG_GENERAL(INFO, "Epoch: " << epochNumber << " shardId: " << shardId
                              << " Current txns: " << txnsCurrentCount
                              << " Generated txns: " << txnsGeneratedCount);

  return SerializeToArray(result, dst, offset);
}

bool Messenger::SetNodeForwardTxnBlock(zbytes& dst, const unsigned int offset,
                                       const uint64_t& epochNumber,
                                       const uint64_t& dsBlockNum,
                                       const uint32_t& shardId,
                                       const PubKey& lookupKey,
                                       std::vector<Transaction>& txns,
                                       const Signature& signature) {
  LOG_MARKER();

  NodeForwardTxnBlock result;

  result.set_epochnumber(epochNumber);
  result.set_dsblocknum(dsBlockNum);
  result.set_shardid(shardId);
  SerializableToProtobufByteArray(lookupKey, *result.mutable_pubkey());

  unsigned int txnsCount = 0, msg_size = 0;

  for (const auto& txn : txns) {
    if (msg_size >= PACKET_BYTESIZE_LIMIT) {
      break;
    }

    auto protoTxn = std::make_unique<ProtoTransaction>();
    TransactionToProtobuf(txn, *protoTxn);
    const unsigned txn_size = protoTxn->ByteSizeLong();
    if ((msg_size + txn_size) > PACKET_BYTESIZE_LIMIT &&
        txn_size >= SMALL_TXN_SIZE) {
      continue;
    }
    *result.add_transactions() = *protoTxn;
    txnsCount++;
    msg_size += txn_size;
  }

  SerializableToProtobufByteArray(signature, *result.mutable_signature());

  if (!result.IsInitialized()) {
    LOG_GENERAL(WARNING, "NodeForwardTxnBlock initialization failed");
    return false;
  }

  LOG_GENERAL(INFO, "Epoch: " << epochNumber << " shardId: " << shardId
                              << " Txns: " << txnsCount);

  return SerializeToArray(result, dst, offset);
}

bool Messenger::GetNodeForwardTxnBlock(
    const zbytes& src, const unsigned int offset, uint64_t& epochNumber,
    uint64_t& dsBlockNum, uint32_t& shardId, PubKey& lookupPubKey,
    std::vector<Transaction>& txns, Signature& signature) {
  LOG_MARKER();

  if (offset >= src.size()) {
    LOG_GENERAL(WARNING, "Invalid data and offset, data size "
                             << src.size() << ", offset " << offset);
    return false;
  }

  NodeForwardTxnBlock result;
  result.ParseFromArray(src.data() + offset, src.size() - offset);

  if (!result.IsInitialized()) {
    LOG_GENERAL(WARNING, "NodeForwardTxnBlock initialization failed");
    return false;
  }

  epochNumber = result.epochnumber();
  dsBlockNum = result.dsblocknum();
  shardId = result.shardid();
  PROTOBUFBYTEARRAYTOSERIALIZABLE(result.pubkey(), lookupPubKey);

  if (result.transactions().size() > 0) {
    zbytes tmp;
    if (!RepeatableToArray(result.transactions(), tmp, 0)) {
      LOG_GENERAL(WARNING, "Failed to serialize transactions");
      return false;
    }
    PROTOBUFBYTEARRAYTOSERIALIZABLE(result.signature(), signature);

    if (!Schnorr::Verify(tmp, signature, lookupPubKey)) {
      LOG_GENERAL(WARNING, "Invalid signature in transactions");
      return false;
    }

    for (const auto& txn : result.transactions()) {
      Transaction t;
      if (!ProtobufToTransaction(txn, t)) {
        LOG_GENERAL(WARNING, "ProtobufToTransaction failed");
        return false;
      }
      txns.emplace_back(t);
    }
  }

  LOG_GENERAL(INFO, "Epoch: " << epochNumber << " Shard: " << shardId
                              << " Received txns: " << txns.size());

  return true;
}

bool Messenger::SetNodeMicroBlockAnnouncement(
    zbytes& dst, const unsigned int offset, const uint32_t consensusID,
    const uint64_t blockNumber, const zbytes& blockHash,
    const uint16_t leaderID, const PairOfKey& leaderKey,
    const MicroBlock& microBlock, zbytes& messageToCosign) {
  LOG_MARKER();

  ConsensusAnnouncement announcement;

  // Set the MicroBlock announcement parameters

  NodeMicroBlockAnnouncement* microblock = announcement.mutable_microblock();
  io::MicroBlockToProtobuf(microBlock, *microblock->mutable_microblock());

  if (!microblock->IsInitialized()) {
    LOG_GENERAL(WARNING, "NodeMicroBlockAnnouncement initialization failed");
    return false;
  }

  // Set the common consensus announcement parameters

  if (!SetConsensusAnnouncementCore(announcement, consensusID, blockNumber,
                                    blockHash, leaderID, leaderKey)) {
    LOG_GENERAL(WARNING, "SetConsensusAnnouncementCore failed");
    return false;
  }

  // Serialize the part of the announcement that should be co-signed during the
  // first round of consensus

  messageToCosign.clear();
  if (!microBlock.GetHeader().Serialize(messageToCosign, 0)) {
    LOG_GENERAL(WARNING, "MicroBlockHeader serialization failed");
    return false;
  }

  // Serialize the announcement

  return SerializeToArray(announcement, dst, offset);
}

bool Messenger::GetNodeMicroBlockAnnouncement(
    const zbytes& src, const unsigned int offset, const uint32_t consensusID,
    const uint64_t blockNumber, const zbytes& blockHash,
    const uint16_t leaderID, const PubKey& leaderKey, MicroBlock& microBlock,
    zbytes& messageToCosign) {
  LOG_MARKER();

  if (offset >= src.size()) {
    LOG_GENERAL(WARNING, "Invalid data and offset, data size "
                             << src.size() << ", offset " << offset);
    return false;
  }

  ConsensusAnnouncement announcement;
  announcement.ParseFromArray(src.data() + offset, src.size() - offset);

  if (!announcement.IsInitialized()) {
    LOG_GENERAL(WARNING, "ConsensusAnnouncement initialization failed");
    return false;
  }

  if (!announcement.microblock().IsInitialized()) {
    LOG_GENERAL(WARNING, "NodeMicroBlockAnnouncement initialization failed");
    return false;
  }

  // Check the common consensus announcement parameters

  if (!GetConsensusAnnouncementCore(announcement, consensusID, blockNumber,
                                    blockHash, leaderID, leaderKey)) {
    LOG_GENERAL(WARNING, "GetConsensusAnnouncementCore failed");
    return false;
  }

  // Get the MicroBlock announcement parameters

  const NodeMicroBlockAnnouncement& microblock = announcement.microblock();
  io::ProtobufToMicroBlock(microblock.microblock(), microBlock);

  // Get the part of the announcement that should be co-signed during the first
  // round of consensus

  messageToCosign.clear();
  if (!microBlock.GetHeader().Serialize(messageToCosign, 0)) {
    LOG_GENERAL(WARNING, "MicroBlockHeader serialization failed");
    return false;
  }

  return true;
}

bool Messenger::ShardStructureToArray(zbytes& dst, const unsigned int offset,
                                      const uint32_t& version,
                                      const DequeOfShard& shards) {
  ProtoShardingStructure protoShardingStructure;
  ShardingStructureToProtobuf(version, shards, protoShardingStructure);

  if (!protoShardingStructure.IsInitialized()) {
    LOG_GENERAL(WARNING, "ProtoShardingStructure initialization failed");
    return false;
  }

  if (!SerializeToArray(protoShardingStructure, dst, offset)) {
    LOG_GENERAL(WARNING, "ProtoShardingStructure serialization failed");
    return false;
  }

  return true;
}

bool Messenger::ArrayToShardStructure(const zbytes& src,
                                      const unsigned int offset,
                                      uint32_t& version, DequeOfShard& shards) {
  if (offset >= src.size()) {
    LOG_GENERAL(WARNING, "Invalid data and offset, data size "
                             << src.size() << ", offset " << offset);
    return false;
  }

  ProtoShardingStructure protoShardingStructure;
  protoShardingStructure.ParseFromArray(src.data() + offset,
                                        src.size() - offset);
  return ProtobufToShardingStructure(protoShardingStructure, version, shards);
}

bool Messenger::SetNodeMissingTxnsErrorMsg(
    zbytes& dst, const unsigned int offset,
    const vector<TxnHash>& missingTxnHashes, const uint64_t epochNum,
    const uint32_t listenPort) {
  LOG_MARKER();

  NodeMissingTxnsErrorMsg result;

  for (const auto& hash : missingTxnHashes) {
    LOG_EPOCH(INFO, epochNum, "Missing txn: " << hash);
    result.add_txnhashes(hash.data(), hash.size);
  }

  result.set_epochnum(epochNum);
  result.set_listenport(listenPort);

  if (!result.IsInitialized()) {
    LOG_GENERAL(WARNING, "NodeMissingTxnsErrorMsg initialization failed");
    return false;
  }

  return SerializeToArray(result, dst, offset);
}

bool Messenger::GetNodeMissingTxnsErrorMsg(const zbytes& src,
                                           const unsigned int offset,
                                           vector<TxnHash>& missingTxnHashes,
                                           uint64_t& epochNum,
                                           uint32_t& listenPort) {
  LOG_MARKER();

  if (offset >= src.size()) {
    LOG_GENERAL(WARNING, "Invalid data and offset, data size "
                             << src.size() << ", offset " << offset);
    return false;
  }

  NodeMissingTxnsErrorMsg result;
  result.ParseFromArray(src.data() + offset, src.size() - offset);

  if (!result.IsInitialized()) {
    LOG_GENERAL(WARNING, "NodeMissingTxnsErrorMsg initialization failed");
    return false;
  }

  for (const auto& hash : result.txnhashes()) {
    missingTxnHashes.emplace_back();
    unsigned int size = min((unsigned int)hash.size(),
                            (unsigned int)missingTxnHashes.back().size);
    copy(hash.begin(), hash.begin() + size,
         missingTxnHashes.back().asArray().begin());
  }

  epochNum = result.epochnum();
  listenPort = result.listenport();

  return true;
}

bool Messenger::SetNodeGetVersion(zbytes& dst, const unsigned int offset,
                                  const uint32_t listenPort) {
  LOG_MARKER();

  NodeGetVersion result;
  result.set_listenport(listenPort);
  if (!result.IsInitialized()) {
    LOG_GENERAL(WARNING, "NodeGetVersion initialization failed");
    return false;
  }

  return SerializeToArray(result, dst, offset);
}

bool Messenger::GetNodeGetVersion(const zbytes& src, const unsigned int offset,
                                  uint32_t& listenPort) {
  LOG_MARKER();

  if (offset >= src.size()) {
    LOG_GENERAL(WARNING, "Invalid data and offset, data size "
                             << src.size() << ", offset " << offset);
    return false;
  }

  NodeGetVersion result;
  result.ParseFromArray(src.data() + offset, src.size() - offset);

  if (!result.IsInitialized()) {
    LOG_GENERAL(WARNING, "NodeGetVersion initialization failed");
    return false;
  }

  listenPort = result.listenport();

  return true;
}

bool Messenger::SetNodeSetVersion(zbytes& dst, const unsigned int offset,
                                  const std::string& version) {
  LOG_MARKER();

  NodeSetVersion result;
  result.set_version(version);
  if (!result.IsInitialized()) {
    LOG_GENERAL(WARNING, "NodeSetVersion initialization failed");
    return false;
  }

  return SerializeToArray(result, dst, offset);
}

bool Messenger::GetNodeSetVersion(const zbytes& src, const unsigned int offset,
                                  std::string& version) {
  LOG_MARKER();

  if (offset >= src.size()) {
    LOG_GENERAL(WARNING, "Invalid data and offset, data size "
                             << src.size() << ", offset " << offset);
    return false;
  }

  NodeSetVersion result;
  result.ParseFromArray(src.data() + offset, src.size() - offset);

  if (!result.IsInitialized()) {
    LOG_GENERAL(WARNING, "NodeSetVersion initialization failed");
    return false;
  }

  version = result.version();

  return true;
}

// ============================================================================
// Lookup messages
// ============================================================================

bool Messenger::SetLookupGetSeedPeers(zbytes& dst, const unsigned int offset,
                                      const uint32_t listenPort) {
  LOG_MARKER();

  LookupGetSeedPeers result;

  result.set_listenport(listenPort);

  if (!result.IsInitialized()) {
    LOG_GENERAL(WARNING, "LookupGetSeedPeers initialization failed");
    return false;
  }

  return SerializeToArray(result, dst, offset);
}

bool Messenger::GetLookupGetSeedPeers(const zbytes& src,
                                      const unsigned int offset,
                                      uint32_t& listenPort) {
  LOG_MARKER();

  if (offset >= src.size()) {
    LOG_GENERAL(WARNING, "Invalid data and offset, data size "
                             << src.size() << ", offset " << offset);
    return false;
  }

  LookupGetSeedPeers result;
  result.ParseFromArray(src.data() + offset, src.size() - offset);

  if (!result.IsInitialized()) {
    LOG_GENERAL(WARNING, "LookupGetSeedPeers initialization failed");
    return false;
  }

  listenPort = result.listenport();

  return true;
}

bool Messenger::SetLookupSetSeedPeers(zbytes& dst, const unsigned int offset,
                                      const PairOfKey& lookupKey,
                                      const vector<Peer>& candidateSeeds) {
  LOG_MARKER();

  LookupSetSeedPeers result;

  unordered_set<uint32_t> indicesAlreadyAdded;

  random_device rd;
  mt19937 gen(rd());
  uniform_int_distribution<> dis(0, candidateSeeds.size() - 1);

  for (unsigned int i = 0; i < candidateSeeds.size(); i++) {
    uint32_t index = dis(gen);
    while (indicesAlreadyAdded.find(index) != indicesAlreadyAdded.end()) {
      index = dis(gen);
    }
    indicesAlreadyAdded.insert(index);

    SerializableToProtobufByteArray(candidateSeeds.at(index),
                                    *result.add_candidateseeds());
  }

  SerializableToProtobufByteArray(lookupKey.second, *result.mutable_pubkey());

  Signature signature;
  if (result.candidateseeds().size() > 0) {
    zbytes tmp;
    if (!RepeatableToArray(result.candidateseeds(), tmp, 0)) {
      LOG_GENERAL(WARNING, "Failed to serialize candidate seeds");
      return false;
    }
    if (!Schnorr::Sign(tmp, lookupKey.first, lookupKey.second, signature)) {
      LOG_GENERAL(WARNING, "Failed to sign candidate seeds");
      return false;
    }
  }

  SerializableToProtobufByteArray(signature, *result.mutable_signature());

  if (!result.IsInitialized()) {
    LOG_GENERAL(WARNING, "LookupSetSeedPeers initialization failed");
    return false;
  }

  return SerializeToArray(result, dst, offset);
}

bool Messenger::GetLookupSetSeedPeers(const zbytes& src,
                                      const unsigned int offset,
                                      PubKey& lookupPubKey,
                                      vector<Peer>& candidateSeeds) {
  LOG_MARKER();

  if (offset >= src.size()) {
    LOG_GENERAL(WARNING, "Invalid data and offset, data size "
                             << src.size() << ", offset " << offset);
    return false;
  }

  LookupSetSeedPeers result;
  result.ParseFromArray(src.data() + offset, src.size() - offset);

  if (!result.IsInitialized()) {
    LOG_GENERAL(WARNING, "LookupSetSeedPeers initialization failed");
    return false;
  }

  PROTOBUFBYTEARRAYTOSERIALIZABLE(result.pubkey(), lookupPubKey);

  for (const auto& peer : result.candidateseeds()) {
    Peer seedPeer;
    PROTOBUFBYTEARRAYTOSERIALIZABLE(peer, seedPeer);
    candidateSeeds.emplace_back(seedPeer);
  }

  Signature signature;
  PROTOBUFBYTEARRAYTOSERIALIZABLE(result.signature(), signature);

  if (result.candidateseeds().size() > 0) {
    zbytes tmp;
    if (!RepeatableToArray(result.candidateseeds(), tmp, 0)) {
      LOG_GENERAL(WARNING, "Failed to serialize candidate seeds");
      return false;
    }

    if (!Schnorr::Verify(tmp, signature, lookupPubKey)) {
      LOG_GENERAL(WARNING, "Invalid signature in candidate seeds");
      return false;
    }
  }

  return true;
}

bool Messenger::SetLookupGetDSInfoFromSeed(zbytes& dst,
                                           const unsigned int offset,
                                           const uint32_t listenPort,
                                           const bool initialDS) {
  LOG_MARKER();

  LookupGetDSInfoFromSeed result;

  result.set_listenport(listenPort);
  result.set_initialds(initialDS);

  if (!result.IsInitialized()) {
    LOG_GENERAL(WARNING, "LookupGetDSInfoFromSeed initialization failed");
    return false;
  }

  return SerializeToArray(result, dst, offset);
}

bool Messenger::GetLookupGetDSInfoFromSeed(const zbytes& src,
                                           const unsigned int offset,
                                           uint32_t& listenPort,
                                           bool& initialDS) {
  LOG_MARKER();

  if (offset >= src.size()) {
    LOG_GENERAL(WARNING, "Invalid data and offset, data size "
                             << src.size() << ", offset " << offset);
    return false;
  }

  LookupGetDSInfoFromSeed result;
  result.ParseFromArray(src.data() + offset, src.size() - offset);

  if (!result.IsInitialized()) {
    LOG_GENERAL(WARNING, "LookupGetDSInfoFromSeed initialization failed");
    return false;
  }

  listenPort = result.listenport();
  initialDS = result.initialds();

  return true;
}

bool Messenger::SetLookupSetDSInfoFromSeed(zbytes& dst,
                                           const unsigned int offset,
                                           const PairOfKey& senderKey,
                                           const uint32_t& dsCommitteeVersion,
                                           const DequeOfNode& dsNodes,
                                           const bool initialDS) {
  LOG_MARKER();

  LookupSetDSInfoFromSeed result;

  DSCommitteeToProtobuf(dsCommitteeVersion, dsNodes,
                        *result.mutable_dscommittee());

  SerializableToProtobufByteArray(senderKey.second, *result.mutable_pubkey());

  zbytes tmp;
  if (!SerializeToArray(result.dscommittee(), tmp, 0)) {
    LOG_GENERAL(WARNING, "Failed to serialize DS committee");
    return false;
  }

  Signature signature;
  if (!Schnorr::Sign(tmp, senderKey.first, senderKey.second, signature)) {
    LOG_GENERAL(WARNING, "Failed to sign DS committee");
    return false;
  }

  SerializableToProtobufByteArray(signature, *result.mutable_signature());

  result.set_initialds(initialDS);

  if (!result.IsInitialized()) {
    LOG_GENERAL(WARNING, "LookupSetDSInfoFromSeed initialization failed");
    return false;
  }

  return SerializeToArray(result, dst, offset);
}

bool Messenger::GetLookupSetDSInfoFromSeed(
    const zbytes& src, const unsigned int offset, PubKey& senderPubKey,
    uint32_t& dsCommitteeVersion, DequeOfNode& dsNodes, bool& initialDS) {
  LOG_MARKER();

  if (offset >= src.size()) {
    LOG_GENERAL(WARNING, "Invalid data and offset, data size "
                             << src.size() << ", offset " << offset);
    return false;
  }

  LookupSetDSInfoFromSeed result;
  result.ParseFromArray(src.data() + offset, src.size() - offset);
  PROTOBUFBYTEARRAYTOSERIALIZABLE(result.pubkey(), senderPubKey);

  if (!result.IsInitialized()) {
    LOG_GENERAL(WARNING, "LookupSetDSInfoFromSeed initialization failed");
    return false;
  }

  if (!ProtobufToDSCommittee(result.dscommittee(), dsCommitteeVersion,
                             dsNodes)) {
    LOG_GENERAL(WARNING, "ProtobufToDSCommittee failed");
    return false;
  }

  Signature signature;
  PROTOBUFBYTEARRAYTOSERIALIZABLE(result.signature(), signature);

  zbytes tmp;
  if (!SerializeToArray(result.dscommittee(), tmp, 0)) {
    LOG_GENERAL(WARNING, "Failed to serialize DS committee");
    return false;
  }

  initialDS = result.initialds();

  if (!Schnorr::Verify(tmp, signature, senderPubKey)) {
    LOG_GENERAL(WARNING, "Invalid signature in DS nodes info");
    return false;
  }

  return true;
}

bool Messenger::SetLookupGetDSBlockFromSeed(zbytes& dst,
                                            const unsigned int offset,
                                            const uint64_t lowBlockNum,
                                            const uint64_t highBlockNum,
                                            const uint32_t listenPort,
                                            const bool includeMinerInfo) {
  LOG_MARKER();

  LookupGetDSBlockFromSeed result;

  result.set_lowblocknum(lowBlockNum);
  result.set_highblocknum(highBlockNum);
  result.set_listenport(listenPort);
  result.set_includeminerinfo(includeMinerInfo);

  if (!result.IsInitialized()) {
    LOG_GENERAL(WARNING, "LookupGetDSBlockFromSeed initialization failed");
    return false;
  }

  return SerializeToArray(result, dst, offset);
}

bool Messenger::GetLookupGetDSBlockFromSeed(
    const zbytes& src, const unsigned int offset, uint64_t& lowBlockNum,
    uint64_t& highBlockNum, uint32_t& listenPort, bool& includeMinerInfo) {
  LOG_MARKER();

  if (offset >= src.size()) {
    LOG_GENERAL(WARNING, "Invalid data and offset, data size "
                             << src.size() << ", offset " << offset);
    return false;
  }

  LookupGetDSBlockFromSeed result;
  result.ParseFromArray(src.data() + offset, src.size() - offset);

  if (!result.IsInitialized()) {
    LOG_GENERAL(WARNING, "LookupGetDSBlockFromSeed initialization failed");
    return false;
  }

  lowBlockNum = result.lowblocknum();
  highBlockNum = result.highblocknum();
  listenPort = result.listenport();
  includeMinerInfo = result.includeminerinfo();

  return true;
}

bool Messenger::SetLookupSetDSBlockFromSeed(zbytes& dst,
                                            const unsigned int offset,
                                            const uint64_t lowBlockNum,
                                            const uint64_t highBlockNum,
                                            const PairOfKey& lookupKey,
                                            const vector<DSBlock>& dsBlocks) {
  LOG_MARKER();

  LookupSetDSBlockFromSeed result;

  result.mutable_data()->set_lowblocknum(lowBlockNum);
  result.mutable_data()->set_highblocknum(highBlockNum);

  SerializableToProtobufByteArray(lookupKey.second, *result.mutable_pubkey());

  for (const auto& dsblock : dsBlocks) {
    io::DSBlockToProtobuf(dsblock, *result.mutable_data()->add_dsblocks());
  }

  Signature signature;
  if (!result.data().IsInitialized()) {
    LOG_GENERAL(WARNING, "LookupSetDSBlockFromSeed.Data initialization failed");
    return false;
  }
  zbytes tmp(result.data().ByteSizeLong());
  result.data().SerializeToArray(tmp.data(), tmp.size());

  if (!Schnorr::Sign(tmp, lookupKey.first, lookupKey.second, signature)) {
    LOG_GENERAL(WARNING, "Failed to sign DS blocks");
    return false;
  }

  SerializableToProtobufByteArray(signature, *result.mutable_signature());

  if (!result.IsInitialized()) {
    LOG_GENERAL(WARNING, "LookupSetDSBlockFromSeed initialization failed");
    return false;
  }

  return SerializeToArray(result, dst, offset);
}

bool Messenger::GetLookupSetDSBlockFromSeed(
    const zbytes& src, const unsigned int offset, uint64_t& lowBlockNum,
    uint64_t& highBlockNum, PubKey& lookupPubKey, vector<DSBlock>& dsBlocks) {
  LOG_MARKER();

  if (offset >= src.size()) {
    LOG_GENERAL(WARNING, "Invalid data and offset, data size "
                             << src.size() << ", offset " << offset);
    return false;
  }

  LookupSetDSBlockFromSeed result;
  result.ParseFromArray(src.data() + offset, src.size() - offset);

  if (!result.IsInitialized()) {
    LOG_GENERAL(WARNING, "LookupSetDSBlockFromSeed initialization failed");
    return false;
  }

  lowBlockNum = result.data().lowblocknum();
  highBlockNum = result.data().highblocknum();
  PROTOBUFBYTEARRAYTOSERIALIZABLE(result.pubkey(), lookupPubKey);

  for (const auto& proto_dsblock : result.data().dsblocks()) {
    DSBlock dsblock;
    if (!io::ProtobufToDSBlock(proto_dsblock, dsblock)) {
      LOG_GENERAL(WARNING, "ProtobufToDSBlock failed");
      return false;
    }
    dsBlocks.emplace_back(dsblock);
  }

  zbytes tmp(result.data().ByteSizeLong());
  result.data().SerializeToArray(tmp.data(), tmp.size());

  Signature signature;
  PROTOBUFBYTEARRAYTOSERIALIZABLE(result.signature(), signature);

  if (!Schnorr::Verify(tmp, signature, lookupPubKey)) {
    LOG_GENERAL(WARNING, "Invalid signature in GetLookupSetDSBlockFromSeed");
    return false;
  }

  return true;
}

bool Messenger::SetLookupSetMinerInfoFromSeed(
    zbytes& dst, const unsigned int offset, const PairOfKey& lookupKey,
    const map<uint64_t, pair<MinerInfoDSComm, MinerInfoShards>>&
        minerInfoPerDS) {
  LOG_MARKER();

  LookupSetMinerInfoFromSeed result;

  for (const auto& dsBlockAndMinerInfo : minerInfoPerDS) {
    LookupSetMinerInfoFromSeed::MinerInfo tmpMinerInfo;

    // Set the MinerInfoDSComm member for the DS block number
    for (const auto& dsnode : dsBlockAndMinerInfo.second.first.m_dsNodes) {
      ProtoMinerInfoDSComm::Node* protodsnode =
          tmpMinerInfo.mutable_minerinfodscomm()->add_dsnodes();
      SerializableToProtobufByteArray(dsnode, *protodsnode->mutable_pubkey());
    }
    for (const auto& dsnode :
         dsBlockAndMinerInfo.second.first.m_dsNodesEjected) {
      ProtoMinerInfoDSComm::Node* protodsnode =
          tmpMinerInfo.mutable_minerinfodscomm()->add_dsnodesejected();
      SerializableToProtobufByteArray(dsnode, *protodsnode->mutable_pubkey());
    }
    if (!result.IsInitialized()) {
      LOG_GENERAL(WARNING, "ProtoMinerInfoDSComm initialization failed");
      return false;
    }

    // Set the MinerInfoShards member for the DS block number
    for (const auto& shard : dsBlockAndMinerInfo.second.second.m_shards) {
      ProtoMinerInfoShards::Shard* protoshard =
          tmpMinerInfo.mutable_minerinfoshards()->add_shards();
      protoshard->set_shardsize(shard.m_shardSize);
      for (const auto& shardnode : shard.m_shardNodes) {
        ProtoMinerInfoShards::Node* protoshardnode =
            protoshard->add_shardnodes();
        SerializableToProtobufByteArray(shardnode,
                                        *protoshardnode->mutable_pubkey());
      }
    }
    if (!result.IsInitialized()) {
      LOG_GENERAL(WARNING, "ProtoMinerInfoShards initialization failed");
      return false;
    }

    // Add both to result map
    auto protoMap = result.mutable_data()->mutable_minerinfoperds();
    (*protoMap)[dsBlockAndMinerInfo.first] = tmpMinerInfo;
  }

  SerializableToProtobufByteArray(lookupKey.second, *result.mutable_pubkey());

  Signature signature;
  if (!result.data().IsInitialized()) {
    LOG_GENERAL(WARNING,
                "LookupSetMinerInfoFromSeed.Data initialization failed");
    return false;
  }
  zbytes tmp(result.data().ByteSizeLong());
  result.data().SerializeToArray(tmp.data(), tmp.size());

  if (!Schnorr::Sign(tmp, lookupKey.first, lookupKey.second, signature)) {
    LOG_GENERAL(WARNING, "Failed to sign miner info");
    return false;
  }

  SerializableToProtobufByteArray(signature, *result.mutable_signature());

  if (!result.IsInitialized()) {
    LOG_GENERAL(WARNING, "LookupSetDSBlockFromSeed initialization failed");
    return false;
  }

  return SerializeToArray(result, dst, offset);
}

bool Messenger::GetLookupSetMinerInfoFromSeed(
    const zbytes& src, const unsigned int offset, PubKey& lookupPubKey,
    map<uint64_t, pair<MinerInfoDSComm, MinerInfoShards>>& minerInfoPerDS) {
  LOG_MARKER();

  if (offset >= src.size()) {
    LOG_GENERAL(WARNING, "Invalid data and offset, data size "
                             << src.size() << ", offset " << offset);
    return false;
  }

  LookupSetMinerInfoFromSeed result;
  result.ParseFromArray(src.data() + offset, src.size() - offset);

  if (!result.IsInitialized()) {
    LOG_GENERAL(WARNING, "LookupSetMinerInfoFromSeed initialization failed");
    return false;
  }

  // Check signature first
  Signature signature;
  PROTOBUFBYTEARRAYTOSERIALIZABLE(result.signature(), signature);
  PROTOBUFBYTEARRAYTOSERIALIZABLE(result.pubkey(), lookupPubKey);
  zbytes tmp(result.data().ByteSizeLong());
  result.data().SerializeToArray(tmp.data(), tmp.size());
  if (!Schnorr::Verify(tmp, signature, lookupPubKey)) {
    LOG_GENERAL(WARNING, "Invalid signature in LookupSetMinerInfoFromSeed");
    return false;
  }

  // Populate the map
  minerInfoPerDS.clear();
  for (const auto& dsBlockAndMinerInfo : result.data().minerinfoperds()) {
    // Get the MinerInfoDSComm member for the DS block number
    MinerInfoDSComm tmpDSComm;
    for (const auto& protodsnode :
         dsBlockAndMinerInfo.second.minerinfodscomm().dsnodes()) {
      PubKey pubkey;
      PROTOBUFBYTEARRAYTOSERIALIZABLE(protodsnode.pubkey(), pubkey);
      tmpDSComm.m_dsNodes.emplace_back(pubkey);
    }
    for (const auto& protodsnode :
         dsBlockAndMinerInfo.second.minerinfodscomm().dsnodesejected()) {
      PubKey pubkey;
      PROTOBUFBYTEARRAYTOSERIALIZABLE(protodsnode.pubkey(), pubkey);
      tmpDSComm.m_dsNodesEjected.emplace_back(pubkey);
    }

    // Get the MinerInfoShards member for the DS block number
    MinerInfoShards tmpShards;
    for (const auto& protoshard :
         dsBlockAndMinerInfo.second.minerinfoshards().shards()) {
      MinerInfoShards::MinerInfoShard shard;
      shard.m_shardSize = protoshard.shardsize();
      for (const auto& protoshardnode : protoshard.shardnodes()) {
        PubKey pubkey;
        PROTOBUFBYTEARRAYTOSERIALIZABLE(protoshardnode.pubkey(), pubkey);
        shard.m_shardNodes.emplace_back(pubkey);
      }
      tmpShards.m_shards.emplace_back(shard);
    }

    // Add both to minerInfoPerDS map
    minerInfoPerDS.emplace(dsBlockAndMinerInfo.first,
                           make_pair(tmpDSComm, tmpShards));
  }

  return true;
}

bool Messenger::SetLookupGetTxBlockFromSeed(zbytes& dst,
                                            const unsigned int offset,
                                            const uint64_t lowBlockNum,
                                            const uint64_t highBlockNum,
                                            const uint32_t listenPort) {
  LOG_MARKER();

  LookupGetTxBlockFromSeed result;

  result.set_lowblocknum(lowBlockNum);
  result.set_highblocknum(highBlockNum);
  result.set_listenport(listenPort);

  if (!result.IsInitialized()) {
    LOG_GENERAL(WARNING, "LookupGetTxBlockFromSeed initialization failed");
    return false;
  }

  return SerializeToArray(result, dst, offset);
}

bool Messenger::SetLookupGetVCFinalBlockFromL2l(zbytes& dst,
                                                const unsigned int offset,
                                                const uint64_t& blockNum,
                                                const Peer& sender,
                                                const PairOfKey& seedKey) {
  LOG_MARKER();

  LookupGetVCFinalBlockFromL2l result;

  result.mutable_data()->set_blocknum(blockNum);

  PeerToProtobuf(sender, *result.mutable_data()->mutable_sender());

  SerializableToProtobufByteArray(seedKey.second, *result.mutable_pubkey());

  Signature signature;
  if (!result.data().IsInitialized()) {
    LOG_GENERAL(WARNING,
                "LookupGetVCFinalBlockFromL2l.Data initialization failed");
    return false;
  }
  zbytes tmp(result.data().ByteSizeLong());
  result.data().SerializeToArray(tmp.data(), tmp.size());

  if (!Schnorr::Sign(tmp, seedKey.first, seedKey.second, signature)) {
    LOG_GENERAL(WARNING,
                "Failed to sign LookupGetVCFinalBlockFromL2l request message");
    return false;
  }

  SerializableToProtobufByteArray(signature, *result.mutable_signature());

  if (!result.IsInitialized()) {
    LOG_GENERAL(WARNING, "LookupGetVCFinalBlockFromL2l initialization failed");
    return false;
  }

  return SerializeToArray(result, dst, offset);
}

bool Messenger::GetLookupGetVCFinalBlockFromL2l(const zbytes& src,
                                                const unsigned int offset,
                                                uint64_t& blockNum, Peer& from,
                                                PubKey& senderPubKey) {
  LOG_MARKER();

  if (offset >= src.size()) {
    LOG_GENERAL(WARNING, "Invalid data and offset, data size "
                             << src.size() << ", offset " << offset);
    return false;
  }

  LookupGetVCFinalBlockFromL2l result;
  result.ParseFromArray(src.data() + offset, src.size() - offset);

  if (!result.IsInitialized()) {
    LOG_GENERAL(WARNING,
                "GetLookupGetVCFinalBlockFromL2l initialization failed");
    return false;
  }

  PROTOBUFBYTEARRAYTOSERIALIZABLE(result.pubkey(), senderPubKey);
  Signature signature;
  PROTOBUFBYTEARRAYTOSERIALIZABLE(result.signature(), signature);
  zbytes tmp(result.data().ByteSizeLong());
  result.data().SerializeToArray(tmp.data(), tmp.size());
  if (!Schnorr::Verify(tmp, 0, tmp.size(), signature, senderPubKey)) {
    LOG_GENERAL(WARNING, "GetLookupGetVCFinalBlockFromL2l signature wrong");
    return false;
  }

  blockNum = result.data().blocknum();
  ProtobufToPeer(result.data().sender(), from);

  return true;
}

bool Messenger::SetLookupGetDSBlockFromL2l(zbytes& dst,
                                           const unsigned int offset,
                                           const uint64_t& blockNum,
                                           const Peer& sender,
                                           const PairOfKey& seedKey) {
  LOG_MARKER();

  LookupGetDSBlockFromL2l result;

  result.mutable_data()->set_blocknum(blockNum);

  PeerToProtobuf(sender, *result.mutable_data()->mutable_sender());

  SerializableToProtobufByteArray(seedKey.second, *result.mutable_pubkey());

  Signature signature;
  if (!result.data().IsInitialized()) {
    LOG_GENERAL(WARNING, "LookupGetDSBlockFromL2l.Data initialization failed");
    return false;
  }
  zbytes tmp(result.data().ByteSizeLong());
  result.data().SerializeToArray(tmp.data(), tmp.size());

  if (!Schnorr::Sign(tmp, seedKey.first, seedKey.second, signature)) {
    LOG_GENERAL(WARNING,
                "Failed to sign LookupGetDSBlockFromL2l request message");
    return false;
  }

  SerializableToProtobufByteArray(signature, *result.mutable_signature());

  if (!result.IsInitialized()) {
    LOG_GENERAL(WARNING, "LookupGetDSBlockFromL2l initialization failed");
    return false;
  }

  return SerializeToArray(result, dst, offset);
}

bool Messenger::GetLookupGetDSBlockFromL2l(const zbytes& src,
                                           const unsigned int offset,
                                           uint64_t& blockNum, Peer& from,
                                           PubKey& senderPubKey) {
  LOG_MARKER();

  if (offset >= src.size()) {
    LOG_GENERAL(WARNING, "Invalid data and offset, data size "
                             << src.size() << ", offset " << offset);
    return false;
  }

  LookupGetDSBlockFromL2l result;
  result.ParseFromArray(src.data() + offset, src.size() - offset);

  if (!result.IsInitialized()) {
    LOG_GENERAL(WARNING, "GetLookupGetDSBlockFromL2l initialization failed");
    return false;
  }

  PROTOBUFBYTEARRAYTOSERIALIZABLE(result.pubkey(), senderPubKey);
  Signature signature;
  PROTOBUFBYTEARRAYTOSERIALIZABLE(result.signature(), signature);
  zbytes tmp(result.data().ByteSizeLong());
  result.data().SerializeToArray(tmp.data(), tmp.size());
  if (!Schnorr::Verify(tmp, 0, tmp.size(), signature, senderPubKey)) {
    LOG_GENERAL(WARNING, "GetLookupGetDSBlockFromL2l signature wrong");
    return false;
  }

  blockNum = result.data().blocknum();
  ProtobufToPeer(result.data().sender(), from);

  return true;
}

bool Messenger::SetLookupGetMBnForwardTxnFromL2l(
    zbytes& dst, const unsigned int offset, const uint64_t& blockNum,
    const uint32_t& shardId, const Peer& sender, const PairOfKey& seedKey) {
  LOG_MARKER();

  LookupGetMBnForwardTxnFromL2l result;

  result.mutable_data()->set_blocknum(blockNum);
  result.mutable_data()->set_shardid(shardId);

  PeerToProtobuf(sender, *result.mutable_data()->mutable_sender());

  SerializableToProtobufByteArray(seedKey.second, *result.mutable_pubkey());

  Signature signature;
  if (!result.data().IsInitialized()) {
    LOG_GENERAL(WARNING,
                "LookupGetMBnForwardTxnFromL2l.Data initialization failed");
    return false;
  }
  zbytes tmp(result.data().ByteSizeLong());
  result.data().SerializeToArray(tmp.data(), tmp.size());

  if (!Schnorr::Sign(tmp, seedKey.first, seedKey.second, signature)) {
    LOG_GENERAL(WARNING,
                "Failed to sign LookupGetMBnForwardTxnFromL2l request message");
    return false;
  }

  SerializableToProtobufByteArray(signature, *result.mutable_signature());

  if (!result.IsInitialized()) {
    LOG_GENERAL(WARNING, "LookupGetMBnForwardTxnFromL2l initialization failed");
    return false;
  }

  return SerializeToArray(result, dst, offset);
}

bool Messenger::GetLookupGetMBnForwardTxnFromL2l(const zbytes& src,
                                                 const unsigned int offset,
                                                 uint64_t& blockNum,
                                                 uint32_t& shardId, Peer& from,
                                                 PubKey& senderPubKey) {
  LOG_MARKER();

  if (offset >= src.size()) {
    LOG_GENERAL(WARNING, "Invalid data and offset, data size "
                             << src.size() << ", offset " << offset);
    return false;
  }

  LookupGetMBnForwardTxnFromL2l result;
  result.ParseFromArray(src.data() + offset, src.size() - offset);

  if (!result.IsInitialized()) {
    LOG_GENERAL(WARNING, "LookupGetMBnForwardTxnFromL2l initialization failed");
    return false;
  }

  PROTOBUFBYTEARRAYTOSERIALIZABLE(result.pubkey(), senderPubKey);
  Signature signature;
  PROTOBUFBYTEARRAYTOSERIALIZABLE(result.signature(), signature);
  zbytes tmp(result.data().ByteSizeLong());
  result.data().SerializeToArray(tmp.data(), tmp.size());
  if (!Schnorr::Verify(tmp, 0, tmp.size(), signature, senderPubKey)) {
    LOG_GENERAL(WARNING, "LookupGetMBnForwardTxnFromL2l signature wrong");
    return false;
  }

  blockNum = result.data().blocknum();
  shardId = result.data().shardid();
  ProtobufToPeer(result.data().sender(), from);

  return true;
}

bool Messenger::SetLookupGetPendingTxnFromL2l(
    zbytes& dst, const unsigned int offset, const uint64_t& blockNum,
    const uint32_t& shardId, const Peer& sender, const PairOfKey& seedKey) {
  LOG_MARKER();

  LookupGetPendingTxnFromL2l result;

  result.mutable_data()->set_blocknum(blockNum);
  result.mutable_data()->set_shardid(shardId);

  PeerToProtobuf(sender, *result.mutable_data()->mutable_sender());

  SerializableToProtobufByteArray(seedKey.second, *result.mutable_pubkey());

  Signature signature;
  if (!result.data().IsInitialized()) {
    LOG_GENERAL(WARNING,
                "LookupGetPendingTxnFromL2l.Data initialization failed");
    return false;
  }
  zbytes tmp(result.data().ByteSizeLong());
  result.data().SerializeToArray(tmp.data(), tmp.size());

  if (!Schnorr::Sign(tmp, seedKey.first, seedKey.second, signature)) {
    LOG_GENERAL(WARNING,
                "Failed to sign LookupGetPendingTxnFromL2l request message");
    return false;
  }

  SerializableToProtobufByteArray(signature, *result.mutable_signature());

  if (!result.IsInitialized()) {
    LOG_GENERAL(WARNING, "LookupGetPendingTxnFromL2l initialization failed");
    return false;
  }

  return SerializeToArray(result, dst, offset);
}

bool Messenger::GetLookupGetPendingTxnFromL2l(const zbytes& src,
                                              const unsigned int offset,
                                              uint64_t& blockNum,
                                              uint32_t& shardId, Peer& from,
                                              PubKey& senderPubKey) {
  LOG_MARKER();

  if (offset >= src.size()) {
    LOG_GENERAL(WARNING, "Invalid data and offset, data size "
                             << src.size() << ", offset " << offset);
    return false;
  }

  LookupGetPendingTxnFromL2l result;
  result.ParseFromArray(src.data() + offset, src.size() - offset);

  if (!result.IsInitialized()) {
    LOG_GENERAL(WARNING, "LookupGetPendingTxnFromL2l initialization failed");
    return false;
  }

  PROTOBUFBYTEARRAYTOSERIALIZABLE(result.pubkey(), senderPubKey);
  Signature signature;
  PROTOBUFBYTEARRAYTOSERIALIZABLE(result.signature(), signature);
  zbytes tmp(result.data().ByteSizeLong());
  result.data().SerializeToArray(tmp.data(), tmp.size());
  if (!Schnorr::Verify(tmp, 0, tmp.size(), signature, senderPubKey)) {
    LOG_GENERAL(WARNING, "LookupGetPendingTxnFromL2l signature wrong");
    return false;
  }

  blockNum = result.data().blocknum();
  shardId = result.data().shardid();
  ProtobufToPeer(result.data().sender(), from);

  return true;
}

bool Messenger::GetLookupGetTxBlockFromSeed(const zbytes& src,
                                            const unsigned int offset,
                                            uint64_t& lowBlockNum,
                                            uint64_t& highBlockNum,
                                            uint32_t& listenPort) {
  LOG_MARKER();

  if (offset >= src.size()) {
    LOG_GENERAL(WARNING, "Invalid data and offset, data size "
                             << src.size() << ", offset " << offset);
    return false;
  }

  LookupGetTxBlockFromSeed result;
  result.ParseFromArray(src.data() + offset, src.size() - offset);

  if (!result.IsInitialized()) {
    LOG_GENERAL(WARNING, "LookupGetTxBlockFromSeed initialization failed");
    return false;
  }

  lowBlockNum = result.lowblocknum();
  highBlockNum = result.highblocknum();
  listenPort = result.listenport();

  return true;
}

bool Messenger::SetLookupSetTxBlockFromSeed(zbytes& dst,
                                            const unsigned int offset,
                                            const uint64_t lowBlockNum,
                                            const uint64_t highBlockNum,
                                            const PairOfKey& lookupKey,
                                            const vector<TxBlock>& txBlocks) {
  LOG_MARKER();

  LookupSetTxBlockFromSeed result;

  result.mutable_data()->set_lowblocknum(lowBlockNum);
  result.mutable_data()->set_highblocknum(highBlockNum);

  for (const auto& txblock : txBlocks) {
    io::TxBlockToProtobuf(txblock, *result.mutable_data()->add_txblocks());
  }

  SerializableToProtobufByteArray(lookupKey.second, *result.mutable_pubkey());

  Signature signature;
  if (!result.data().IsInitialized()) {
    LOG_GENERAL(WARNING, "LookupSetTxBlockFromSeed.Data initialization failed");
    return false;
  }

  zbytes tmp(result.data().ByteSizeLong());
  result.data().SerializeToArray(tmp.data(), tmp.size());

  if (!Schnorr::Sign(tmp, lookupKey.first, lookupKey.second, signature)) {
    LOG_GENERAL(WARNING, "Failed to sign tx blocks");
    return false;
  }

  SerializableToProtobufByteArray(signature, *result.mutable_signature());

  if (!result.IsInitialized()) {
    LOG_GENERAL(WARNING, "LookupSetTxBlockFromSeed initialization failed");
    return false;
  }

  return SerializeToArray(result, dst, offset);
}

bool Messenger::GetLookupSetTxBlockFromSeed(
    const zbytes& src, const unsigned int offset, uint64_t& lowBlockNum,
    uint64_t& highBlockNum, PubKey& lookupPubKey, vector<TxBlock>& txBlocks) {
  LOG_MARKER();

  LookupSetTxBlockFromSeed result;

  google::protobuf::io::ArrayInputStream arrayIn(src.data() + offset,
                                                 src.size() - offset);
  google::protobuf::io::CodedInputStream codedIn(&arrayIn);

  codedIn.SetTotalBytesLimit(MAX_READ_WATERMARK_IN_BYTES);  // changed dec 2017

  if (!result.ParseFromCodedStream(&codedIn) ||
      !codedIn.ConsumedEntireMessage() || !result.IsInitialized()) {
    LOG_GENERAL(WARNING, "LookupSetTxBlockFromSeed initialization failed");
    return false;
  }

  lowBlockNum = result.data().lowblocknum();
  highBlockNum = result.data().highblocknum();

  for (const auto& txblock : result.data().txblocks()) {
    TxBlock block;
    if (!io::ProtobufToTxBlock(txblock, block)) {
      LOG_GENERAL(WARNING, "ProtobufToTxBlock failed");
      return false;
    }
    txBlocks.emplace_back(block);
  }

  zbytes tmp(result.data().ByteSizeLong());
  result.data().SerializeToArray(tmp.data(), tmp.size());

  PROTOBUFBYTEARRAYTOSERIALIZABLE(result.pubkey(), lookupPubKey);
  Signature signature;
  PROTOBUFBYTEARRAYTOSERIALIZABLE(result.signature(), signature);

  if (!Schnorr::Verify(tmp, signature, lookupPubKey)) {
    LOG_GENERAL(WARNING, "Invalid signature in GetLookupSetTxBlockFromSeed");
    return false;
  }

  return true;
}

bool Messenger::SetLookupGetStateDeltaFromSeed(zbytes& dst,
                                               const unsigned int offset,
                                               const uint64_t blockNum,
                                               const uint32_t listenPort) {
  LOG_MARKER();

  LookupGetStateDeltaFromSeed result;

  result.set_blocknum(blockNum);
  result.set_listenport(listenPort);

  if (!result.IsInitialized()) {
    LOG_GENERAL(WARNING, "LookupGetStateDeltaFromSeed initialization failed");
    return false;
  }

  return SerializeToArray(result, dst, offset);
}

bool Messenger::SetLookupGetStateDeltasFromSeed(zbytes& dst,
                                                const unsigned int offset,
                                                uint64_t& lowBlockNum,
                                                uint64_t& highBlockNum,
                                                const uint32_t listenPort) {
  LOG_MARKER();

  LookupGetStateDeltasFromSeed result;

  result.set_lowblocknum(lowBlockNum);
  result.set_highblocknum(highBlockNum);
  result.set_listenport(listenPort);

  if (!result.IsInitialized()) {
    LOG_GENERAL(WARNING, "LookupGetStateDeltasFromSeed initialization failed");
    return false;
  }

  return SerializeToArray(result, dst, offset);
}

bool Messenger::GetLookupGetStateDeltaFromSeed(const zbytes& src,
                                               const unsigned int offset,
                                               uint64_t& blockNum,
                                               uint32_t& listenPort) {
  LOG_MARKER();

  if (offset >= src.size()) {
    LOG_GENERAL(WARNING, "Invalid data and offset, data size "
                             << src.size() << ", offset " << offset);
    return false;
  }

  LookupGetStateDeltaFromSeed result;
  result.ParseFromArray(src.data() + offset, src.size() - offset);

  if (!result.IsInitialized()) {
    LOG_GENERAL(WARNING, "LookupGetStateDeltaFromSeed initialization failed");
    return false;
  }

  blockNum = result.blocknum();
  listenPort = result.listenport();

  return true;
}

bool Messenger::GetLookupGetStateDeltasFromSeed(const zbytes& src,
                                                const unsigned int offset,
                                                uint64_t& lowBlockNum,
                                                uint64_t& highBlockNum,
                                                uint32_t& listenPort) {
  LOG_MARKER();

  if (offset >= src.size()) {
    LOG_GENERAL(WARNING, "Invalid data and offset, data size "
                             << src.size() << ", offset " << offset);
    return false;
  }

  LookupGetStateDeltasFromSeed result;
  result.ParseFromArray(src.data() + offset, src.size() - offset);

  if (!result.IsInitialized()) {
    LOG_GENERAL(WARNING, "LookupGetStateDeltasFromSeed initialization failed");
    return false;
  }

  lowBlockNum = result.lowblocknum();
  highBlockNum = result.highblocknum();
  listenPort = result.listenport();

  return true;
}

bool Messenger::SetLookupSetStateDeltaFromSeed(zbytes& dst,
                                               const unsigned int offset,
                                               const uint64_t blockNum,
                                               const PairOfKey& lookupKey,
                                               const zbytes& stateDelta) {
  LOG_MARKER();

  LookupSetStateDeltaFromSeed result;

  result.mutable_data()->set_blocknum(blockNum);

  result.mutable_data()->set_statedelta(stateDelta.data(), stateDelta.size());

  SerializableToProtobufByteArray(lookupKey.second, *result.mutable_pubkey());

  Signature signature;
  if (!result.data().IsInitialized()) {
    LOG_GENERAL(WARNING,
                "LookupSetStateDeltaFromSeed.Data initialization failed");
    return false;
  }
  zbytes tmp(result.data().ByteSizeLong());
  result.data().SerializeToArray(tmp.data(), tmp.size());

  if (!Schnorr::Sign(tmp, lookupKey.first, lookupKey.second, signature)) {
    LOG_GENERAL(WARNING, "Failed to sign StateDelta");
    return false;
  }

  SerializableToProtobufByteArray(signature, *result.mutable_signature());

  if (!result.IsInitialized()) {
    LOG_GENERAL(WARNING, "LookupSetStateDeltaFromSeed initialization failed");
    return false;
  }

  return SerializeToArray(result, dst, offset);
}

bool Messenger::SetLookupSetStateDeltasFromSeed(
    zbytes& dst, const unsigned int offset, const uint64_t lowBlockNum,
    const uint64_t highBlockNum, const PairOfKey& lookupKey,
    const vector<zbytes>& stateDeltas) {
  LOG_MARKER();

  LookupSetStateDeltasFromSeed result;

  result.mutable_data()->set_lowblocknum(lowBlockNum);
  result.mutable_data()->set_highblocknum(highBlockNum);

  for (const auto& delta : stateDeltas) {
    result.mutable_data()->add_statedeltas(delta.data(), delta.size());
  }

  SerializableToProtobufByteArray(lookupKey.second, *result.mutable_pubkey());

  Signature signature;
  if (!result.data().IsInitialized()) {
    LOG_GENERAL(WARNING,
                "LookupSetStateDeltasFromSeed.Data initialization failed");
    return false;
  }
  zbytes tmp(result.data().ByteSizeLong());
  result.data().SerializeToArray(tmp.data(), tmp.size());

  if (!Schnorr::Sign(tmp, lookupKey.first, lookupKey.second, signature)) {
    LOG_GENERAL(WARNING, "Failed to sign StateDeltas");
    return false;
  }

  SerializableToProtobufByteArray(signature, *result.mutable_signature());

  if (!result.IsInitialized()) {
    LOG_GENERAL(WARNING, "LookupSetStateDeltasFromSeed initialization failed");
    return false;
  }

  return SerializeToArray(result, dst, offset);
}

bool Messenger::GetLookupSetStateDeltaFromSeed(const zbytes& src,
                                               const unsigned int offset,
                                               uint64_t& blockNum,
                                               PubKey& lookupPubKey,
                                               zbytes& stateDelta) {
  LOG_MARKER();

  if (offset >= src.size()) {
    LOG_GENERAL(WARNING, "Invalid data and offset, data size "
                             << src.size() << ", offset " << offset);
    return false;
  }

  LookupSetStateDeltaFromSeed result;
  result.ParseFromArray(src.data() + offset, src.size() - offset);

  if (!result.IsInitialized()) {
    LOG_GENERAL(WARNING, "LookupSetStateDeltaFromSeed initialization failed");
    return false;
  }

  blockNum = result.data().blocknum();

  stateDelta.resize(result.data().statedelta().size());
  std::copy(result.data().statedelta().begin(),
            result.data().statedelta().end(), stateDelta.begin());

  zbytes tmp(result.data().ByteSizeLong());
  result.data().SerializeToArray(tmp.data(), tmp.size());

  PROTOBUFBYTEARRAYTOSERIALIZABLE(result.pubkey(), lookupPubKey);
  Signature signature;
  PROTOBUFBYTEARRAYTOSERIALIZABLE(result.signature(), signature);

  if (!Schnorr::Verify(tmp, signature, lookupPubKey)) {
    LOG_GENERAL(WARNING, "Invalid signature in state delta");
    return false;
  }

  return true;
}

bool Messenger::GetLookupSetStateDeltasFromSeed(
    const zbytes& src, const unsigned int offset, uint64_t& lowBlockNum,
    uint64_t& highBlockNum, PubKey& lookupPubKey, vector<zbytes>& stateDeltas) {
  LOG_MARKER();

  if (offset >= src.size()) {
    LOG_GENERAL(WARNING, "Invalid data and offset, data size "
                             << src.size() << ", offset " << offset);
    return false;
  }

  LookupSetStateDeltasFromSeed result;
  result.ParseFromArray(src.data() + offset, src.size() - offset);

  if (!result.IsInitialized()) {
    LOG_GENERAL(WARNING, "LookupSetStateDeltasFromSeed initialization failed");
    return false;
  }

  lowBlockNum = result.data().lowblocknum();
  highBlockNum = result.data().highblocknum();
  stateDeltas.clear();
  for (const auto& delta : result.data().statedeltas()) {
    zbytes tmp;
    tmp.resize(delta.size());
    std::copy(delta.begin(), delta.end(), tmp.begin());
    stateDeltas.emplace_back(tmp);
  }

  zbytes tmp(result.data().ByteSizeLong());
  result.data().SerializeToArray(tmp.data(), tmp.size());

  PROTOBUFBYTEARRAYTOSERIALIZABLE(result.pubkey(), lookupPubKey);
  Signature signature;
  PROTOBUFBYTEARRAYTOSERIALIZABLE(result.signature(), signature);

  if (!Schnorr::Verify(tmp, signature, lookupPubKey)) {
    LOG_GENERAL(WARNING, "Invalid signature in state deltas");
    return false;
  }

  return true;
}

bool Messenger::SetLookupSetLookupOffline(zbytes& dst,
                                          const unsigned int offset,
                                          const uint8_t msgType,
                                          const uint32_t listenPort,
                                          const PairOfKey& lookupKey) {
  LOG_MARKER();

  LookupSetLookupOffline result;

  result.mutable_data()->set_msgtype(msgType);
  result.mutable_data()->set_listenport(listenPort);
  SerializableToProtobufByteArray(lookupKey.second, *result.mutable_pubkey());

  Signature signature;
  if (!result.data().IsInitialized()) {
    LOG_GENERAL(WARNING, "LookupSetLookupOffline.Data initialization failed");
    return false;
  }
  zbytes tmp(result.data().ByteSizeLong());
  result.data().SerializeToArray(tmp.data(), tmp.size());

  if (!Schnorr::Sign(tmp, lookupKey.first, lookupKey.second, signature)) {
    LOG_GENERAL(WARNING, "Failed to sign set lookup offline message");
    return false;
  }

  SerializableToProtobufByteArray(signature, *result.mutable_signature());

  if (!result.IsInitialized()) {
    LOG_GENERAL(WARNING, "LookupSetLookupOffline initialization failed");
    return false;
  }

  return SerializeToArray(result, dst, offset);
}

bool Messenger::GetLookupSetLookupOffline(const zbytes& src,
                                          const unsigned int offset,
                                          uint8_t& msgType,
                                          uint32_t& listenPort,
                                          PubKey& lookupPubkey) {
  LOG_MARKER();

  if (offset >= src.size()) {
    LOG_GENERAL(WARNING, "Invalid data and offset, data size "
                             << src.size() << ", offset " << offset);
    return false;
  }

  LookupSetLookupOffline result;
  result.ParseFromArray(src.data() + offset, src.size() - offset);

  if (!result.IsInitialized()) {
    LOG_GENERAL(WARNING, "LookupSetLookupOffline initialization failed");
    return false;
  }

  listenPort = result.data().listenport();
  msgType = result.data().msgtype();

  zbytes tmp(result.data().ByteSizeLong());
  result.data().SerializeToArray(tmp.data(), tmp.size());

  PROTOBUFBYTEARRAYTOSERIALIZABLE(result.pubkey(), lookupPubkey);
  Signature signature;
  PROTOBUFBYTEARRAYTOSERIALIZABLE(result.signature(), signature);

  if (!Schnorr::Verify(tmp, signature, lookupPubkey)) {
    LOG_GENERAL(WARNING, "Invalid signature in GetLookupSetLookupOffline");
    return false;
  }

  return true;
}

bool Messenger::SetLookupSetLookupOnline(zbytes& dst, const unsigned int offset,
                                         const uint8_t msgType,
                                         const uint32_t listenPort,
                                         const PairOfKey& lookupKey) {
  LOG_MARKER();

  LookupSetLookupOnline result;

  result.mutable_data()->set_msgtype(msgType);
  result.mutable_data()->set_listenport(listenPort);
  SerializableToProtobufByteArray(lookupKey.second, *result.mutable_pubkey());

  Signature signature;
  if (!result.data().IsInitialized()) {
    LOG_GENERAL(WARNING, "LookupSetLookupOnline.Data initialization failed");
    return false;
  }
  zbytes tmp(result.data().ByteSizeLong());
  result.data().SerializeToArray(tmp.data(), tmp.size());

  if (!Schnorr::Sign(tmp, lookupKey.first, lookupKey.second, signature)) {
    LOG_GENERAL(WARNING, "Failed to sign set lookup online message");
    return false;
  }
  SerializableToProtobufByteArray(signature, *result.mutable_signature());

  if (!result.IsInitialized()) {
    LOG_GENERAL(WARNING, "LookupSetLookupOnline initialization failed");
    return false;
  }

  return SerializeToArray(result, dst, offset);
}

bool Messenger::GetLookupSetLookupOnline(const zbytes& src,
                                         const unsigned int offset,
                                         uint8_t& msgType, uint32_t& listenPort,
                                         PubKey& pubKey) {
  LOG_MARKER();

  if (offset >= src.size()) {
    LOG_GENERAL(WARNING, "Invalid data and offset, data size "
                             << src.size() << ", offset " << offset);
    return false;
  }

  LookupSetLookupOnline result;
  result.ParseFromArray(src.data() + offset, src.size() - offset);

  if (!result.IsInitialized()) {
    LOG_GENERAL(WARNING, "LookupSetLookupOnline initialization failed");
    return false;
  }

  msgType = result.data().msgtype();
  listenPort = result.data().listenport();

  zbytes tmp(result.data().ByteSizeLong());
  result.data().SerializeToArray(tmp.data(), tmp.size());

  PROTOBUFBYTEARRAYTOSERIALIZABLE(result.pubkey(), pubKey);

  Signature signature;
  PROTOBUFBYTEARRAYTOSERIALIZABLE(result.signature(), signature);

  if (!Schnorr::Verify(tmp, signature, pubKey)) {
    LOG_GENERAL(WARNING, "Invalid signature in GetLookupSetLookupOnline");
    return false;
  }
  return true;
}

bool Messenger::SetLookupGetOfflineLookups(zbytes& dst,
                                           const unsigned int offset,
                                           const uint32_t listenPort) {
  LOG_MARKER();

  LookupGetOfflineLookups result;

  result.set_listenport(listenPort);

  if (!result.IsInitialized()) {
    LOG_GENERAL(WARNING, "LookupGetOfflineLookups initialization failed");
    return false;
  }

  return SerializeToArray(result, dst, offset);
}

bool Messenger::GetLookupGetOfflineLookups(const zbytes& src,
                                           const unsigned int offset,
                                           uint32_t& listenPort) {
  LOG_MARKER();

  if (offset >= src.size()) {
    LOG_GENERAL(WARNING, "Invalid data and offset, data size "
                             << src.size() << ", offset " << offset);
    return false;
  }

  LookupGetOfflineLookups result;
  result.ParseFromArray(src.data() + offset, src.size() - offset);

  if (!result.IsInitialized()) {
    LOG_GENERAL(WARNING, "LookupGetOfflineLookups initialization failed");
    return false;
  }

  listenPort = result.listenport();

  return true;
}

bool Messenger::SetLookupSetOfflineLookups(zbytes& dst,
                                           const unsigned int offset,
                                           const PairOfKey& lookupKey,
                                           const vector<Peer>& nodes) {
  LOG_MARKER();

  LookupSetOfflineLookups result;

  for (const auto& node : nodes) {
    SerializableToProtobufByteArray(node, *result.add_nodes());
  }

  SerializableToProtobufByteArray(lookupKey.second, *result.mutable_pubkey());
  Signature signature;
  if (result.nodes().size() > 0) {
    zbytes tmp;
    if (!RepeatableToArray(result.nodes(), tmp, 0)) {
      LOG_GENERAL(WARNING, "Failed to serialize offline lookup nodes");
      return false;
    }

    if (!Schnorr::Sign(tmp, lookupKey.first, lookupKey.second, signature)) {
      LOG_GENERAL(WARNING, "Failed to sign offline lookup nodes");
      return false;
    }
  }

  SerializableToProtobufByteArray(signature, *result.mutable_signature());

  if (!result.IsInitialized()) {
    LOG_GENERAL(WARNING, "LookupSetOfflineLookups initialization failed");
    return false;
  }

  return SerializeToArray(result, dst, offset);
}

bool Messenger::GetLookupSetOfflineLookups(const zbytes& src,
                                           const unsigned int offset,
                                           PubKey& lookupPubKey,
                                           vector<Peer>& nodes) {
  LOG_MARKER();

  if (offset >= src.size()) {
    LOG_GENERAL(WARNING, "Invalid data and offset, data size "
                             << src.size() << ", offset " << offset);
    return false;
  }

  LookupSetOfflineLookups result;
  result.ParseFromArray(src.data() + offset, src.size() - offset);

  if (!result.IsInitialized()) {
    LOG_GENERAL(WARNING, "LookupSetOfflineLookups initialization failed");
    return false;
  }

  for (const auto& lookup : result.nodes()) {
    Peer node;
    PROTOBUFBYTEARRAYTOSERIALIZABLE(lookup, node);
    nodes.emplace_back(node);
  }

  PROTOBUFBYTEARRAYTOSERIALIZABLE(result.pubkey(), lookupPubKey);
  Signature signature;
  PROTOBUFBYTEARRAYTOSERIALIZABLE(result.signature(), signature);

  if (result.nodes().size() > 0) {
    zbytes tmp;
    if (!RepeatableToArray(result.nodes(), tmp, 0)) {
      LOG_GENERAL(WARNING, "Failed to serialize offline lookup nodes");
      return false;
    }

    if (!Schnorr::Verify(tmp, signature, lookupPubKey)) {
      LOG_GENERAL(WARNING, "Invalid signature in offline lookup nodes");
      return false;
    }
  }

  return true;
}

bool Messenger::SetForwardTxnBlockFromSeed(
    zbytes& dst, const unsigned int offset,
    const deque<pair<Transaction, uint32_t>>& shardTransactions,
    const deque<pair<Transaction, uint32_t>>& dsTransactions) {
  LookupForwardTxnsFromSeed result;

  if (!shardTransactions.empty()) {
    TransactionArrayToProtobuf(shardTransactions,
                               *result.mutable_shardtransactions());
  }
  if (!dsTransactions.empty()) {
    TransactionArrayToProtobuf(dsTransactions,
                               *result.mutable_dstransactions());
  }

  if (!result.IsInitialized()) {
    LOG_GENERAL(WARNING, "LookupForwardTxnsFromSeed initialization failed");
    return false;
  }
  return SerializeToArray(result, dst, offset);
}

bool Messenger::GetForwardTxnBlockFromSeed(
    const zbytes& src, const unsigned int offset,
    vector<Transaction>& shardTransactions,
    vector<Transaction>& dsTransactions) {
  if (offset >= src.size()) {
    LOG_GENERAL(WARNING, "Invalid data and offset, data size "
                             << src.size() << ", offset " << offset);
    return false;
  }

  LookupForwardTxnsFromSeed result;
  result.ParseFromArray(src.data() + offset, src.size() - offset);

  if (!result.IsInitialized()) {
    LOG_GENERAL(WARNING, "LookupForwardTxnsFromSeed initialization failed");
    return false;
  }

  if (!ProtobufToTransactionArray(result.shardtransactions(),
                                  shardTransactions)) {
    LOG_GENERAL(WARNING, "ProtobufToTransactionArray failed");
    return false;
  }

  return ProtobufToTransactionArray(result.dstransactions(), dsTransactions);
}

// UNUSED
bool Messenger::SetLookupGetShardsFromSeed(zbytes& dst,
                                           const unsigned int offset,
                                           const uint32_t listenPort) {
  LOG_MARKER();

  LookupGetShardsFromSeed result;

  result.set_listenport(listenPort);

  if (!result.IsInitialized()) {
    LOG_GENERAL(WARNING, "LookupGetShardsFromSeed initialization failed");
    return false;
  }

  return SerializeToArray(result, dst, offset);
}

// UNUSED
bool Messenger::GetLookupGetShardsFromSeed(const zbytes& src,
                                           const unsigned int offset,
                                           uint32_t& listenPort) {
  LOG_MARKER();

  if (offset >= src.size()) {
    LOG_GENERAL(WARNING, "Invalid data and offset, data size "
                             << src.size() << ", offset " << offset);
    return false;
  }

  LookupGetShardsFromSeed result;
  result.ParseFromArray(src.data() + offset, src.size() - offset);

  if (!result.IsInitialized()) {
    LOG_GENERAL(WARNING, "LookupGetShardsFromSeed initialization failed");
    return false;
  }

  listenPort = result.listenport();

  return true;
}

// UNUSED
bool Messenger::SetLookupSetShardsFromSeed(
    zbytes& dst, const unsigned int offset, const PairOfKey& lookupKey,
    const uint32_t& shardingStructureVersion, const DequeOfShard& shards) {
  LOG_MARKER();

  LookupSetShardsFromSeed result;

  ShardingStructureToProtobuf(shardingStructureVersion, shards,
                              *result.mutable_sharding());

  SerializableToProtobufByteArray(lookupKey.second, *result.mutable_pubkey());
  Signature signature;
  zbytes tmp;
  if (!SerializeToArray(result.sharding(), tmp, 0)) {
    LOG_GENERAL(WARNING, "Failed to serialize sharding structure");
    return false;
  }

  if (!Schnorr::Sign(tmp, lookupKey.first, lookupKey.second, signature)) {
    LOG_GENERAL(WARNING, "Failed to sign sharding structure");
    return false;
  }

  SerializableToProtobufByteArray(signature, *result.mutable_signature());

  if (!result.IsInitialized()) {
    LOG_GENERAL(WARNING, "LookupSetShardsFromSeed initialization failed");
    return false;
  }

  return SerializeToArray(result, dst, offset);
}

bool Messenger::GetLookupSetShardsFromSeed(const zbytes& src,
                                           const unsigned int offset,
                                           PubKey& lookupPubKey,
                                           uint32_t& shardingStructureVersion,
                                           DequeOfShard& shards) {
  LOG_MARKER();

  if (offset >= src.size()) {
    LOG_GENERAL(WARNING, "Invalid data and offset, data size "
                             << src.size() << ", offset " << offset);
    return false;
  }

  LookupSetShardsFromSeed result;
  result.ParseFromArray(src.data() + offset, src.size() - offset);

  if (!result.IsInitialized()) {
    LOG_GENERAL(WARNING, "LookupSetShardsFromSeed initialization failed");
    return false;
  }

  if (!ProtobufToShardingStructure(result.sharding(), shardingStructureVersion,
                                   shards)) {
    LOG_GENERAL(WARNING, "ProtobufToShardingStructure failed");
    return false;
  }

  PROTOBUFBYTEARRAYTOSERIALIZABLE(result.pubkey(), lookupPubKey);
  Signature signature;
  PROTOBUFBYTEARRAYTOSERIALIZABLE(result.signature(), signature);

  zbytes tmp;
  if (!SerializeToArray(result.sharding(), tmp, 0)) {
    LOG_GENERAL(WARNING, "Failed to serialize sharding structure");
    return false;
  }

  if (!Schnorr::Verify(tmp, signature, lookupPubKey)) {
    LOG_GENERAL(WARNING, "Invalid signature in sharding structure");
    return false;
  }

  return true;
}

bool Messenger::SetLookupGetMicroBlockFromLookup(
    zbytes& dst, const unsigned int offset,
    const vector<BlockHash>& microBlockHashes, const uint32_t portNo) {
  LOG_MARKER();

  LookupGetMicroBlockFromLookup result;

  result.set_portno(portNo);

  for (const auto& hash : microBlockHashes) {
    result.add_mbhashes(hash.data(), hash.size);
  }

  if (!result.IsInitialized()) {
    LOG_GENERAL(WARNING, "LookupGetMicroBlockFromLookup initialization failed");
    return false;
  }
  return SerializeToArray(result, dst, offset);
}

bool Messenger::SetLookupGetMicroBlockFromL2l(
    zbytes& dst, const unsigned int offset,
    const vector<BlockHash>& microBlockHashes, uint32_t portNo,
    const PairOfKey& seedKey) {
  LOG_MARKER();

  LookupGetMicroBlockFromL2l result;

  result.mutable_data()->set_portno(portNo);

  for (const auto& hash : microBlockHashes) {
    result.mutable_data()->add_mbhashes(hash.data(), hash.size);
  }

  SerializableToProtobufByteArray(seedKey.second, *result.mutable_pubkey());

  Signature signature;
  if (!result.data().IsInitialized()) {
    LOG_GENERAL(WARNING,
                "LookupGetMicroBlockFromL2l.Data initialization failed");
    return false;
  }
  zbytes tmp(result.data().ByteSizeLong());
  result.data().SerializeToArray(tmp.data(), tmp.size());

  if (!Schnorr::Sign(tmp, seedKey.first, seedKey.second, signature)) {
    LOG_GENERAL(WARNING,
                "Failed to sign LookupGetMicroBlockFromL2l request message");
    return false;
  }

  SerializableToProtobufByteArray(signature, *result.mutable_signature());

  if (!result.IsInitialized()) {
    LOG_GENERAL(WARNING, "LookupGetMicroBlockFromL2l initialization failed");
    return false;
  }
  return SerializeToArray(result, dst, offset);
}

bool Messenger::GetLookupGetMicroBlockFromL2l(
    const zbytes& src, const unsigned int offset,
    vector<BlockHash>& microBlockHashes, uint32_t& portNo,
    PubKey& senderPubKey) {
  LOG_MARKER();

  if (offset >= src.size()) {
    LOG_GENERAL(WARNING, "Invalid data and offset, data size "
                             << src.size() << ", offset " << offset);
    return false;
  }

  LookupGetMicroBlockFromL2l result;
  result.ParseFromArray(src.data() + offset, src.size() - offset);

  if (!result.IsInitialized()) {
    LOG_GENERAL(WARNING, "LookupGetMicroBlockFromL2l initialization failed");
    return false;
  }

  PROTOBUFBYTEARRAYTOSERIALIZABLE(result.pubkey(), senderPubKey);
  Signature signature;
  PROTOBUFBYTEARRAYTOSERIALIZABLE(result.signature(), signature);
  zbytes tmp(result.data().ByteSizeLong());
  result.data().SerializeToArray(tmp.data(), tmp.size());
  if (!Schnorr::Verify(tmp, 0, tmp.size(), signature, senderPubKey)) {
    LOG_GENERAL(WARNING, "GetLookupGetMicroBlockFromL2l signature wrong");
    return false;
  }

  portNo = result.data().portno();

  for (const auto& hash : result.data().mbhashes()) {
    microBlockHashes.emplace_back();
    unsigned int size = min((unsigned int)hash.size(),
                            (unsigned int)microBlockHashes.back().size);
    copy(hash.begin(), hash.begin() + size,
         microBlockHashes.back().asArray().begin());
  }

  return true;
}

// UNUSED
bool Messenger::GetLookupGetMicroBlockFromLookup(
    const zbytes& src, const unsigned int offset,
    vector<BlockHash>& microBlockHashes, uint32_t& portNo) {
  LOG_MARKER();

  if (offset >= src.size()) {
    LOG_GENERAL(WARNING, "Invalid data and offset, data size "
                             << src.size() << ", offset " << offset);
    return false;
  }

  LookupGetMicroBlockFromLookup result;
  result.ParseFromArray(src.data() + offset, src.size() - offset);

  if (!result.IsInitialized()) {
    LOG_GENERAL(WARNING, "LookupGetMicroBlockFromLookup initialization failed");
    return false;
  }

  portNo = result.portno();

  for (const auto& hash : result.mbhashes()) {
    microBlockHashes.emplace_back();
    unsigned int size = min((unsigned int)hash.size(),
                            (unsigned int)microBlockHashes.back().size);
    copy(hash.begin(), hash.begin() + size,
         microBlockHashes.back().asArray().begin());
  }

  return true;
}

bool Messenger::SetLookupSetMicroBlockFromLookup(
    zbytes& dst, const unsigned int offset, const PairOfKey& lookupKey,
    const vector<MicroBlock>& mbs) {
  LOG_MARKER();
  LookupSetMicroBlockFromLookup result;

  for (const auto& mb : mbs) {
    io::MicroBlockToProtobuf(mb, *result.add_microblocks());
  }

  SerializableToProtobufByteArray(lookupKey.second, *result.mutable_pubkey());
  Signature signature;
  if (result.microblocks().size() > 0) {
    zbytes tmp;
    if (!RepeatableToArray(result.microblocks(), tmp, 0)) {
      LOG_GENERAL(WARNING, "Failed to serialize micro blocks");
      return false;
    }

    if (!Schnorr::Sign(tmp, lookupKey.first, lookupKey.second, signature)) {
      LOG_GENERAL(WARNING, "Failed to sign micro blocks");
      return false;
    }
  }

  SerializableToProtobufByteArray(signature, *result.mutable_signature());

  if (!result.IsInitialized()) {
    LOG_GENERAL(WARNING, "LookupSetMicroBlockFromLookup initialization failed");
    return false;
  }

  return SerializeToArray(result, dst, offset);
}

bool Messenger::GetLookupSetMicroBlockFromLookup(const zbytes& src,
                                                 const unsigned int offset,
                                                 PubKey& lookupPubKey,
                                                 vector<MicroBlock>& mbs) {
  LOG_MARKER();

  if (offset >= src.size()) {
    LOG_GENERAL(WARNING, "Invalid data and offset, data size "
                             << src.size() << ", offset " << offset);
    return false;
  }

  LookupSetMicroBlockFromLookup result;
  result.ParseFromArray(src.data() + offset, src.size() - offset);

  if (!result.IsInitialized()) {
    LOG_GENERAL(WARNING, "LookupSetMicroBlockFromLookup initialization failed");
    return false;
  }

  PROTOBUFBYTEARRAYTOSERIALIZABLE(result.pubkey(), lookupPubKey);
  Signature signature;
  PROTOBUFBYTEARRAYTOSERIALIZABLE(result.signature(), signature);

  if (result.microblocks().size() > 0) {
    zbytes tmp;
    if (!RepeatableToArray(result.microblocks(), tmp, 0)) {
      LOG_GENERAL(WARNING, "Failed to serialize micro blocks");
      return false;
    }

    if (!Schnorr::Verify(tmp, signature, lookupPubKey)) {
      LOG_GENERAL(WARNING, "Invalid signature in micro blocks");
      return false;
    }
  }

  for (const auto& res_mb : result.microblocks()) {
    MicroBlock mb;

    io::ProtobufToMicroBlock(res_mb, mb);

    mbs.emplace_back(mb);
  }

  return true;
}

// UNUSED
bool Messenger::SetLookupGetTxnsFromLookup(zbytes& dst,
                                           const unsigned int offset,
                                           const BlockHash& mbHash,
                                           const vector<TxnHash>& txnhashes,
                                           const uint32_t portNo) {
  LOG_MARKER();

  LookupGetTxnsFromLookup result;

  result.set_portno(portNo);
  result.set_mbhash(mbHash.data(), mbHash.size);

  for (const auto& txhash : txnhashes) {
    result.add_txnhashes(txhash.data(), txhash.size);
  }

  if (!result.IsInitialized()) {
    LOG_GENERAL(WARNING, "LookupGetTxnsFromLookup initialization failure");
    return false;
  }

  return SerializeToArray(result, dst, offset);
}

// UNUSED
bool Messenger::GetLookupGetTxnsFromLookup(const zbytes& src,
                                           const unsigned int offset,
                                           BlockHash& mbHash,
                                           vector<TxnHash>& txnhashes,
                                           uint32_t& portNo) {
  LOG_MARKER();

  if (offset >= src.size()) {
    LOG_GENERAL(WARNING, "Invalid data and offset, data size "
                             << src.size() << ", offset " << offset);
    return false;
  }

  LookupGetTxnsFromLookup result;
  result.ParseFromArray(src.data() + offset, src.size() - offset);

  if (!result.IsInitialized()) {
    LOG_GENERAL(WARNING, "LookupGetTxnsFromLookup initialization failure");
    return false;
  }

  portNo = result.portno();
  auto hash = result.mbhash();
  unsigned int size = min((unsigned int)hash.size(), (unsigned int)mbHash.size);
  copy(hash.begin(), hash.begin() + size, mbHash.asArray().begin());

  for (const auto& hash : result.txnhashes()) {
    txnhashes.emplace_back();
    size = min((unsigned int)hash.size(), (unsigned int)txnhashes.back().size);
    copy(hash.begin(), hash.begin() + size, txnhashes.back().asArray().begin());
  }
  return true;
}

bool Messenger::SetLookupGetTxnsFromL2l(zbytes& dst, const unsigned int offset,
                                        const BlockHash& mbHash,
                                        const vector<TxnHash>& txnhashes,
                                        const uint32_t portNo,
                                        const PairOfKey& seedKey) {
  LOG_MARKER();

  LookupGetTxnsFromL2l result;

  result.mutable_data()->set_portno(portNo);
  result.mutable_data()->set_mbhash(mbHash.data(), mbHash.size);

  for (const auto& txhash : txnhashes) {
    result.mutable_data()->add_txnhashes(txhash.data(), txhash.size);
  }

  SerializableToProtobufByteArray(seedKey.second, *result.mutable_pubkey());

  Signature signature;
  if (!result.data().IsInitialized()) {
    LOG_GENERAL(WARNING, "LookupGetTxnsFromL2l.Data initialization failed");
    return false;
  }
  zbytes tmp(result.data().ByteSizeLong());
  result.data().SerializeToArray(tmp.data(), tmp.size());

  if (!Schnorr::Sign(tmp, seedKey.first, seedKey.second, signature)) {
    LOG_GENERAL(WARNING, "Failed to sign LookupGetTxnsFromL2l request message");
    return false;
  }

  SerializableToProtobufByteArray(signature, *result.mutable_signature());

  if (!result.IsInitialized()) {
    LOG_GENERAL(WARNING, "LookupGetTxnsFromL2l initialization failure");
    return false;
  }

  return SerializeToArray(result, dst, offset);
}

// UNUSED
bool Messenger::GetLookupGetTxnsFromL2l(
    const zbytes& src, const unsigned int offset, BlockHash& mbHash,
    vector<TxnHash>& txnhashes, uint32_t& portNo, PubKey& senderPubKey) {
  LOG_MARKER();

  if (offset >= src.size()) {
    LOG_GENERAL(WARNING, "Invalid data and offset, data size "
                             << src.size() << ", offset " << offset);
    return false;
  }

  LookupGetTxnsFromL2l result;
  result.ParseFromArray(src.data() + offset, src.size() - offset);

  if (!result.IsInitialized()) {
    LOG_GENERAL(WARNING, "LookupGetTxnsFromL2l initialization failure");
    return false;
  }

  PROTOBUFBYTEARRAYTOSERIALIZABLE(result.pubkey(), senderPubKey);
  Signature signature;
  PROTOBUFBYTEARRAYTOSERIALIZABLE(result.signature(), signature);
  zbytes tmp(result.data().ByteSizeLong());
  result.data().SerializeToArray(tmp.data(), tmp.size());
  if (!Schnorr::Verify(tmp, 0, tmp.size(), signature, senderPubKey)) {
    LOG_GENERAL(WARNING, "GetLookupGetTxnsFromL2l signature wrong");
    return false;
  }

  portNo = result.data().portno();
  auto hash = result.data().mbhash();
  unsigned int size = min((unsigned int)hash.size(), (unsigned int)mbHash.size);
  copy(hash.begin(), hash.begin() + size, mbHash.asArray().begin());

  for (const auto& hash : result.data().txnhashes()) {
    txnhashes.emplace_back();
    size = min((unsigned int)hash.size(), (unsigned int)txnhashes.back().size);
    copy(hash.begin(), hash.begin() + size, txnhashes.back().asArray().begin());
  }
  return true;
}

// UNUSED
bool Messenger::SetLookupSetTxnsFromLookup(
    zbytes& dst, const unsigned int offset, const PairOfKey& lookupKey,
    const BlockHash& mbHash, const vector<TransactionWithReceipt>& txns) {
  LOG_MARKER();

  LookupSetTxnsFromLookup result;

  result.set_mbhash(mbHash.data(), mbHash.size);

  for (auto const& txn : txns) {
    SerializableToProtobufByteArray(txn, *result.add_transactions());
  }

  SerializableToProtobufByteArray(lookupKey.second, *result.mutable_pubkey());
  Signature signature;
  if (result.transactions().size() > 0) {
    zbytes tmp;
    if (!RepeatableToArray(result.transactions(), tmp, 0)) {
      LOG_GENERAL(WARNING, "Failed to serialize transactions");
      return false;
    }

    if (!Schnorr::Sign(tmp, lookupKey.first, lookupKey.second, signature)) {
      LOG_GENERAL(WARNING, "Failed to sign transactions");
      return false;
    }
  }

  SerializableToProtobufByteArray(signature, *result.mutable_signature());

  if (!result.IsInitialized()) {
    LOG_GENERAL(WARNING, "LookupSetTxnsFromLookup initialization failure");
    return false;
  }

  return SerializeToArray(result, dst, offset);
}

// UNUSED
bool Messenger::GetLookupSetTxnsFromLookup(
    const zbytes& src, const unsigned int offset, PubKey& lookupPubKey,
    BlockHash& mbHash, vector<TransactionWithReceipt>& txns) {
  LOG_MARKER();

  if (offset >= src.size()) {
    LOG_GENERAL(WARNING, "Invalid data and offset, data size "
                             << src.size() << ", offset " << offset);
    return false;
  }

  LookupSetTxnsFromLookup result;
  result.ParseFromArray(src.data() + offset, src.size() - offset);

  if (!result.IsInitialized()) {
    LOG_GENERAL(WARNING, "LookupSetTxnsFromLookup initialization failed");
    return false;
  }

  PROTOBUFBYTEARRAYTOSERIALIZABLE(result.pubkey(), lookupPubKey);
  Signature signature;
  PROTOBUFBYTEARRAYTOSERIALIZABLE(result.signature(), signature);

  auto hash = result.mbhash();
  unsigned int size = min((unsigned int)hash.size(), (unsigned int)mbHash.size);
  copy(hash.begin(), hash.begin() + size, mbHash.asArray().begin());

  if (result.transactions().size() > 0) {
    zbytes tmp;
    if (!RepeatableToArray(result.transactions(), tmp, 0)) {
      LOG_GENERAL(WARNING, "Failed to serialize transactions");
      return false;
    }

    if (!Schnorr::Verify(tmp, signature, lookupPubKey)) {
      LOG_GENERAL(WARNING, "Invalid signature in transactions");
      return false;
    }
  }

  for (auto const& protoTxn : result.transactions()) {
    TransactionWithReceipt txn;
    PROTOBUFBYTEARRAYTOSERIALIZABLE(protoTxn, txn);
    txns.emplace_back(txn);
  }

  return true;
}

bool Messenger::SetLookupGetDirectoryBlocksFromSeed(
    zbytes& dst, const unsigned int offset, const uint32_t portNo,
    const uint64_t& indexNum, const bool includeMinerInfo) {
  LookupGetDirectoryBlocksFromSeed result;

  result.set_portno(portNo);
  result.set_indexnum(indexNum);
  result.set_includeminerinfo(includeMinerInfo);

  if (!result.IsInitialized()) {
    LOG_GENERAL(WARNING,
                "LookupGetDirectoryBlocksFromSeed initialization failed");
    return false;
  }

  return SerializeToArray(result, dst, offset);
}

bool Messenger::GetLookupGetDirectoryBlocksFromSeed(const zbytes& src,
                                                    const unsigned int offset,
                                                    uint32_t& portNo,
                                                    uint64_t& indexNum,
                                                    bool& includeMinerInfo) {
  if (offset >= src.size()) {
    LOG_GENERAL(WARNING, "Invalid data and offset, data size "
                             << src.size() << ", offset " << offset);
    return false;
  }

  LookupGetDirectoryBlocksFromSeed result;
  result.ParseFromArray(src.data() + offset, src.size() - offset);

  if (!result.IsInitialized()) {
    LOG_GENERAL(WARNING,
                "LookupGetDirectoryBlocksFromSeed initialization failed");
    return false;
  }

  portNo = result.portno();
  indexNum = result.indexnum();
  includeMinerInfo = result.includeminerinfo();

  return true;
}

bool Messenger::SetLookupSetDirectoryBlocksFromSeed(
    zbytes& dst, const unsigned int offset,
    const uint32_t& shardingStructureVersion,
    const vector<boost::variant<DSBlock, VCBlock>>& directoryBlocks,
    const uint64_t& indexNum, const PairOfKey& lookupKey) {
  LookupSetDirectoryBlocksFromSeed result;

  result.mutable_data()->set_indexnum(indexNum);
  SerializableToProtobufByteArray(lookupKey.second, *result.mutable_pubkey());

  for (const auto& dirblock : directoryBlocks) {
    ProtoSingleDirectoryBlock* proto_dir_blocks =
        result.mutable_data()->add_dirblocks();
    if (dirblock.type() == typeid(DSBlock)) {
      io::DSBlockToProtobuf(get<DSBlock>(dirblock),
                            *proto_dir_blocks->mutable_dsblock());
    } else if (dirblock.type() == typeid(VCBlock)) {
      io::VCBlockToProtobuf(get<VCBlock>(dirblock),
                            *proto_dir_blocks->mutable_vcblock());
    }
  }

  Signature signature;
  if (!result.data().IsInitialized()) {
    LOG_GENERAL(WARNING,
                "LookupSetDirectoryBlocksFromSeed.Data initialization failed");
    return false;
  }

  zbytes tmp(result.data().ByteSizeLong());
  result.data().SerializeToArray(tmp.data(), tmp.size());

  if (!Schnorr::Sign(tmp, lookupKey.first, lookupKey.second, signature)) {
    LOG_GENERAL(WARNING,
                "Failed to sign set LookupSetDirectoryBlocksFromSeed message");
    return false;
  }
  SerializableToProtobufByteArray(signature, *result.mutable_signature());

  if (!result.IsInitialized()) {
    LOG_GENERAL(WARNING,
                "LookupSetDirectoryBlocksFromSeed initialization failed");
  }

  return SerializeToArray(result, dst, offset);
}

bool Messenger::GetLookupSetDirectoryBlocksFromSeed(
    const zbytes& src, const unsigned int offset,
    uint32_t& shardingStructureVersion,
    vector<boost::variant<DSBlock, VCBlock>>& directoryBlocks,
    uint64_t& indexNum, PubKey& pubKey) {
  LookupSetDirectoryBlocksFromSeed result;

  google::protobuf::io::ArrayInputStream arrayIn(src.data() + offset,
                                                 src.size() - offset);
  google::protobuf::io::CodedInputStream codedIn(&arrayIn);
  codedIn.SetTotalBytesLimit(MAX_READ_WATERMARK_IN_BYTES);

  if (!result.ParseFromCodedStream(&codedIn) ||
      !codedIn.ConsumedEntireMessage() || !result.IsInitialized()) {
    LOG_GENERAL(WARNING,
                "LookupSetDirectoryBlocksFromSeed initialization failed");
    return false;
  }

  zbytes tmp(result.data().ByteSizeLong());
  result.data().SerializeToArray(tmp.data(), tmp.size());

  PROTOBUFBYTEARRAYTOSERIALIZABLE(result.pubkey(), pubKey);

  Signature signature;
  PROTOBUFBYTEARRAYTOSERIALIZABLE(result.signature(), signature);

  if (!Schnorr::Verify(tmp, signature, pubKey)) {
    LOG_GENERAL(WARNING,
                "Invalid signature in LookupSetDirectoryBlocksFromSeed");
    return false;
  }

  indexNum = result.data().indexnum();

  for (const auto& dirblock : result.data().dirblocks()) {
    DSBlock dsblock;
    VCBlock vcblock;
    switch (dirblock.directoryblock_case()) {
      case ProtoSingleDirectoryBlock::DirectoryblockCase::kDsblock:
        if (!dirblock.dsblock().IsInitialized()) {
          LOG_GENERAL(WARNING, "DS block not initialized");
          return false;
        }
        if (!io::ProtobufToDSBlock(dirblock.dsblock(), dsblock)) {
          LOG_GENERAL(WARNING, "ProtobufToDSBlock failed");
          return false;
        }
        directoryBlocks.emplace_back(dsblock);
        break;
      case ProtoSingleDirectoryBlock::DirectoryblockCase::kVcblock:
        if (!dirblock.vcblock().IsInitialized()) {
          LOG_GENERAL(WARNING, "VC block not initialized");
          return false;
        }
        if (!io::ProtobufToVCBlock(dirblock.vcblock(), vcblock)) {
          LOG_GENERAL(WARNING, "ProtobufToVCBlock failed");
          return false;
        }
        directoryBlocks.emplace_back(vcblock);
        break;
      case ProtoSingleDirectoryBlock::DirectoryblockCase::
          DIRECTORYBLOCK_NOT_SET:
      default:
        LOG_GENERAL(WARNING, "Error in the blocktype");
        return false;
        break;
    }
  }

  return true;
}

// ============================================================================
// Consensus messages
// ============================================================================

bool Messenger::SetConsensusCommit(zbytes& dst, const unsigned int offset,
                                   const uint32_t consensusID,
                                   const uint64_t blockNumber,
                                   const zbytes& blockHash,
                                   const uint16_t backupID,
                                   const vector<CommitInfo>& commitInfo,
                                   const PairOfKey& backupKey) {
  LOG_MARKER();

  ConsensusCommit result;

  result.mutable_consensusinfo()->set_consensusid(consensusID);
  result.mutable_consensusinfo()->set_blocknumber(blockNumber);
  result.mutable_consensusinfo()->set_blockhash(blockHash.data(),
                                                blockHash.size());
  result.mutable_consensusinfo()->set_backupid(backupID);

  for (const auto& info : commitInfo) {
    ConsensusCommit::CommitInfo* ci =
        result.mutable_consensusinfo()->add_commitinfo();

    SerializableToProtobufByteArray(info.commit, *ci->mutable_commitpoint());
    SerializableToProtobufByteArray(info.hash, *ci->mutable_commitpointhash());
  }

  if (!result.consensusinfo().IsInitialized()) {
    LOG_GENERAL(WARNING, "ConsensusCommit.Data initialization failed");
    return false;
  }

  zbytes tmp(result.consensusinfo().ByteSizeLong());
  result.consensusinfo().SerializeToArray(tmp.data(), tmp.size());

  Signature signature;

  if (!Schnorr::Sign(tmp, backupKey.first, backupKey.second, signature)) {
    LOG_GENERAL(WARNING, "Failed to sign commit");
    return false;
  }

  SerializableToProtobufByteArray(backupKey.second, *result.mutable_pubkey());
  SerializableToProtobufByteArray(signature, *result.mutable_signature());

  if (!result.IsInitialized()) {
    LOG_GENERAL(WARNING, "ConsensusCommit initialization failed");
    return false;
  }

  return SerializeToArray(result, dst, offset);
}

bool Messenger::GetConsensusCommit(const zbytes& src, const unsigned int offset,
                                   const uint32_t consensusID,
                                   const uint64_t blockNumber,
                                   const zbytes& blockHash, uint16_t& backupID,
                                   vector<CommitInfo>& commitInfo,
                                   const DequeOfNode& committeeKeys) {
  LOG_MARKER();

  if (offset >= src.size()) {
    LOG_GENERAL(WARNING, "Invalid data and offset, data size "
                             << src.size() << ", offset " << offset);
    return false;
  }

  ConsensusCommit result;
  result.ParseFromArray(src.data() + offset, src.size() - offset);

  if (!result.IsInitialized()) {
    LOG_GENERAL(WARNING, "ConsensusCommit initialization failed");
    return false;
  }

  if (result.consensusinfo().consensusid() != consensusID) {
    LOG_GENERAL(WARNING, "Consensus ID mismatch. Expected: "
                             << consensusID << " Actual: "
                             << result.consensusinfo().consensusid());
    return false;
  }

  if (result.consensusinfo().blocknumber() != blockNumber) {
    LOG_GENERAL(WARNING, "Block number mismatch. Expected: "
                             << blockNumber << " Actual: "
                             << result.consensusinfo().blocknumber());
    return false;
  }

  const auto& tmpBlockHash = result.consensusinfo().blockhash();
  if (!std::equal(blockHash.begin(), blockHash.end(), tmpBlockHash.begin(),
                  tmpBlockHash.end(),
                  [](const unsigned char left, const char right) -> bool {
                    return left == (unsigned char)right;
                  })) {
    zbytes remoteBlockHash(tmpBlockHash.size());
    std::copy(tmpBlockHash.begin(), tmpBlockHash.end(),
              remoteBlockHash.begin());

    std::string blockhashStr, remoteblockhashStr;
    if (!DataConversion::Uint8VecToHexStr(blockHash, blockhashStr)) {
      return false;
    }

    if (!DataConversion::Uint8VecToHexStr(remoteBlockHash,
                                          remoteblockhashStr)) {
      return false;
    }

    LOG_GENERAL(WARNING, "Block hash mismatch. Expected: "
                             << blockhashStr
                             << " Actual: " << remoteblockhashStr);
    return false;
  }

  backupID = result.consensusinfo().backupid();

  if (backupID >= committeeKeys.size()) {
    LOG_GENERAL(WARNING, "Backup ID beyond shard size. Backup ID: "
                             << backupID
                             << " Shard size: " << committeeKeys.size());
    return false;
  }

  for (const auto& proto_ci : result.consensusinfo().commitinfo()) {
    CommitInfo ci;

    PROTOBUFBYTEARRAYTOSERIALIZABLE(proto_ci.commitpoint(), ci.commit);
    PROTOBUFBYTEARRAYTOSERIALIZABLE(proto_ci.commitpointhash(), ci.hash);

    commitInfo.emplace_back(ci);
  }

  zbytes tmp(result.consensusinfo().ByteSizeLong());
  result.consensusinfo().SerializeToArray(tmp.data(), tmp.size());

  Signature signature;

  PROTOBUFBYTEARRAYTOSERIALIZABLE(result.signature(), signature);

  if (!Schnorr::Verify(tmp, signature, committeeKeys.at(backupID).first)) {
    LOG_GENERAL(WARNING, "Invalid signature in commit");
    return false;
  }

  return true;
}

bool Messenger::SetConsensusChallenge(
    zbytes& dst, const unsigned int offset, const uint32_t consensusID,
    const uint64_t blockNumber, const zbytes& blockHash,
    const uint16_t leaderID, const vector<ChallengeSubsetInfo>& subsetInfo,
    const PairOfKey& leaderKey) {
  LOG_MARKER();

  ConsensusChallenge result;

  result.mutable_consensusinfo()->set_consensusid(consensusID);
  result.mutable_consensusinfo()->set_blocknumber(blockNumber);
  result.mutable_consensusinfo()->set_blockhash(blockHash.data(),
                                                blockHash.size());
  result.mutable_consensusinfo()->set_leaderid(leaderID);

  for (const auto& subset : subsetInfo) {
    ConsensusChallenge::SubsetInfo* si =
        result.mutable_consensusinfo()->add_subsetinfo();

    SerializableToProtobufByteArray(subset.aggregatedCommit,
                                    *si->mutable_aggregatedcommit());
    SerializableToProtobufByteArray(subset.aggregatedKey,
                                    *si->mutable_aggregatedkey());
    SerializableToProtobufByteArray(subset.challenge, *si->mutable_challenge());
  }

  if (!result.consensusinfo().IsInitialized()) {
    LOG_GENERAL(WARNING, "ConsensusChallenge.Data initialization failed");
    return false;
  }

  zbytes tmp(result.consensusinfo().ByteSizeLong());
  result.consensusinfo().SerializeToArray(tmp.data(), tmp.size());

  Signature signature;

  if (!Schnorr::Sign(tmp, leaderKey.first, leaderKey.second, signature)) {
    LOG_GENERAL(WARNING, "Failed to sign challenge");
    return false;
  }

  SerializableToProtobufByteArray(leaderKey.second, *result.mutable_pubkey());
  SerializableToProtobufByteArray(signature, *result.mutable_signature());

  if (!result.IsInitialized()) {
    LOG_GENERAL(WARNING, "ConsensusChallenge initialization failed");
    return false;
  }

  return SerializeToArray(result, dst, offset);
}

bool Messenger::GetConsensusChallenge(
    const zbytes& src, const unsigned int offset, const uint32_t consensusID,
    const uint64_t blockNumber, const zbytes& blockHash,
    const uint16_t leaderID, vector<ChallengeSubsetInfo>& subsetInfo,
    const PubKey& leaderKey) {
  LOG_MARKER();

  if (offset >= src.size()) {
    LOG_GENERAL(WARNING, "Invalid data and offset, data size "
                             << src.size() << ", offset " << offset);
    return false;
  }

  ConsensusChallenge result;
  result.ParseFromArray(src.data() + offset, src.size() - offset);

  if (!result.IsInitialized()) {
    LOG_GENERAL(WARNING, "ConsensusChallenge initialization failed");
    return false;
  }

  if (result.consensusinfo().consensusid() != consensusID) {
    LOG_GENERAL(WARNING, "Consensus ID mismatch. Expected: "
                             << consensusID << " Actual: "
                             << result.consensusinfo().consensusid());
    return false;
  }

  if (result.consensusinfo().blocknumber() != blockNumber) {
    LOG_GENERAL(WARNING, "Block number mismatch. Expected: "
                             << blockNumber << " Actual: "
                             << result.consensusinfo().blocknumber());
    return false;
  }

  const auto& tmpBlockHash = result.consensusinfo().blockhash();
  if (!std::equal(blockHash.begin(), blockHash.end(), tmpBlockHash.begin(),
                  tmpBlockHash.end(),
                  [](const unsigned char left, const char right) -> bool {
                    return left == (unsigned char)right;
                  })) {
    zbytes remoteBlockHash(tmpBlockHash.size());
    std::copy(tmpBlockHash.begin(), tmpBlockHash.end(),
              remoteBlockHash.begin());

    std::string blockhashStr, remoteblockhashStr;
    if (!DataConversion::Uint8VecToHexStr(blockHash, blockhashStr)) {
      return false;
    }

    if (!DataConversion::Uint8VecToHexStr(remoteBlockHash,
                                          remoteblockhashStr)) {
      return false;
    }
    LOG_GENERAL(WARNING, "Block hash mismatch. Expected: "
                             << blockhashStr
                             << " Actual: " << remoteblockhashStr);
    return false;
  }

  if (result.consensusinfo().leaderid() != leaderID) {
    LOG_GENERAL(WARNING, "Leader ID mismatch. Expected: "
                             << leaderID << " Actual: "
                             << result.consensusinfo().leaderid());
    return false;
  }

  for (const auto& proto_si : result.consensusinfo().subsetinfo()) {
    ChallengeSubsetInfo si;

    PROTOBUFBYTEARRAYTOSERIALIZABLE(proto_si.aggregatedcommit(),
                                    si.aggregatedCommit);
    PROTOBUFBYTEARRAYTOSERIALIZABLE(proto_si.aggregatedkey(), si.aggregatedKey);
    PROTOBUFBYTEARRAYTOSERIALIZABLE(proto_si.challenge(), si.challenge);

    subsetInfo.emplace_back(si);
  }

  zbytes tmp(result.consensusinfo().ByteSizeLong());
  result.consensusinfo().SerializeToArray(tmp.data(), tmp.size());

  Signature signature;

  PROTOBUFBYTEARRAYTOSERIALIZABLE(result.signature(), signature);

  if (!Schnorr::Verify(tmp, signature, leaderKey)) {
    LOG_GENERAL(WARNING, "Invalid signature in challenge");
    return false;
  }

  return true;
}

bool Messenger::SetConsensusResponse(
    zbytes& dst, const unsigned int offset, const uint32_t consensusID,
    const uint64_t blockNumber, const zbytes& blockHash,
    const uint16_t backupID, const vector<ResponseSubsetInfo>& subsetInfo,
    const PairOfKey& backupKey) {
  LOG_MARKER();

  ConsensusResponse result;

  result.mutable_consensusinfo()->set_consensusid(consensusID);
  result.mutable_consensusinfo()->set_blocknumber(blockNumber);
  result.mutable_consensusinfo()->set_blockhash(blockHash.data(),
                                                blockHash.size());
  result.mutable_consensusinfo()->set_backupid(backupID);

  for (const auto& subset : subsetInfo) {
    ConsensusResponse::SubsetInfo* si =
        result.mutable_consensusinfo()->add_subsetinfo();
    SerializableToProtobufByteArray(subset.response, *si->mutable_response());
  }

  if (!result.consensusinfo().IsInitialized()) {
    LOG_GENERAL(WARNING, "ConsensusResponse.Data initialization failed");
    return false;
  }

  zbytes tmp(result.consensusinfo().ByteSizeLong());
  result.consensusinfo().SerializeToArray(tmp.data(), tmp.size());

  Signature signature;

  if (!Schnorr::Sign(tmp, backupKey.first, backupKey.second, signature)) {
    LOG_GENERAL(WARNING, "Failed to sign response");
    return false;
  }

  SerializableToProtobufByteArray(backupKey.second, *result.mutable_pubkey());
  SerializableToProtobufByteArray(signature, *result.mutable_signature());

  if (!result.IsInitialized()) {
    LOG_GENERAL(WARNING, "ConsensusResponse initialization failed");
    return false;
  }

  return SerializeToArray(result, dst, offset);
}

bool Messenger::GetConsensusResponse(
    const zbytes& src, const unsigned int offset, const uint32_t consensusID,
    const uint64_t blockNumber, const zbytes& blockHash, uint16_t& backupID,
    vector<ResponseSubsetInfo>& subsetInfo, const DequeOfNode& committeeKeys) {
  LOG_MARKER();

  if (offset >= src.size()) {
    LOG_GENERAL(WARNING, "Invalid data and offset, data size "
                             << src.size() << ", offset " << offset);
    return false;
  }

  ConsensusResponse result;
  result.ParseFromArray(src.data() + offset, src.size() - offset);

  if (!result.IsInitialized()) {
    LOG_GENERAL(WARNING, "ConsensusResponse initialization failed");
    return false;
  }

  if (result.consensusinfo().consensusid() != consensusID) {
    LOG_GENERAL(WARNING, "Consensus ID mismatch. Expected: "
                             << consensusID << " Actual: "
                             << result.consensusinfo().consensusid());
    return false;
  }

  if (result.consensusinfo().blocknumber() != blockNumber) {
    LOG_GENERAL(WARNING, "Block number mismatch. Expected: "
                             << blockNumber << " Actual: "
                             << result.consensusinfo().blocknumber());
    return false;
  }

  const auto& tmpBlockHash = result.consensusinfo().blockhash();
  if (!std::equal(blockHash.begin(), blockHash.end(), tmpBlockHash.begin(),
                  tmpBlockHash.end(),
                  [](const unsigned char left, const char right) -> bool {
                    return left == (unsigned char)right;
                  })) {
    zbytes remoteBlockHash(tmpBlockHash.size());
    std::copy(tmpBlockHash.begin(), tmpBlockHash.end(),
              remoteBlockHash.begin());

    std::string blockhashStr, remoteblockhashStr;
    if (!DataConversion::Uint8VecToHexStr(blockHash, blockhashStr)) {
      return false;
    }

    if (!DataConversion::Uint8VecToHexStr(remoteBlockHash,
                                          remoteblockhashStr)) {
      return false;
    }

    LOG_GENERAL(WARNING, "Block hash mismatch. Expected: "
                             << blockhashStr
                             << " Actual: " << remoteblockhashStr);
    return false;
  }

  backupID = result.consensusinfo().backupid();

  if (backupID >= committeeKeys.size()) {
    LOG_GENERAL(WARNING, "Backup ID beyond shard size. Backup ID: "
                             << backupID
                             << " Shard size: " << committeeKeys.size());
    return false;
  }

  for (const auto& proto_si : result.consensusinfo().subsetinfo()) {
    ResponseSubsetInfo si;

    PROTOBUFBYTEARRAYTOSERIALIZABLE(proto_si.response(), si.response);

    subsetInfo.emplace_back(si);
  }

  zbytes tmp(result.consensusinfo().ByteSizeLong());
  result.consensusinfo().SerializeToArray(tmp.data(), tmp.size());

  Signature signature;

  PROTOBUFBYTEARRAYTOSERIALIZABLE(result.signature(), signature);

  if (!Schnorr::Verify(tmp, signature, committeeKeys.at(backupID).first)) {
    LOG_GENERAL(WARNING, "Invalid signature in response");
    return false;
  }

  return true;
}

bool Messenger::SetConsensusCollectiveSig(
    zbytes& dst, const unsigned int offset, const uint32_t consensusID,
    const uint64_t blockNumber, const zbytes& blockHash,
    const uint16_t leaderID, const Signature& collectiveSig,
    const vector<bool>& bitmap, const PairOfKey& leaderKey,
    const zbytes& newAnnouncementMessage) {
  LOG_MARKER();

  ConsensusCollectiveSig result;

  result.mutable_consensusinfo()->set_consensusid(consensusID);
  result.mutable_consensusinfo()->set_blocknumber(blockNumber);
  result.mutable_consensusinfo()->set_blockhash(blockHash.data(),
                                                blockHash.size());
  result.mutable_consensusinfo()->set_leaderid(leaderID);
  SerializableToProtobufByteArray(
      collectiveSig, *result.mutable_consensusinfo()->mutable_collectivesig());
  for (const auto& i : bitmap) {
    result.mutable_consensusinfo()->add_bitmap(i);
  }

  if (!result.consensusinfo().IsInitialized()) {
    LOG_GENERAL(WARNING, "ConsensusCollectiveSig.Data initialization failed");
    return false;
  }

  zbytes tmp(result.consensusinfo().ByteSizeLong());
  result.consensusinfo().SerializeToArray(tmp.data(), tmp.size());

  Signature signature;

  if (!Schnorr::Sign(tmp, leaderKey.first, leaderKey.second, signature)) {
    LOG_GENERAL(WARNING, "Failed to sign collectivesig");
    return false;
  }

  SerializableToProtobufByteArray(leaderKey.second, *result.mutable_pubkey());
  SerializableToProtobufByteArray(signature, *result.mutable_signature());

  if (!newAnnouncementMessage.empty()) {
    result.set_newannouncement(newAnnouncementMessage.data(),
                               newAnnouncementMessage.size());

    Signature finalsignature;
    if (!Schnorr::Sign(newAnnouncementMessage, leaderKey.first,
                       leaderKey.second, finalsignature)) {
      LOG_GENERAL(WARNING, "Failed to sign new announcement");
      return false;
    }

    SerializableToProtobufByteArray(finalsignature,
                                    *result.mutable_finalsignature());
  }

  if (!result.IsInitialized()) {
    LOG_GENERAL(WARNING, "ConsensusCollectiveSig initialization failed");
    return false;
  }

  return SerializeToArray(result, dst, offset);
}

bool Messenger::GetConsensusCollectiveSig(
    const zbytes& src, const unsigned int offset, const uint32_t consensusID,
    const uint64_t blockNumber, const zbytes& blockHash,
    const uint16_t leaderID, vector<bool>& bitmap, Signature& collectiveSig,
    const PubKey& leaderKey, zbytes& newAnnouncement) {
  LOG_MARKER();

  if (offset >= src.size()) {
    LOG_GENERAL(WARNING, "Invalid data and offset, data size "
                             << src.size() << ", offset " << offset);
    return false;
  }

  ConsensusCollectiveSig result;
  result.ParseFromArray(src.data() + offset, src.size() - offset);

  if (!result.IsInitialized()) {
    LOG_GENERAL(WARNING, "ConsensusCollectiveSig initialization failed");
    return false;
  }

  if (result.consensusinfo().consensusid() != consensusID) {
    LOG_GENERAL(WARNING, "Consensus ID mismatch. Expected: "
                             << consensusID << " Actual: "
                             << result.consensusinfo().consensusid());
    return false;
  }

  if (result.consensusinfo().blocknumber() != blockNumber) {
    LOG_GENERAL(WARNING, "Block number mismatch. Expected: "
                             << blockNumber << " Actual: "
                             << result.consensusinfo().blocknumber());
    return false;
  }

  const auto& tmpBlockHash = result.consensusinfo().blockhash();
  if (!std::equal(blockHash.begin(), blockHash.end(), tmpBlockHash.begin(),
                  tmpBlockHash.end(),
                  [](const unsigned char left, const char right) -> bool {
                    return left == (unsigned char)right;
                  })) {
    zbytes remoteBlockHash(tmpBlockHash.size());
    std::copy(tmpBlockHash.begin(), tmpBlockHash.end(),
              remoteBlockHash.begin());
    std::string blockhashStr, remoteblockhashStr;
    if (!DataConversion::Uint8VecToHexStr(blockHash, blockhashStr)) {
      return false;
    }

    if (!DataConversion::Uint8VecToHexStr(remoteBlockHash,
                                          remoteblockhashStr)) {
      return false;
    }

    LOG_GENERAL(WARNING, "Block hash mismatch. Expected: "
                             << blockhashStr
                             << " Actual: " << remoteblockhashStr);
    return false;
  }

  if (result.consensusinfo().leaderid() != leaderID) {
    LOG_GENERAL(WARNING, "Leader ID mismatch. Expected: "
                             << leaderID << " Actual: "
                             << result.consensusinfo().leaderid());
    return false;
  }

  PROTOBUFBYTEARRAYTOSERIALIZABLE(result.consensusinfo().collectivesig(),
                                  collectiveSig);

  for (const auto& i : result.consensusinfo().bitmap()) {
    bitmap.emplace_back(i);
  }

  zbytes tmp(result.consensusinfo().ByteSizeLong());
  result.consensusinfo().SerializeToArray(tmp.data(), tmp.size());

  Signature signature;

  PROTOBUFBYTEARRAYTOSERIALIZABLE(result.signature(), signature);

  if (!Schnorr::Verify(tmp, signature, leaderKey)) {
    LOG_GENERAL(WARNING, "Invalid signature in collectivesig");
    return false;
  }

  if (!result.newannouncement().empty()) {
    newAnnouncement.resize(result.newannouncement().size());
    std::copy(result.newannouncement().begin(), result.newannouncement().end(),
              newAnnouncement.begin());

    Signature finalsignature;

    PROTOBUFBYTEARRAYTOSERIALIZABLE(result.finalsignature(), finalsignature);

    if (!Schnorr::Verify(newAnnouncement, finalsignature, leaderKey)) {
      LOG_GENERAL(WARNING, "Invalid signature in new announcement. leaderID = "
                               << leaderID << " leaderKey = " << leaderKey);
      return false;
    }
  }

  return true;
}

bool Messenger::SetConsensusCommitFailure(
    zbytes& dst, const unsigned int offset, const uint32_t consensusID,
    const uint64_t blockNumber, const zbytes& blockHash,
    const uint16_t backupID, const zbytes& errorMsg,
    const PairOfKey& backupKey) {
  LOG_MARKER();

  ConsensusCommitFailure result;

  result.mutable_consensusinfo()->set_consensusid(consensusID);
  result.mutable_consensusinfo()->set_blocknumber(blockNumber);
  result.mutable_consensusinfo()->set_blockhash(blockHash.data(),
                                                blockHash.size());
  result.mutable_consensusinfo()->set_backupid(backupID);
  result.mutable_consensusinfo()->set_errormsg(errorMsg.data(),
                                               errorMsg.size());

  if (!result.consensusinfo().IsInitialized()) {
    LOG_GENERAL(WARNING, "ConsensusCommitFailure.Data initialization failed");
    return false;
  }

  zbytes tmp(result.consensusinfo().ByteSizeLong());
  result.consensusinfo().SerializeToArray(tmp.data(), tmp.size());

  Signature signature;

  if (!Schnorr::Sign(tmp, backupKey.first, backupKey.second, signature)) {
    LOG_GENERAL(WARNING, "Failed to sign commit failure");
    return false;
  }

  SerializableToProtobufByteArray(backupKey.second, *result.mutable_pubkey());
  SerializableToProtobufByteArray(signature, *result.mutable_signature());

  if (!result.IsInitialized()) {
    LOG_GENERAL(WARNING, "ConsensusCommitFailure initialization failed");
    return false;
  }

  return SerializeToArray(result, dst, offset);
}

bool Messenger::GetConsensusCommitFailure(
    const zbytes& src, const unsigned int offset, const uint32_t consensusID,
    const uint64_t blockNumber, const zbytes& blockHash, uint16_t& backupID,
    zbytes& errorMsg, const DequeOfNode& committeeKeys) {
  LOG_MARKER();

  if (offset >= src.size()) {
    LOG_GENERAL(WARNING, "Invalid data and offset, data size "
                             << src.size() << ", offset " << offset);
    return false;
  }

  ConsensusCommitFailure result;
  result.ParseFromArray(src.data() + offset, src.size() - offset);

  if (!result.IsInitialized()) {
    LOG_GENERAL(WARNING, "ConsensusCommitFailure initialization failed");
    return false;
  }

  if (result.consensusinfo().consensusid() != consensusID) {
    LOG_GENERAL(WARNING, "Consensus ID mismatch. Expected: "
                             << consensusID << " Actual: "
                             << result.consensusinfo().consensusid());
    return false;
  }

  if (result.consensusinfo().blocknumber() != blockNumber) {
    LOG_GENERAL(WARNING, "Block number mismatch. Expected: "
                             << blockNumber << " Actual: "
                             << result.consensusinfo().blocknumber());
    return false;
  }

  const auto& tmpBlockHash = result.consensusinfo().blockhash();
  if (!std::equal(blockHash.begin(), blockHash.end(), tmpBlockHash.begin(),
                  tmpBlockHash.end(),
                  [](const unsigned char left, const char right) -> bool {
                    return left == (unsigned char)right;
                  })) {
    zbytes remoteBlockHash(tmpBlockHash.size());
    std::copy(tmpBlockHash.begin(), tmpBlockHash.end(),
              remoteBlockHash.begin());

    std::string blockhashStr, remoteblockhashStr;
    if (!DataConversion::Uint8VecToHexStr(blockHash, blockhashStr)) {
      return false;
    }

    if (!DataConversion::Uint8VecToHexStr(remoteBlockHash,
                                          remoteblockhashStr)) {
      return false;
    }

    LOG_GENERAL(WARNING, "Block hash mismatch. Expected: "
                             << blockhashStr
                             << " Actual: " << remoteblockhashStr);
    return false;
  }

  backupID = result.consensusinfo().backupid();

  if (backupID >= committeeKeys.size()) {
    LOG_GENERAL(WARNING, "Backup ID beyond shard size. Backup ID: "
                             << backupID
                             << " Shard size: " << committeeKeys.size());
    return false;
  }

  errorMsg.resize(result.consensusinfo().errormsg().size());
  copy(result.consensusinfo().errormsg().begin(),
       result.consensusinfo().errormsg().end(), errorMsg.begin());

  zbytes tmp(result.consensusinfo().ByteSizeLong());
  result.consensusinfo().SerializeToArray(tmp.data(), tmp.size());

  Signature signature;

  PROTOBUFBYTEARRAYTOSERIALIZABLE(result.signature(), signature);

  if (!Schnorr::Verify(tmp, signature, committeeKeys.at(backupID).first)) {
    LOG_GENERAL(WARNING, "Invalid signature in commit failure");
    return false;
  }

  return true;
}

bool Messenger::SetConsensusConsensusFailure(
    zbytes& dst, const unsigned int offset, const uint32_t consensusID,
    const uint64_t blockNumber, const zbytes& blockHash,
    const uint16_t leaderID, const PairOfKey& leaderKey) {
  LOG_MARKER();

  ConsensusConsensusFailure result;

  result.mutable_consensusinfo()->set_consensusid(consensusID);
  result.mutable_consensusinfo()->set_blocknumber(blockNumber);
  result.mutable_consensusinfo()->set_blockhash(blockHash.data(),
                                                blockHash.size());
  result.mutable_consensusinfo()->set_leaderid(leaderID);

  if (!result.consensusinfo().IsInitialized()) {
    LOG_GENERAL(WARNING,
                "ConsensusConsensusFailure.Data initialization failed");
    return false;
  }

  zbytes tmp(result.consensusinfo().ByteSizeLong());
  result.consensusinfo().SerializeToArray(tmp.data(), tmp.size());

  Signature signature;

  if (!Schnorr::Sign(tmp, leaderKey.first, leaderKey.second, signature)) {
    LOG_GENERAL(WARNING, "Failed to sign ConsensusConsensusFailure.Data");
    return false;
  }

  SerializableToProtobufByteArray(leaderKey.second, *result.mutable_pubkey());
  SerializableToProtobufByteArray(signature, *result.mutable_signature());

  if (!result.IsInitialized()) {
    LOG_GENERAL(WARNING, "ConsensusConsensusFailure initialization failed");
    return false;
  }

  return SerializeToArray(result, dst, offset);
}

bool Messenger::GetConsensusConsensusFailure(
    const zbytes& src, const unsigned int offset, const uint32_t consensusID,
    const uint64_t blockNumber, const zbytes& blockHash, uint16_t& leaderID,
    const PubKey& leaderKey) {
  LOG_MARKER();

  if (offset >= src.size()) {
    LOG_GENERAL(WARNING, "Invalid data and offset, data size "
                             << src.size() << ", offset " << offset);
    return false;
  }

  ConsensusConsensusFailure result;
  result.ParseFromArray(src.data() + offset, src.size() - offset);

  if (!result.IsInitialized()) {
    LOG_GENERAL(WARNING, "ConsensusConsensusFailure initialization failed");
    return false;
  }

  if (result.consensusinfo().consensusid() != consensusID) {
    LOG_GENERAL(WARNING, "Consensus ID mismatch. Expected: "
                             << consensusID << " Actual: "
                             << result.consensusinfo().consensusid());
    return false;
  }

  if (result.consensusinfo().blocknumber() != blockNumber) {
    LOG_GENERAL(WARNING, "Block number mismatch. Expected: "
                             << blockNumber << " Actual: "
                             << result.consensusinfo().blocknumber());
    return false;
  }

  const auto& tmpBlockHash = result.consensusinfo().blockhash();
  if (!std::equal(blockHash.begin(), blockHash.end(), tmpBlockHash.begin(),
                  tmpBlockHash.end(),
                  [](const unsigned char left, const char right) -> bool {
                    return left == (unsigned char)right;
                  })) {
    zbytes remoteBlockHash(tmpBlockHash.size());
    std::copy(tmpBlockHash.begin(), tmpBlockHash.end(),
              remoteBlockHash.begin());

    std::string blockhashStr, remoteblockhashStr;
    if (!DataConversion::Uint8VecToHexStr(blockHash, blockhashStr)) {
      return false;
    }

    if (!DataConversion::Uint8VecToHexStr(remoteBlockHash,
                                          remoteblockhashStr)) {
      return false;
    }

    LOG_GENERAL(WARNING, "Block hash mismatch. Expected: "
                             << blockhashStr
                             << " Actual: " << remoteblockhashStr);
    return false;
  }

  if (result.consensusinfo().leaderid() != leaderID) {
    LOG_GENERAL(WARNING, "Leader ID mismatch. Expected: "
                             << leaderID << " Actual: "
                             << result.consensusinfo().leaderid());
    return false;
  }

  zbytes tmp(result.consensusinfo().ByteSizeLong());
  result.consensusinfo().SerializeToArray(tmp.data(), tmp.size());

  Signature signature;

  PROTOBUFBYTEARRAYTOSERIALIZABLE(result.signature(), signature);

  if (!Schnorr::Verify(tmp, signature, leaderKey)) {
    LOG_GENERAL(WARNING, "Invalid signature in ConsensusConsensusFailure");
    return false;
  }

  return true;
}

// ============================================================================
// View change pre check messages
// ============================================================================

bool Messenger::SetLookupGetDSTxBlockFromSeed(
    zbytes& dst, const unsigned int offset, const uint64_t dsLowBlockNum,
    const uint64_t dsHighBlockNum, const uint64_t txLowBlockNum,
    const uint64_t txHighBlockNum, const uint32_t listenPort) {
  LOG_MARKER();

  LookupGetDSTxBlockFromSeed result;

  result.set_dslowblocknum(dsLowBlockNum);
  result.set_dshighblocknum(dsHighBlockNum);
  result.set_txlowblocknum(txLowBlockNum);
  result.set_txhighblocknum(txHighBlockNum);
  result.set_listenport(listenPort);

  if (!result.IsInitialized()) {
    LOG_GENERAL(WARNING, "LookupGetDSTxBlockFromSeed initialization failed");
    return false;
  }

  return SerializeToArray(result, dst, offset);
}

bool Messenger::GetLookupGetDSTxBlockFromSeed(
    const zbytes& src, const unsigned int offset, uint64_t& dsLowBlockNum,
    uint64_t& dsHighBlockNum, uint64_t& txLowBlockNum, uint64_t& txHighBlockNum,
    uint32_t& listenPort) {
  LOG_MARKER();

  if (offset >= src.size()) {
    LOG_GENERAL(WARNING, "Invalid data and offset, data size "
                             << src.size() << ", offset " << offset);
    return false;
  }

  LookupGetDSTxBlockFromSeed result;
  result.ParseFromArray(src.data() + offset, src.size() - offset);

  if (!result.IsInitialized()) {
    LOG_GENERAL(WARNING, "LookupGetDSTxBlockFromSeed initialization failed");
    return false;
  }

  dsLowBlockNum = result.dslowblocknum();
  dsHighBlockNum = result.dshighblocknum();
  txLowBlockNum = result.txlowblocknum();
  txHighBlockNum = result.txhighblocknum();
  listenPort = result.listenport();

  return true;
}

bool Messenger::SetVCNodeSetDSTxBlockFromSeed(zbytes& dst,
                                              const unsigned int offset,
                                              const PairOfKey& lookupKey,
                                              const vector<DSBlock>& DSBlocks,
                                              const vector<TxBlock>& txBlocks) {
  LOG_MARKER();

  VCNodeSetDSTxBlockFromSeed result;

  for (const auto& dsblock : DSBlocks) {
    io::DSBlockToProtobuf(dsblock, *result.mutable_data()->add_dsblocks());
  }

  for (const auto& txblock : txBlocks) {
    io::TxBlockToProtobuf(txblock, *result.mutable_data()->add_txblocks());
  }

  SerializableToProtobufByteArray(lookupKey.second, *result.mutable_pubkey());

  Signature signature;
  if (!result.data().IsInitialized()) {
    LOG_GENERAL(WARNING,
                "VCNodeSetDSTxBlockFromSeed.Data initialization failed");
    return false;
  }

  zbytes tmp(result.data().ByteSizeLong());
  result.data().SerializeToArray(tmp.data(), tmp.size());

  if (!Schnorr::Sign(tmp, lookupKey.first, lookupKey.second, signature)) {
    LOG_GENERAL(WARNING, "Failed to sign DS and Tx blocks");
    return false;
  }

  SerializableToProtobufByteArray(signature, *result.mutable_signature());

  if (!result.IsInitialized()) {
    LOG_GENERAL(WARNING, "VCNodeSetDSTxBlockFromSeed initialization failed");
    return false;
  }

  return SerializeToArray(result, dst, offset);
}

bool Messenger::GetVCNodeSetDSTxBlockFromSeed(const zbytes& src,
                                              const unsigned int offset,
                                              vector<DSBlock>& dsBlocks,
                                              vector<TxBlock>& txBlocks,
                                              PubKey& lookupPubKey) {
  LOG_MARKER();

  if (offset >= src.size()) {
    LOG_GENERAL(WARNING, "Invalid data and offset, data size "
                             << src.size() << ", offset " << offset);
    return false;
  }

  VCNodeSetDSTxBlockFromSeed result;
  result.ParseFromArray(src.data() + offset, src.size() - offset);

  if (!result.IsInitialized()) {
    LOG_GENERAL(WARNING, "VCNodeSetDSTxBlockFromSeed initialization failed");
    return false;
  }

  for (const auto& proto_dsblock : result.data().dsblocks()) {
    DSBlock dsblock;
    if (!io::ProtobufToDSBlock(proto_dsblock, dsblock)) {
      LOG_GENERAL(WARNING, "ProtobufToDSBlock failed");
      return false;
    }
    dsBlocks.emplace_back(dsblock);
  }

  for (const auto& txblock : result.data().txblocks()) {
    TxBlock block;
    if (!io::ProtobufToTxBlock(txblock, block)) {
      LOG_GENERAL(WARNING, "ProtobufToTxBlock failed");
      return false;
    }
    txBlocks.emplace_back(block);
  }

  PROTOBUFBYTEARRAYTOSERIALIZABLE(result.pubkey(), lookupPubKey);

  zbytes tmp(result.data().ByteSizeLong());
  result.data().SerializeToArray(tmp.data(), tmp.size());

  Signature signature;
  PROTOBUFBYTEARRAYTOSERIALIZABLE(result.signature(), signature);

  if (!Schnorr::Verify(tmp, signature, lookupPubKey)) {
    LOG_GENERAL(WARNING, "Invalid signature in VCNodeSetDSTxBlockFromSeed");
    return false;
  }

  return true;
}

bool Messenger::SetNodeNewShardNodeNetworkInfo(
    zbytes& dst, const unsigned int offset, const uint64_t dsEpochNumber,
    const Peer& shardNodeNewNetworkInfo, const uint64_t timestamp,
    const PairOfKey& shardNodeKey) {
  LOG_MARKER();
  NodeSetShardNodeNetworkInfoUpdate result;

  result.mutable_data()->set_dsepochnumber(dsEpochNumber);
  SerializableToProtobufByteArray(
      shardNodeKey.second, *result.mutable_data()->mutable_shardnodepubkey());
  PeerToProtobuf(shardNodeNewNetworkInfo,
                 *result.mutable_data()->mutable_shardnodenewnetworkinfo());
  result.mutable_data()->set_timestamp(timestamp);

  if (!result.data().IsInitialized()) {
    LOG_GENERAL(WARNING,
                "NodeSetShardNodeNetworkInfoUpdate.Data initialization failed");
    return false;
  }

  zbytes tmp(result.data().ByteSizeLong());
  result.data().SerializeToArray(tmp.data(), tmp.size());

  Signature signature;
  if (!Schnorr::Sign(tmp, shardNodeKey.first, shardNodeKey.second, signature)) {
    LOG_GENERAL(WARNING, "Failed to sign shard node identity update");
    return false;
  }

  SerializableToProtobufByteArray(signature, *result.mutable_signature());

  if (!result.IsInitialized()) {
    LOG_GENERAL(WARNING,
                "NodeSetShardNodeNetworkInfoUpdate initialization failed");
    return false;
  }

  return SerializeToArray(result, dst, offset);
}

bool Messenger::GetNodeNewShardNodeNetworkInfo(const zbytes& src,
                                               const unsigned int offset,
                                               uint64_t& dsEpochNumber,
                                               Peer& shardNodeNewNetworkInfo,
                                               uint64_t& timestamp,
                                               PubKey& shardNodePubKey) {
  LOG_MARKER();

  if (offset >= src.size()) {
    LOG_GENERAL(WARNING, "Invalid data and offset, data size "
                             << src.size() << ", offset " << offset);
    return false;
  }

  NodeSetShardNodeNetworkInfoUpdate result;
  result.ParseFromArray(src.data() + offset, src.size() - offset);

  if (!result.IsInitialized() || !result.data().IsInitialized()) {
    LOG_GENERAL(WARNING,
                "NodeSetShardNodeNetworkInfoUpdate initialization failed");
    return false;
  }

  // First deserialize the fields needed just for signature check
  PROTOBUFBYTEARRAYTOSERIALIZABLE(result.data().shardnodepubkey(),
                                  shardNodePubKey);
  Signature signature;
  PROTOBUFBYTEARRAYTOSERIALIZABLE(result.signature(), signature);

  // Check signature
  zbytes tmp(result.data().ByteSizeLong());
  result.data().SerializeToArray(tmp.data(), tmp.size());
  if (!Schnorr::Verify(tmp, 0, tmp.size(), signature, shardNodePubKey)) {
    LOG_GENERAL(WARNING, "NodeSetShardNodeNetworkInfoUpdate signature wrong");
    return false;
  }

  // Deserialize the remaining fields
  dsEpochNumber = result.data().dsepochnumber();
  ProtobufToPeer(result.data().shardnodenewnetworkinfo(),
                 shardNodeNewNetworkInfo);
  timestamp = result.data().timestamp();

  return true;
}

bool Messenger::SetDSLookupNewDSGuardNetworkInfo(
    zbytes& dst, const unsigned int offset, const uint64_t dsEpochNumber,
    const Peer& dsGuardNewNetworkInfo, const uint64_t timestamp,
    const PairOfKey& dsguardkey) {
  LOG_MARKER();
  DSLookupSetDSGuardNetworkInfoUpdate result;

  result.mutable_data()->set_dsepochnumber(dsEpochNumber);
  SerializableToProtobufByteArray(
      dsguardkey.second, *result.mutable_data()->mutable_dsguardpubkey());
  PeerToProtobuf(dsGuardNewNetworkInfo,
                 *result.mutable_data()->mutable_dsguardnewnetworkinfo());
  result.mutable_data()->set_timestamp(timestamp);

  if (!result.data().IsInitialized()) {
    LOG_GENERAL(
        WARNING,
        "DSLookupSetDSGuardNetworkInfoUpdate.Data initialization failed");
    return false;
  }

  zbytes tmp(result.data().ByteSizeLong());
  result.data().SerializeToArray(tmp.data(), tmp.size());

  Signature signature;
  if (!Schnorr::Sign(tmp, dsguardkey.first, dsguardkey.second, signature)) {
    LOG_GENERAL(WARNING, "Failed to sign ds guard identity update");
    return false;
  }

  SerializableToProtobufByteArray(signature, *result.mutable_signature());

  if (!result.IsInitialized()) {
    LOG_GENERAL(WARNING,
                "DSLookupSetDSGuardNetworkInfoUpdate initialization failed");
    return false;
  }

  return SerializeToArray(result, dst, offset);
}

bool Messenger::GetDSLookupNewDSGuardNetworkInfo(
    const zbytes& src, const unsigned int offset, uint64_t& dsEpochNumber,
    Peer& dsGuardNewNetworkInfo, uint64_t& timestamp, PubKey& dsGuardPubkey) {
  LOG_MARKER();

  if (offset >= src.size()) {
    LOG_GENERAL(WARNING, "Invalid data and offset, data size "
                             << src.size() << ", offset " << offset);
    return false;
  }

  DSLookupSetDSGuardNetworkInfoUpdate result;
  result.ParseFromArray(src.data() + offset, src.size() - offset);

  if (!result.IsInitialized() || !result.data().IsInitialized()) {
    LOG_GENERAL(WARNING,
                "DSLookupSetDSGuardNetworkInfoUpdate initialization failed");
    return false;
  }

  // First deserialize the fields needed just for signature check
  PROTOBUFBYTEARRAYTOSERIALIZABLE(result.data().dsguardpubkey(), dsGuardPubkey);
  Signature signature;
  PROTOBUFBYTEARRAYTOSERIALIZABLE(result.signature(), signature);

  // Check signature
  zbytes tmp(result.data().ByteSizeLong());
  result.data().SerializeToArray(tmp.data(), tmp.size());
  if (!Schnorr::Verify(tmp, 0, tmp.size(), signature, dsGuardPubkey)) {
    LOG_GENERAL(WARNING, "DSLookupSetDSGuardNetworkInfoUpdate signature wrong");
    return false;
  }

  // Deserialize the remaining fields
  dsEpochNumber = result.data().dsepochnumber();
  ProtobufToPeer(result.data().dsguardnewnetworkinfo(), dsGuardNewNetworkInfo);
  timestamp = result.data().timestamp();

  return true;
}

bool Messenger::SetLookupGetNewDSGuardNetworkInfoFromLookup(
    zbytes& dst, const unsigned int offset, const uint32_t portNo,
    const uint64_t dsEpochNumber, const PairOfKey& lookupKey) {
  LOG_MARKER();

  NodeGetGuardNodeNetworkInfoUpdate result;
  result.mutable_data()->set_portno(portNo);
  result.mutable_data()->set_dsepochnumber(dsEpochNumber);
  SerializableToProtobufByteArray(lookupKey.second, *result.mutable_pubkey());

  if (result.data().IsInitialized()) {
    zbytes tmp(result.data().ByteSizeLong());
    result.data().SerializeToArray(tmp.data(), tmp.size());

    Signature signature;
    if (!Schnorr::Sign(tmp, lookupKey.first, lookupKey.second, signature)) {
      LOG_GENERAL(WARNING, "Failed to sign ds guard identity update");
      return false;
    }
    SerializableToProtobufByteArray(signature, *result.mutable_signature());
  } else {
    LOG_GENERAL(
        WARNING,
        "SetLookupGetNewDSGuardNetworkInfoFromLookup initialization failed");
    return false;
  }
  return SerializeToArray(result, dst, offset);
}

bool Messenger::GetLookupGetNewDSGuardNetworkInfoFromLookup(
    const zbytes& src, const unsigned int offset, uint32_t& portNo,
    uint64_t& dsEpochNumber) {
  LOG_MARKER();

  if (offset >= src.size()) {
    LOG_GENERAL(WARNING, "Invalid data and offset, data size "
                             << src.size() << ", offset " << offset);
    return false;
  }

  NodeGetGuardNodeNetworkInfoUpdate result;
  result.ParseFromArray(src.data() + offset, src.size() - offset);

  if (!result.IsInitialized() || !result.data().IsInitialized()) {
    LOG_GENERAL(
        WARNING,
        "GetLookupGetNewDSGuardNetworkInfoFromLookup initialization failed");
    return false;
  }

  // First deserialize the fields needed just for signature check

  // We don't return senderPubKey since timing issues may make it difficult for
  // the lookup to check it against the shard structure
  PubKey senderPubKey;
  PROTOBUFBYTEARRAYTOSERIALIZABLE(result.pubkey(), senderPubKey);
  Signature signature;
  PROTOBUFBYTEARRAYTOSERIALIZABLE(result.signature(), signature);

  // Check signature
  zbytes tmp(result.data().ByteSizeLong());
  result.data().SerializeToArray(tmp.data(), tmp.size());
  if (!Schnorr::Verify(tmp, 0, tmp.size(), signature, senderPubKey)) {
    LOG_GENERAL(WARNING, "DSMicroBlockSubmission signature wrong");
    return false;
  }

  portNo = result.data().portno();
  dsEpochNumber = result.data().dsepochnumber();

  return true;
}

bool Messenger::SetNodeSetNewDSGuardNetworkInfo(
    zbytes& dst, unsigned int offset,
    const vector<DSGuardUpdateStruct>& vecOfDSGuardUpdateStruct,
    const PairOfKey& lookupKey) {
  LOG_MARKER();
  NodeSetGuardNodeNetworkInfoUpdate result;

  for (const auto& dsguardupdate : vecOfDSGuardUpdateStruct) {
    ProtoDSGuardUpdateStruct* proto_DSGuardUpdateStruct =
        result.mutable_data()->add_dsguardupdatestruct();
    SerializableToProtobufByteArray(
        dsguardupdate.m_dsGuardPubkey,
        *proto_DSGuardUpdateStruct->mutable_dsguardpubkey());
    PeerToProtobuf(dsguardupdate.m_dsGuardNewNetworkInfo,
                   *proto_DSGuardUpdateStruct->mutable_dsguardnewnetworkinfo());
    proto_DSGuardUpdateStruct->set_timestamp(dsguardupdate.m_timestamp);
  }

  if (!result.data().IsInitialized()) {
    LOG_GENERAL(WARNING,
                "NodeSetGuardNodeNetworkInfoUpdate.Data initialization failed");
    return false;
  }
  zbytes tmp(result.data().ByteSizeLong());
  result.data().SerializeToArray(tmp.data(), tmp.size());

  Signature signature;
  if (!Schnorr::Sign(tmp, lookupKey.first, lookupKey.second, signature)) {
    LOG_GENERAL(WARNING, "Failed to sign ds guard identity update");
    return false;
  }
  SerializableToProtobufByteArray(lookupKey.second,
                                  *result.mutable_lookuppubkey());
  SerializableToProtobufByteArray(signature, *result.mutable_signature());

  if (!result.IsInitialized()) {
    LOG_GENERAL(WARNING,
                "SetNodeSetNewDSGuardNetworkInfo initialization failed");
    return false;
  }
  return SerializeToArray(result, dst, offset);
}

bool Messenger::SetNodeGetNewDSGuardNetworkInfo(
    const zbytes& src, const unsigned int offset,
    vector<DSGuardUpdateStruct>& vecOfDSGuardUpdateStruct,
    PubKey& lookupPubKey) {
  LOG_MARKER();

  if (offset >= src.size()) {
    LOG_GENERAL(WARNING, "Invalid data and offset, data size "
                             << src.size() << ", offset " << offset);
    return false;
  }

  NodeSetGuardNodeNetworkInfoUpdate result;
  result.ParseFromArray(src.data() + offset, src.size() - offset);

  if (!result.IsInitialized()) {
    LOG_GENERAL(WARNING,
                "NodeSetGuardNodeNetworkInfoUpdate initialization failed");
    return false;
  }

  PROTOBUFBYTEARRAYTOSERIALIZABLE(result.lookuppubkey(), lookupPubKey);
  Signature signature;
  PROTOBUFBYTEARRAYTOSERIALIZABLE(result.signature(), signature);
  zbytes tmp(result.data().ByteSizeLong());
  result.data().SerializeToArray(tmp.data(), tmp.size());
  if (!Schnorr::Verify(tmp, 0, tmp.size(), signature, lookupPubKey)) {
    LOG_GENERAL(WARNING, "NodeSetGuardNodeNetworkInfoUpdate signature wrong");
    return false;
  }

  for (const auto& proto_DSGuardUpdateStruct :
       result.data().dsguardupdatestruct()) {
    PubKey tempPubk;
    PROTOBUFBYTEARRAYTOSERIALIZABLE(proto_DSGuardUpdateStruct.dsguardpubkey(),
                                    tempPubk);
    Peer tempPeer;
    ProtobufToPeer(proto_DSGuardUpdateStruct.dsguardnewnetworkinfo(), tempPeer);
    uint64_t tempTimestamp = proto_DSGuardUpdateStruct.timestamp();
    vecOfDSGuardUpdateStruct.emplace_back(
        DSGuardUpdateStruct(tempPubk, tempPeer, tempTimestamp));
  }

  return true;
}

bool Messenger::SetNodeRemoveFromBlacklist(zbytes& dst,
                                           const unsigned int offset,
                                           const PairOfKey& myKey,
                                           const uint128_t& ipAddress,
                                           const uint64_t& dsEpochNumber) {
  NodeRemoveFromBlacklist result;
  NumberToProtobufByteArray<uint128_t, UINT128_SIZE>(
      ipAddress, *result.mutable_data()->mutable_ipaddress());
  result.mutable_data()->set_dsepochnumber(dsEpochNumber);

  SerializableToProtobufByteArray(myKey.second, *result.mutable_pubkey());

  if (!result.data().IsInitialized()) {
    LOG_GENERAL(WARNING, "NodeRemoveFromBlacklist.Data initialization failed");
    return false;
  }

  zbytes tmp(result.data().ByteSizeLong());
  result.data().SerializeToArray(tmp.data(), tmp.size());
  Signature signature;
  if (!Schnorr::Sign(tmp, myKey.first, myKey.second, signature)) {
    LOG_GENERAL(WARNING, "Failed to sign NodeRemoveFromBlacklist");
    return false;
  }
  SerializableToProtobufByteArray(signature, *result.mutable_signature());

  if (!result.IsInitialized()) {
    LOG_GENERAL(WARNING, "NodeRemoveFromBlacklist initialization failed");
    return false;
  }
  return SerializeToArray(result, dst, offset);
}

bool Messenger::GetNodeRemoveFromBlacklist(const zbytes& src,
                                           const unsigned int offset,
                                           PubKey& senderPubKey,
                                           uint128_t& ipAddress,
                                           uint64_t& dsEpochNumber) {
  if (offset >= src.size()) {
    LOG_GENERAL(WARNING, "Invalid data and offset, data size "
                             << src.size() << ", offset " << offset);
    return false;
  }

  NodeRemoveFromBlacklist result;
  result.ParseFromArray(src.data() + offset, src.size() - offset);

  if (!result.IsInitialized()) {
    LOG_GENERAL(WARNING, "NodeRemoveFromBlacklist initialization failed");
    return false;
  }

  PROTOBUFBYTEARRAYTOSERIALIZABLE(result.pubkey(), senderPubKey);
  Signature signature;
  PROTOBUFBYTEARRAYTOSERIALIZABLE(result.signature(), signature);
  zbytes tmp(result.data().ByteSizeLong());
  result.data().SerializeToArray(tmp.data(), tmp.size());
  if (!Schnorr::Verify(tmp, 0, tmp.size(), signature, senderPubKey)) {
    LOG_GENERAL(WARNING, "NodeRemoveFromBlacklist signature wrong");
    return false;
  }

  ProtobufByteArrayToNumber<uint128_t, UINT128_SIZE>(result.data().ipaddress(),
                                                     ipAddress);
  dsEpochNumber = result.data().dsepochnumber();
  return true;
}

bool Messenger::SetLookupGetCosigsRewardsFromSeed(zbytes& dst,
                                                  const unsigned int offset,
                                                  const uint64_t txBlkNum,
                                                  const uint32_t listenPort,
                                                  const PairOfKey& keys) {
  LOG_MARKER();

  LookupGetCosigsRewardsFromSeed result;

  result.mutable_data()->set_epochnumber(txBlkNum);
  result.mutable_data()->set_portno(listenPort);

  Signature signature;
  if (!result.data().IsInitialized()) {
    LOG_GENERAL(WARNING,
                "LookupGetCosigsRewardsFromSeed.Data initialization failed");
    return false;
  }
  zbytes tmp(result.data().ByteSizeLong());
  result.data().SerializeToArray(tmp.data(), tmp.size());

  if (!Schnorr::Sign(tmp, keys.first, keys.second, signature)) {
    LOG_GENERAL(WARNING, "Failed to sign GetCosigsRewardsFromSeed message");
    return false;
  }

  SerializableToProtobufByteArray(keys.second, *result.mutable_pubkey());
  SerializableToProtobufByteArray(signature, *result.mutable_signature());

  if (!result.IsInitialized()) {
    LOG_GENERAL(WARNING,
                "LookupGetCosigsRewardsFromSeed initialization failed");
    return false;
  }

  return SerializeToArray(result, dst, offset);
}

bool Messenger::GetLookupGetCosigsRewardsFromSeed(const zbytes& src,
                                                  const unsigned int offset,
                                                  PubKey& senderPubKey,
                                                  uint64_t& txBlockNumber,
                                                  uint32_t& port) {
  if (offset >= src.size()) {
    LOG_GENERAL(WARNING, "Invalid data and offset, data size "
                             << src.size() << ", offset " << offset);
    return false;
  }

  LookupGetCosigsRewardsFromSeed result;

  result.ParseFromArray(src.data() + offset, src.size() - offset);

  if (!result.IsInitialized()) {
    LOG_GENERAL(WARNING, "LookupGetCosigRewardsFromSeed initialization failed");
    return false;
  }

  PROTOBUFBYTEARRAYTOSERIALIZABLE(result.pubkey(), senderPubKey);
  Signature signature;
  PROTOBUFBYTEARRAYTOSERIALIZABLE(result.signature(), signature);
  zbytes tmp(result.data().ByteSizeLong());
  result.data().SerializeToArray(tmp.data(), tmp.size());
  if (!Schnorr::Verify(tmp, 0, tmp.size(), signature, senderPubKey)) {
    LOG_GENERAL(WARNING, "LookupGetCosigRewardsFromSeed signature wrong");
    return false;
  }

  txBlockNumber = result.data().epochnumber();
  port = result.data().portno();
  return true;
}

bool Messenger::SetLookupSetCosigsRewardsFromSeed(
    zbytes& dst, const unsigned int offset, const PairOfKey& myKey,
    const uint64_t& txBlkNumber, const std::vector<MicroBlock>& microblocks,
    const TxBlock& txBlock, const uint32_t& numberOfShards) {
  LookupSetCosigsRewardsFromSeed result;

  // For Non-DS Shard
  for (const auto& mb : microblocks) {
    if (mb.GetHeader().GetShardId() == numberOfShards) {
      continue;  // use txBlk for ds shard
    }
    ProtoCosigsRewardsStructure* proto_CosigsRewardsStructure =
        result.mutable_data()->add_cosigsrewards();

    // txblock and shardid
    proto_CosigsRewardsStructure->set_epochnumber(txBlkNumber);
    proto_CosigsRewardsStructure->set_shardid(mb.GetHeader().GetShardId());

    ZilliqaMessage::ProtoBlockBase* protoBlockBase =
        proto_CosigsRewardsStructure->mutable_blockbase();

    // cosigs
    io::BlockBaseToProtobuf(mb, *protoBlockBase);

    // rewards
    NumberToProtobufByteArray<uint128_t, UINT128_SIZE>(
        mb.GetHeader().GetRewards(),
        *proto_CosigsRewardsStructure->mutable_rewards());
  }

  // For DS Shard
  ProtoCosigsRewardsStructure* proto_CosigsRewardsStructure =
      result.mutable_data()->add_cosigsrewards();

  // txblock and shardid
  proto_CosigsRewardsStructure->set_epochnumber(txBlkNumber + 1);
  proto_CosigsRewardsStructure->set_shardid(-1);

  ZilliqaMessage::ProtoBlockBase* protoBlockBase =
      proto_CosigsRewardsStructure->mutable_blockbase();

  // cosigs
  io::BlockBaseToProtobuf(txBlock, *protoBlockBase);

  // rewards
  NumberToProtobufByteArray<uint128_t, UINT128_SIZE>(
      txBlock.GetHeader().GetRewards(),
      *proto_CosigsRewardsStructure->mutable_rewards());

  SerializableToProtobufByteArray(myKey.second, *result.mutable_pubkey());

  if (!result.data().IsInitialized()) {
    LOG_GENERAL(WARNING,
                "LookupSetCosigsRewardsFromSeed.Data initialization failed");
    return false;
  }

  zbytes tmp(result.data().ByteSizeLong());
  result.data().SerializeToArray(tmp.data(), tmp.size());
  Signature signature;
  if (!Schnorr::Sign(tmp, myKey.first, myKey.second, signature)) {
    LOG_GENERAL(WARNING, "Failed to sign LookupSetCosigsRewardsFromSeed");
    return false;
  }
  SerializableToProtobufByteArray(signature, *result.mutable_signature());

  if (!result.IsInitialized()) {
    LOG_GENERAL(WARNING,
                "LookupSetCosigsRewardsFromSeed initialization failed");
    return false;
  }
  return SerializeToArray(result, dst, offset);
}

bool Messenger::GetLookupSetCosigsRewardsFromSeed(
    const zbytes& src, const unsigned int offset,
    vector<CoinbaseStruct>& cosigrewards, PubKey& senderPubkey) {
  LOG_MARKER();

  if (offset >= src.size()) {
    LOG_GENERAL(WARNING, "Invalid data and offset, data size "
                             << src.size() << ", offset " << offset);
    return false;
  }

  LookupSetCosigsRewardsFromSeed result;
  result.ParseFromArray(src.data() + offset, src.size() - offset);

  if (!result.IsInitialized() || !result.data().IsInitialized()) {
    LOG_GENERAL(WARNING,
                "LookupSetCosigsRewardsFromSeed initialization failed");
    return false;
  }

  // First deserialize the fields needed just for signature check
  PROTOBUFBYTEARRAYTOSERIALIZABLE(result.pubkey(), senderPubkey);
  Signature signature;
  PROTOBUFBYTEARRAYTOSERIALIZABLE(result.signature(), signature);

  // Check signature
  zbytes tmp(result.data().ByteSizeLong());
  result.data().SerializeToArray(tmp.data(), tmp.size());
  if (!Schnorr::Verify(tmp, 0, tmp.size(), signature, senderPubkey)) {
    LOG_GENERAL(WARNING, "LookupSetCosigsRewardsFromSeed signature wrong");
    return false;
  }

  // Deserialize the remaining fields
  int32_t shardId;
  uint64_t txBlkNum;
  uint128_t rewards;
  cosigrewards.clear();

  for (const auto& proto_cosigrewards : result.data().cosigsrewards()) {
    txBlkNum = proto_cosigrewards.epochnumber();
    shardId = proto_cosigrewards.shardid();
    ProtobufByteArrayToNumber<uint128_t, UINT128_SIZE>(
        proto_cosigrewards.rewards(), rewards);

    auto blockBaseVars =
        io::ProtobufToBlockBase(proto_cosigrewards.blockbase());
    if (!blockBaseVars) {
      LOG_GENERAL(WARNING, "ProtobufToBlockBase failed");
      return false;
    }

    const auto& [blockHash, coSigs, timestamp] = *blockBaseVars;
    cosigrewards.emplace_back(
        CoinbaseStruct(txBlkNum, shardId, coSigs.m_B1, coSigs.m_B2, rewards));
    LOG_GENERAL(INFO, "Received cosig and rewards for epoch "
                          << txBlkNum << ", shard " << shardId);
  }

  return true;
}

bool Messenger::SetMinerInfoDSComm(zbytes& dst, const unsigned int offset,
                                   const MinerInfoDSComm& minerInfo) {
  LOG_MARKER();

  ProtoMinerInfoDSComm result;

  for (const auto& dsnode : minerInfo.m_dsNodes) {
    ProtoMinerInfoDSComm::Node* protodsnode = result.add_dsnodes();
    SerializableToProtobufByteArray(dsnode, *protodsnode->mutable_pubkey());
  }

  for (const auto& dsnode : minerInfo.m_dsNodesEjected) {
    ProtoMinerInfoDSComm::Node* protodsnode = result.add_dsnodesejected();
    SerializableToProtobufByteArray(dsnode, *protodsnode->mutable_pubkey());
  }

  if (!result.IsInitialized()) {
    LOG_GENERAL(WARNING, "ProtoMinerInfoDSComm initialization failed");
    return false;
  }

  return SerializeToArray(result, dst, offset);
}

bool Messenger::GetMinerInfoDSComm(const zbytes& src, const unsigned int offset,
                                   MinerInfoDSComm& minerInfo) {
  LOG_MARKER();

  minerInfo.m_dsNodes.clear();
  minerInfo.m_dsNodesEjected.clear();

  if (src.size() == 0) {
    LOG_GENERAL(INFO, "Empty MinerInfoDSComm");
    return true;
  }

  if (offset >= src.size()) {
    LOG_GENERAL(WARNING, "Invalid data and offset, data size "
                             << src.size() << ", offset " << offset);
    return false;
  }

  ProtoMinerInfoDSComm result;
  result.ParseFromArray(src.data() + offset, src.size() - offset);

  if (!result.IsInitialized()) {
    LOG_GENERAL(WARNING, "ProtoMinerInfoDSComm initialization failed");
    return false;
  }

  for (const auto& protodsnode : result.dsnodes()) {
    PubKey pubkey;
    PROTOBUFBYTEARRAYTOSERIALIZABLE(protodsnode.pubkey(), pubkey);
    minerInfo.m_dsNodes.emplace_back(pubkey);
  }

  for (const auto& protodsnode : result.dsnodesejected()) {
    PubKey pubkey;
    PROTOBUFBYTEARRAYTOSERIALIZABLE(protodsnode.pubkey(), pubkey);
    minerInfo.m_dsNodesEjected.emplace_back(pubkey);
  }

  return true;
}

bool Messenger::SetMinerInfoShards(zbytes& dst, const unsigned int offset,
                                   const MinerInfoShards& minerInfo) {
  LOG_MARKER();

  ProtoMinerInfoShards result;

  for (const auto& shard : minerInfo.m_shards) {
    ProtoMinerInfoShards::Shard* protoshard = result.add_shards();
    protoshard->set_shardsize(shard.m_shardSize);
    for (const auto& shardnode : shard.m_shardNodes) {
      ProtoMinerInfoShards::Node* protoshardnode = protoshard->add_shardnodes();
      SerializableToProtobufByteArray(shardnode,
                                      *protoshardnode->mutable_pubkey());
    }
  }

  if (!result.IsInitialized()) {
    LOG_GENERAL(WARNING, "ProtoMinerInfoShards initialization failed");
    return false;
  }

  return SerializeToArray(result, dst, offset);
}

bool Messenger::GetMinerInfoShards(const zbytes& src, const unsigned int offset,
                                   MinerInfoShards& minerInfo) {
  LOG_MARKER();

  minerInfo.m_shards.clear();

  if (src.size() == 0) {
    LOG_GENERAL(INFO, "Empty MinerInfoShards");
    return true;
  }

  if (offset >= src.size()) {
    LOG_GENERAL(WARNING, "Invalid data and offset, data size "
                             << src.size() << ", offset " << offset);
    return false;
  }

  ProtoMinerInfoShards result;
  result.ParseFromArray(src.data() + offset, src.size() - offset);

  if (!result.IsInitialized()) {
    LOG_GENERAL(WARNING, "ProtoMinerInfoShards initialization failed");
    return false;
  }

  for (const auto& protoshard : result.shards()) {
    MinerInfoShards::MinerInfoShard shard;
    shard.m_shardSize = protoshard.shardsize();
    for (const auto& protoshardnode : protoshard.shardnodes()) {
      PubKey pubkey;
      PROTOBUFBYTEARRAYTOSERIALIZABLE(protoshardnode.pubkey(), pubkey);
      shard.m_shardNodes.emplace_back(pubkey);
    }
    minerInfo.m_shards.emplace_back(shard);
  }

  return true;
}

bool Messenger::SetMicroBlockKey(zbytes& dst, const unsigned int offset,
                                 const uint64_t& epochNum,
                                 const uint32_t& shardID) {
  ProtoMicroBlockKey result;
  result.set_epochnum(epochNum);
  result.set_shardid(shardID);

  if (!result.IsInitialized()) {
    LOG_GENERAL(WARNING, "ProtoMicroBlockKey initialization failed");
    return false;
  }

  return SerializeToArray(result, dst, offset);
}

bool Messenger::GetMicroBlockKey(const zbytes& src, const unsigned int offset,
                                 uint64_t& epochNum, uint32_t& shardID) {
  if (src.size() == 0) {
    LOG_GENERAL(INFO, "Empty ProtoMicroBlockKey");
    return false;
  }

  if (offset >= src.size()) {
    LOG_GENERAL(WARNING, "Invalid data and offset, data size "
                             << src.size() << ", offset " << offset);
    return false;
  }

  ProtoMicroBlockKey result;
  result.ParseFromArray(src.data() + offset, src.size() - offset);

  if (!result.IsInitialized()) {
    LOG_GENERAL(WARNING, "ProtoMicroBlockKey initialization failed");
    return false;
  }

  epochNum = result.epochnum();
  shardID = result.shardid();

  return true;
}

bool Messenger::SetTxEpoch(zbytes& dst, const unsigned int offset,
                           const uint64_t& epochNum) {
  ProtoTxEpoch result;
  result.set_epochnum(epochNum);

  if (!result.IsInitialized()) {
    LOG_GENERAL(WARNING, "ProtoTxEpoch initialization failed");
    return false;
  }

  return SerializeToArray(result, dst, offset);
}

bool Messenger::GetTxEpoch(const zbytes& src, const unsigned int offset,
                           uint64_t& epochNum) {
  if (src.size() == 0) {
    LOG_GENERAL(INFO, "Empty TxEpoch");
    return true;
  }

  if (offset >= src.size()) {
    LOG_GENERAL(WARNING, "Invalid data and offset, data size "
                             << src.size() << ", offset " << offset);
    return false;
  }

  ProtoTxEpoch result;
  result.ParseFromArray(src.data() + offset, src.size() - offset);

  if (!result.IsInitialized()) {
    LOG_GENERAL(WARNING, "ProtoTxEpoch initialization failed");
    return false;
  }

  epochNum = result.epochnum();

  return true;
}<|MERGE_RESOLUTION|>--- conflicted
+++ resolved
@@ -1645,11 +1645,7 @@
   }
 
   std::sort(std::begin(accountsToSerialize), std::end(accountsToSerialize),
-<<<<<<< HEAD
-            [&](const auto& l, const auto& r) { return l.first < l.first; });
-=======
             [](const auto& l, const auto& r) { return l.first < r.first; });
->>>>>>> daa8bffd
 
   for (const auto& entry : accountsToSerialize) {
     ProtoAccountStore::AddressAccount* protoEntry = result.add_entries();
