--- conflicted
+++ resolved
@@ -804,14 +804,9 @@
 
   protoDSBlockHeader.set_blocknum(dsBlockHeader.GetBlockNum());
   protoDSBlockHeader.set_epochnum(dsBlockHeader.GetEpochNum());
-<<<<<<< HEAD
-  protoDSBlockHeader.set_timestamp(dsBlockHeader.GetTimestamp());
-=======
   NumberToProtobufByteArray<uint256_t, UINT256_SIZE>(
       dsBlockHeader.GetGasPrice(), *protoDSBlockHeader.mutable_gasprice());
-  NumberToProtobufByteArray<uint256_t, UINT256_SIZE>(
-      dsBlockHeader.GetTimestamp(), *protoDSBlockHeader.mutable_timestamp());
->>>>>>> 6c659f04
+  protoDSBlockHeader.set_timestamp(dsBlockHeader.GetTimestamp());
   SerializableToProtobufByteArray(dsBlockHeader.GetSWInfo(),
                                   *protoDSBlockHeader.mutable_swinfo());
 
@@ -858,11 +853,8 @@
     DSBlockHeader& dsBlockHeader) {
   BlockHash prevHash;
   PubKey leaderPubKey;
-<<<<<<< HEAD
   uint64_t timestamp;
-=======
-  uint256_t gasprice, timestamp;
->>>>>>> 6c659f04
+  uint256_t gasprice;
   SWInfo swInfo;
   CommitteeHash committeeHash;
 
@@ -873,14 +865,9 @@
        prevHash.asArray().begin());
   ProtobufByteArrayToSerializable(protoDSBlockHeader.leaderpubkey(),
                                   leaderPubKey);
-<<<<<<< HEAD
-  timestamp = protoDSBlockHeader.timestamp();
-=======
   ProtobufByteArrayToNumber<uint256_t, UINT256_SIZE>(
       protoDSBlockHeader.gasprice(), gasprice);
-  ProtobufByteArrayToNumber<uint256_t, UINT256_SIZE>(
-      protoDSBlockHeader.timestamp(), timestamp);
->>>>>>> 6c659f04
+  timestamp = protoDSBlockHeader.timestamp();
   ProtobufByteArrayToSerializable(protoDSBlockHeader.swinfo(), swInfo);
 
   // Deserialize powDSWinners
