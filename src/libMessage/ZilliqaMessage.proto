syntax = "proto2";

package ZilliqaMessage;

// ============================================================================
// Primitives
// ============================================================================

message ByteArray
{
    required bytes data = 1;
}

message ProtoAccount
{
    message StorageData
    {
        required bytes keyhash       = 1;
        required string data         = 2;
    }
    optional bool numbersign       = 1; // For account delta (false=neg, true=pos)
    required ByteArray balance     = 2;
    required uint64 nonce          = 3;
    optional bytes storageroot     = 4;
    optional bytes codehash        = 5;
    optional uint64 createblocknum = 6;
    optional bytes initdata        = 7;
    optional bytes code            = 8;
    repeated StorageData storage   = 9;
}

message ProtoAccountStore
{
    message AddressAccount
    {
        required bytes address        = 1;
        required ProtoAccount account = 2;
    }
    repeated AddressAccount entries   = 3;
}

message ProtoPeer
{
    required ByteArray ipaddress    = 1;
    required uint32 listenporthost  = 2;
}

message ProtoDSNode
{
    required ByteArray pubkey = 1;
    required ByteArray peer   = 2;
}

message ProtoPoWSolution
{
    required uint64 nonce        = 1;
    required bytes result        = 2;
    required bytes mixhash       = 3;
    required uint32 lookupid     = 4;
    required ByteArray gasprice  = 5;
}

message ProtoDSCommittee
{
    repeated ProtoDSNode dsnodes = 1;
}

message ProtoCommittee
{
    repeated ByteArray members = 1;
}

message ProtoBlockBase
{
    message CoSignatures
    {
        required ByteArray cs1          = 1;
        repeated bool b1                = 2 [packed=true];
        required ByteArray cs2          = 3;
        repeated bool b2                = 4 [packed=true];
    }
    required bytes blockhash            = 1;
    required CoSignatures cosigs        = 2;
}

message ProtoShardingStructureWithPoWSolns
{
    message Member
    {
        required ByteArray pubkey         = 1;
        required ByteArray peerinfo       = 2;
        required uint32 reputation        = 3;
        required ProtoPoWSolution powsoln = 4;
    }
    message Shard
    {
        repeated Member members           = 1;
    }
    repeated Shard shards                 = 1;
}

message ProtoShardingStructure
{
    message Member
    {
        required ByteArray pubkey   = 1;
        required ByteArray peerinfo = 2;
        required uint32 reputation  = 3;
    }
    message Shard
    {
        repeated Member members     = 1;
    }
    repeated Shard shards           = 1;
}

message ProtoTxSharingAssignments
{
    message AssignedNodes
    {
        repeated ByteArray receivers  = 1;
        repeated ByteArray senders    = 2;
    }
    repeated ByteArray dsnodes        = 1;
    repeated AssignedNodes shardnodes = 2;
}

message ProtoDSWinnerPoW
{
     required ByteArray pubkey         = 1;
     required ProtoPoWSolution powsoln = 2;
}

message ProtoTransactionCoreInfo
{
    required uint32 version         = 1;
    required uint64 nonce           = 2;
    required bytes toaddr           = 3;
    required ByteArray senderpubkey = 4;
    required ByteArray amount       = 5;
    required ByteArray gasprice     = 6;
    required uint64 gaslimit        = 7;
    required bytes code             = 8;
    required bytes data             = 9;
}

message ProtoTransaction
{
    required bytes tranid                  = 1;
    required ProtoTransactionCoreInfo info = 2;
    required ByteArray signature           = 3;
}

message ProtoTxnFileOffset
{
    repeated uint32 offsetinfile = 1;
}

message ProtoTransactionArray
{
    repeated ProtoTransaction transactions = 1;
}

message ProtoTransactionReceipt
{
    required bytes receipt    = 1;
    required uint64 cumgas = 2;
}

message ProtoTransactionWithReceipt
{
    required ProtoTransaction transaction    = 1;
    required ProtoTransactionReceipt receipt = 2;
}

message ProtoSWInfo
{
    required uint32 majorversion        = 1;
    required uint32 minorversion        = 2;
    required uint32 fixversion          = 3;
    required uint64 upgradeds           = 4;
    required uint32 commit              = 5;
}

message ProtoDSBlock
{
    message DSBlockHashSet
    {
        required bytes shardinghash     = 1;
        required bytes txsharinghash    = 2;
        required bytes reservedfield    = 3;
    }
    message DSBlockHeader
    {
        required uint32 dsdifficulty    = 1; // only LSB used
        required uint32 difficulty      = 2; // only LSB used
        required bytes prevhash         = 3; // 32 bytes
        required ByteArray leaderpubkey = 4;
        required uint64 blocknum        = 5;
        required uint64 epochnum        = 6;
<<<<<<< HEAD
        required uint64 timestamp    = 7;
        required ByteArray swinfo       = 8;
=======
        required ByteArray gasprice     = 7;
        required ByteArray timestamp    = 8;
        required ByteArray swinfo       = 9;
>>>>>>> 6c659f04
        message PowDSWinners
        {
            required ByteArray key      = 1;
            required ByteArray val      = 2;
        }
        repeated PowDSWinners dswinners = 10;
        required DSBlockHashSet hash    = 11;
        required bytes committeehash    = 12;
    }
    required DSBlockHeader header       = 1;
    required ProtoBlockBase blockbase   = 2;
}

message ProtoMicroBlock
{
    message MicroBlockHeader
    {
        required uint32 type           = 1; // only LSB used
        required uint32 version        = 2;
        required uint32 shardid        = 3;
        required uint64 gaslimit       = 4;
        required uint64 gasused        = 5;
        required ByteArray rewards     = 6;
        required bytes prevhash        = 7;
        required uint64 epochnum       = 8;
        required uint64 timestamp   = 9;
        required bytes txroothash      = 10;
        required uint32 numtxs         = 11;
        required ByteArray minerpubkey = 12;
        required uint64 dsblocknum     = 13;
        required bytes statedeltahash  = 14;
        required bytes tranreceipthash = 15;
        required bytes committeehash   = 16;
    }
    required MicroBlockHeader header   = 1;
    repeated bytes tranhashes          = 2;
    required ProtoBlockBase blockbase  = 3;
}

message ProtoExtraMbInfo
{
    repeated bool ismicroblockempty = 1 [packed=true];
    repeated uint32 shardids        = 2;
}

message ProtoTxBlock
{
    message TxBlockHashSet
    {
        required bytes mbroothash               = 1;
        required bytes stateroothash            = 2;
        required bytes statedeltahash           = 3;
        required bytes mbinfohash               = 4;
    }
    message TxBlockHeader
    {
        required uint32 type                    = 1; // only LSB used
        required uint32 version                 = 2;
        required uint64 gaslimit                = 3;
        required uint64 gasused                 = 4;
        required ByteArray rewards              = 5;
        required bytes prevhash                 = 6;
        required uint64 blocknum                = 7;
        required uint64 timestamp            = 8;
        required TxBlockHashSet hash            = 9;
        required uint32 numtxs                  = 10;
        required uint32 nummicroblockhashes     = 11;
        required ByteArray minerpubkey          = 12;
        required uint64 dsblocknum              = 13;
        required bytes committeehash            = 14;
    }
    required TxBlockHeader header               = 1;
    repeated bytes mbhashes                     = 2;
    required ProtoExtraMbInfo extrambinfo       = 3;
    required ProtoBlockBase blockbase           = 4;
}

message ProtoVCBlock
{
    message VCBlockHeader
    {
        required uint64 viewchangedsepochno           = 1;
        required uint64 viewchangeepochno             = 2;
        required uint32 viewchangestate               = 3; // only LSB used
        required ByteArray candidateleadernetworkinfo = 4;
        required ByteArray candidateleaderpubkey      = 5;
        required uint32 vccounter                     = 6;
        repeated ProtoDSNode faultyleaders            = 7;
        required uint64 timestamp                  = 8;
        required bytes committeehash                  = 9;
    }
    required VCBlockHeader header                     = 1;
    required ProtoBlockBase blockbase                 = 2;
}

message ProtoFallbackBlock
{
    message FallbackBlockHeader
    {
        required uint64 fallbackdsepochno    = 1;
        required uint64 fallbackepochno      = 2;
        required uint32 fallbackstate        = 3; // only LSB used
        required bytes stateroothash         = 4;
        required uint32 leaderconsensusid    = 5;
        required ByteArray leadernetworkinfo = 6;
        required ByteArray leaderpubkey      = 7;
        required uint32 shardid              = 8;
        required uint64 timestamp         = 9;
        required bytes committeehash         = 10;
    }
    required FallbackBlockHeader header      = 1;
    required ProtoBlockBase blockbase        = 2;
}

// ============================================================================
// Directory Service messages
// ============================================================================

message DSPoWSubmission
{
    message Data
    {
        required uint64 blocknumber        = 1;
        required uint32 difficultylevel    = 2; // only LSB used
        required ByteArray submitterpeer   = 3;
        required ByteArray submitterpubKey = 4;
        required uint64 nonce              = 5;
        required string resultinghash      = 6;
        required string mixhash            = 7;
        required uint32 lookupid           = 8;
        required ByteArray gasprice        = 9;
    }
    required Data data                     = 1;
    required ByteArray signature           = 2;
}

message DSMicroBlockSubmission
{
    required uint32 microblocktype       = 1; // only LSB used
    required uint64 epochnumber          = 2;
    repeated ProtoMicroBlock microblocks = 3;
    repeated bytes statedeltas           = 4;
}

message DSDSBlockAnnouncement
{
    required ProtoDSBlock dsblock                        = 1;
    required ProtoShardingStructureWithPoWSolns sharding = 2;
    required ProtoTxSharingAssignments assignments       = 3;
    repeated ProtoDSWinnerPoW dswinnerpows               = 4;
}

message DSFinalBlockAnnouncement
{
    required ProtoTxBlock txblock       = 1;
    optional ProtoMicroBlock microblock = 2;
}

message DSVCBlockAnnouncement
{
    required ByteArray vcblock = 1;
}

// ============================================================================
// Node messages
// ============================================================================

message NodeDSBlock
{
    required uint32 shardid                        = 1;
    required ProtoDSBlock dsblock                  = 2;
    repeated ProtoVCBlock vcblocks                 = 3;
    required ProtoShardingStructure sharding       = 4;
    required ProtoTxSharingAssignments assignments = 5;
}

message NodeFinalBlock
{
    required uint32 shardid       = 1;
    required uint64 dsblocknumber = 2;
    required uint32 consensusid   = 3;
    required ProtoTxBlock txblock = 4;
    required bytes statedelta     = 5;
    repeated uint32 shardids      = 6;
}

message NodeForwardTransaction
{
    required uint64 blocknum             = 1;
    required bytes microblockhash        = 2;
    repeated ByteArray txnswithreceipt   = 3;
}

message NodeVCBlock
{
    required ProtoVCBlock vcblock = 1;
}

message NodeForwardTxnBlock
{
    required uint64 epochnumber            = 1;
    required uint32 shardid                = 2;
    required ByteArray pubkey              = 3;
    repeated ProtoTransaction transactions = 4;
    required ByteArray signature           = 5;
}

message NodeMicroBlockAnnouncement
{
    required ProtoMicroBlock microblock = 1;
}

message NodeFallbackBlockAnnouncement
{
    required ByteArray fallbackblock = 1;
}

message NodeFallbackBlock
{
    required ProtoFallbackBlock fallbackblock = 1;
}

// ============================================================================
// Lookup messages
// ============================================================================

message LookupGetSeedPeers
{
    required uint32 listenport = 1;
}

message LookupSetSeedPeers
{
    repeated ByteArray candidateseeds = 1;
    required ByteArray pubkey         = 2;
    required ByteArray signature      = 3;
}

// From normal node to lookup nodes.
message LookupGetDSInfoFromSeed
{
    required uint32 listenport =        1;
    required bool initialds =           2;
}

// From DS leader to lookup nodes and from lookup nodes to normal nodes.
message LookupSetDSInfoFromSeed
{
    required ProtoDSCommittee dscommittee = 1;
    required ByteArray pubkey             = 2;
    required ByteArray signature          = 3;
    required bool initialds               = 4;
}

// From new join lookup node or new join normal node to existing lookup node.
message LookupGetDSBlockFromSeed
{
    required uint64 lowblocknum            = 1;
    required uint64 highblocknum           = 2;
    required uint32 listenport             = 3;
}

// From lookup nodes to new join lookup node or new join normal node.
message LookupSetDSBlockFromSeed
{
    required uint64 lowblocknum    = 1;
    required uint64 highblocknum   = 2;
    repeated ProtoDSBlock dsblocks = 3;
    required ByteArray pubkey      = 4;
    required ByteArray signature   = 5;
}

// From new join lookup node or new join normal node to existing lookup node.
message LookupGetTxBlockFromSeed
{
    required uint64 lowblocknum  = 1;
    required uint64 highblocknum = 2;
    required uint32 listenport   = 3;
}

// From lookup nodes to new join lookup node or new join normal node.
message LookupSetTxBlockFromSeed
{
    required uint64 lowblocknum    = 1;
    required uint64 highblocknum   = 2;
    repeated ProtoTxBlock txblocks = 3;
    required ByteArray pubkey      = 4;
    required ByteArray signature   = 5;
}

message LookupGetStateDeltaFromSeed
{
    required uint64 blocknum     = 1;
    required uint32 listenport   = 2;
}

message LookupSetStateDeltaFromSeed
{
    required uint64 blocknum     = 1;
    required bytes statedelta    = 2;
    required ByteArray pubkey    = 3;
    required ByteArray signature = 4;
}

message LookupGetTxBodyFromSeed
{
    required bytes txhash      = 1;
    required uint32 listenport = 2;
}

message LookupSetTxBodyFromSeed
{
    required bytes txhash     = 1;
    required ByteArray txbody = 2;
}

message LookupGetNetworkIDFromSeed
{
    // Unused
}

message LookupSetNetworkIDFromSeed
{
    required string networkid = 1;
}

message LookupGetStateFromSeed
{
    required uint32 listenport = 1;
}

message LookupSetStateFromSeed
{
    required ByteArray accounts  = 1;
    required ByteArray pubkey    = 2;
    required ByteArray signature = 3;
}

message LookupSetLookupOffline
{
    required uint32 listenport = 1;
}

message LookupSetLookupOnline
{
    required uint32 listenport = 1;
    required ByteArray pubkey  = 2;
}

message LookupGetOfflineLookups
{
    required uint32 listenport = 1;
}

message LookupSetOfflineLookups
{
    repeated ByteArray nodes     = 1;
    required ByteArray pubkey    = 2;
    required ByteArray signature = 3;
}

message LookupRaiseStartPoW
{
    // Empty
}

message LookupGetStartPoWFromSeed
{
    required uint32 listenport = 1;
}

message LookupSetStartPoWFromSeed
{
    required uint64 blocknumber  = 1;
    required ByteArray pubkey    = 2;
    required ByteArray signature = 3;
}

// From archival node to lookup node.
message LookupGetShardsFromSeed
{
    required uint32 listenport = 1;
}

// From lookup node to archival node.
message LookupSetShardsFromSeed
{
    required ProtoShardingStructure sharding = 1;
    required ByteArray pubkey                = 2;
    required ByteArray signature             = 3;
}

message LookupGetMicroBlockFromLookup
{
    required uint32 portno            = 1;
    repeated bytes mbhashes           = 2;
}

message LookupSetMicroBlockFromLookup
{
    repeated ProtoMicroBlock microblocks = 1;
    required ByteArray pubkey            = 2;
    required ByteArray signature         = 3;
}

message LookupGetTxnsFromLookup
{
    required uint32 portno   = 1;
    repeated bytes txnhashes = 2;
}

message LookupSetTxnsFromLookup
{
    repeated ByteArray transactions = 1;
    required ByteArray pubkey       = 2;
    required ByteArray signature    = 3;
}


// ============================================================================
// Consensus messages
// ============================================================================

message ConsensusAnnouncement
{
    message ConsensusInfo
    {
        required uint32 consensusid           = 1;
        required uint64 blocknumber           = 2;
        required bytes blockhash              = 3; // 32 bytes
        required uint32 leaderid              = 4; // only lower 2 bytes used    
    }
    required ConsensusInfo consensusinfo      = 1;
    oneof announcement
    {
        DSDSBlockAnnouncement dsblock         = 2;
        NodeMicroBlockAnnouncement microblock = 3;
        DSFinalBlockAnnouncement finalblock   = 4;
        DSVCBlockAnnouncement vcblock         = 5;
        NodeFallbackBlockAnnouncement fallbackblock = 6;
    }
    required ByteArray signature              = 7;
}

message ConsensusCommit
{
    message ConsensusInfo
    {
        required uint32 consensusid      = 1;
        required uint64 blocknumber      = 2;
        required bytes blockhash         = 3; // 32 bytes
        required uint32 backupid         = 4; // only lower 2 bytes used
        required ByteArray commit        = 5;
    }
    required ConsensusInfo consensusinfo = 1;
    required ByteArray signature         = 2;
}

message ConsensusChallenge
{
    message ConsensusInfo
    {
        required uint32 consensusid         = 1;
        required uint64 blocknumber         = 2;
        required bytes blockhash            = 3; // 32 bytes
        required uint32 leaderid            = 4; // only lower 2 bytes used
        required uint32 subsetid            = 5; // only lower 2 byte used
        required ByteArray aggregatedcommit = 6;
        required ByteArray aggregatedkey    = 7;
        required ByteArray challenge        = 8;
    }
    required ConsensusInfo consensusinfo    = 1;
    required ByteArray signature            = 2;
}

message ConsensusResponse
{
    message ConsensusInfo
    {
        required uint32 consensusid      = 1;
        required uint64 blocknumber      = 2;
        required bytes blockhash         = 3; // 32 bytes
        required uint32 backupid         = 4; // only lower 2 byte used
        required uint32 subsetid         = 5; // only lower 2 byte used
        required ByteArray response      = 6;
    }
    required ConsensusInfo consensusinfo = 1;
    required ByteArray signature         = 2;
}

message ConsensusCollectiveSig
{
    message ConsensusInfo
    {
        required uint32 consensusid      = 1;
        required uint64 blocknumber      = 2;
        required bytes blockhash         = 3; // 32 bytes
        required uint32 leaderid         = 4; // only lower 2 bytes used
        required ByteArray collectivesig = 5;
        repeated bool bitmap             = 6 [packed=true];
    }
    required ConsensusInfo consensusinfo = 1;
    required ByteArray signature         = 2;
}

message ConsensusCommitFailure
{
    message ConsensusInfo
    {
        required uint32 consensusid      = 1;
        required uint64 blocknumber      = 2;
        required bytes blockhash         = 3; // 32 bytes
        required uint32 backupid         = 4; // only lower 2 bytes used
        required bytes errormsg          = 5;
    }
    required ConsensusInfo consensusinfo = 1;
    required ByteArray signature         = 2;
}

message ProtoBlockLink
{
    required uint64 index       = 1;
    required uint64 dsindex     = 2;
    required uint32 blocktype   = 3;
    required bytes blockhash    = 4;
}

message ProtoFallbackBlockWShardingStructure
{
    required ProtoFallbackBlock fallbackblock   = 1;
    required ProtoShardingStructure sharding    = 2;
}


message ProtoSingleDirectoryBlock
{
    oneof directoryblock
    {
        ProtoDSBlock dsblock                                     = 1;
        ProtoVCBlock vcblock                                     = 2;
        ProtoFallbackBlockWShardingStructure fallbackblockwshard = 3;
    }
}
    
message LookupGetDirectoryBlocksFromSeed
{
    required uint32 portno      = 1;
    required uint64 indexnum    = 2;
}

message LookupSetDirectoryBlocksFromSeed
{
    required uint64 indexnum                     = 1;
    repeated ProtoSingleDirectoryBlock dirblocks = 2;
}

// ============================================================================
// View change pre check messages
// ============================================================================

// From node undergoing vc pre check to fetch latest blocks
message LookupGetDSTxBlockFromSeed
{
    required uint64 dslowblocknum            = 1;
    required uint64 dshighblocknum           = 2;
    required uint64 txlowblocknum            = 3;
    required uint64 txhighblocknum           = 4;
    required uint32 listenport               = 5;
}

// From lookup nodes to node under going vc pre check
message VCNodeSetDSTxBlockFromSeed
{
    repeated ProtoDSBlock dsblocks   = 1;
    repeated ProtoTxBlock txblocks   = 2;
    required ByteArray pubkey        = 3;
    required ByteArray signature     = 4;
}<|MERGE_RESOLUTION|>--- conflicted
+++ resolved
@@ -198,14 +198,9 @@
         required ByteArray leaderpubkey = 4;
         required uint64 blocknum        = 5;
         required uint64 epochnum        = 6;
-<<<<<<< HEAD
-        required uint64 timestamp    = 7;
-        required ByteArray swinfo       = 8;
-=======
         required ByteArray gasprice     = 7;
-        required ByteArray timestamp    = 8;
+        required uint64 timestamp       = 8;
         required ByteArray swinfo       = 9;
->>>>>>> 6c659f04
         message PowDSWinners
         {
             required ByteArray key      = 1;
