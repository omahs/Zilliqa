--- conflicted
+++ resolved
@@ -119,7 +119,6 @@
         required uint32 shardid        = 3;
         required ByteArray gaslimit    = 4;
         required ByteArray gasused     = 5;
-<<<<<<< HEAD
         required ByteArray rewards     = 6;
         required bytes prevhash        = 7;
         required uint64 blocknum       = 8;
@@ -128,23 +127,10 @@
         required uint32 numtxs         = 11;
         required ByteArray minerpubkey = 12;
         required uint64 dsblocknum     = 13;
-        required bytes dsblockheader   = 14;
+        required bytes dsblockhash     = 14;
         required bytes statedeltahash  = 15;
         required bytes tranreceipthash = 16;
         required bytes committeehash   = 17;
-=======
-        required bytes prevhash        = 6;
-        required uint64 blocknum       = 7;
-        required ByteArray timestamp   = 8;
-        required bytes txroothash      = 9;
-        required uint32 numtxs         = 10;
-        required ByteArray minerpubkey = 11;
-        required uint64 dsblocknum     = 12;
-        required bytes dsblockhash     = 13;
-        required bytes statedeltahash  = 14;
-        required bytes tranreceipthash = 15;
-        required bytes committeehash   = 16;
->>>>>>> 46ee7cc9
     }
     message CoSignatures
     {
