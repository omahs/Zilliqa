--- conflicted
+++ resolved
@@ -59,16 +59,10 @@
 
     static bool SetDSDSBlockAnnouncement(
         std::vector<unsigned char>& dst, const unsigned int offset,
-<<<<<<< HEAD
-        const uint32_t consensusID, const std::vector<unsigned char>& blockHash,
-        const uint16_t leaderID, const std::pair<PrivKey, PubKey>& leaderKey,
-        const DSBlock& dsBlock, const VectorOfShard& shards,
-=======
         const uint32_t consensusID, const uint64_t blockNumber,
         const std::vector<unsigned char>& blockHash, const uint16_t leaderID,
         const std::pair<PrivKey, PubKey>& leaderKey, const DSBlock& dsBlock,
-        const Peer& powWinnerPeer, const DequeOfShard& shards,
->>>>>>> 9bf43f20
+        const DequeOfShard& shards,
         const std::vector<Peer>& dsReceivers,
         const std::vector<std::vector<Peer>>& shardReceivers,
         const std::vector<std::vector<Peer>>& shardSenders,
@@ -76,16 +70,10 @@
 
     static bool GetDSDSBlockAnnouncement(
         const std::vector<unsigned char>& src, const unsigned int offset,
-<<<<<<< HEAD
-        const uint32_t consensusID, const std::vector<unsigned char>& blockHash,
-        const uint16_t leaderID, const PubKey& leaderKey, DSBlock& dsBlock,
-        VectorOfShard& shards, std::vector<Peer>& dsReceivers,
-=======
-        const uint32_t consensusID, const uint64_t blockNumber,
-        const std::vector<unsigned char>& blockHash, const uint16_t leaderID,
-        const PubKey& leaderKey, DSBlock& dsBlock, Peer& powWinnerPeer,
+        const uint32_t consensusID, const uint64_t blockNumber,
+        const std::vector<unsigned char>& blockHash, const uint16_t leaderID,
+        const PubKey& leaderKey, DSBlock& dsBlock,
         DequeOfShard& shards, std::vector<Peer>& dsReceivers,
->>>>>>> 9bf43f20
         std::vector<std::vector<Peer>>& shardReceivers,
         std::vector<std::vector<Peer>>& shardSenders,
         std::vector<unsigned char>& messageToCosign);
@@ -125,23 +113,14 @@
     static bool
     SetNodeDSBlock(std::vector<unsigned char>& dst, const unsigned int offset,
                    const uint32_t shardID, const DSBlock& dsBlock,
-<<<<<<< HEAD
-                   const VectorOfShard& shards,
-=======
-                   const Peer& powWinnerPeer, const DequeOfShard& shards,
->>>>>>> 9bf43f20
+                   const DequeOfShard& shards,
                    const std::vector<Peer>& dsReceivers,
                    const std::vector<std::vector<Peer>>& shardReceivers,
                    const std::vector<std::vector<Peer>>& shardSenders);
 
     static bool GetNodeDSBlock(const std::vector<unsigned char>& src,
                                const unsigned int offset, uint32_t& shardID,
-<<<<<<< HEAD
-                               DSBlock& dsBlock, VectorOfShard& shards,
-=======
-                               DSBlock& dsBlock, Peer& powWinnerPeer,
-                               DequeOfShard& shards,
->>>>>>> 9bf43f20
+                               DSBlock& dsBlock, DequeOfShard& shards,
                                std::vector<Peer>& dsReceivers,
                                std::vector<std::vector<Peer>>& shardReceivers,
                                std::vector<std::vector<Peer>>& shardSenders);
