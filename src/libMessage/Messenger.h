--- conflicted
+++ resolved
@@ -760,17 +760,10 @@
       PubKey& lookupPubKey);
 
   static bool SetSeedNodeHistoricalDB(
-<<<<<<< HEAD
-      std::vector<unsigned char>& dst, const unsigned int offset,
-      const std::pair<PrivKey, PubKey>& archivalKeys, const uint32_t code,
-      const std::string& path);
-  static bool GetSeedNodeHistoricalDB(const std::vector<unsigned char>& src,
-=======
       bytes& dst, const unsigned int offset,
       const std::pair<PrivKey, PubKey>& archivalKeys, const uint32_t code,
       const std::string& path);
   static bool GetSeedNodeHistoricalDB(const bytes& src,
->>>>>>> 14b3ea9b
                                       const unsigned int offset,
                                       PubKey& archivalPubKey, uint32_t& code,
                                       std::string& path);
