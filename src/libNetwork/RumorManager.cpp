--- conflicted
+++ resolved
@@ -491,20 +491,15 @@
   }
 
   // Send the message to peer .
+  std::this_thread::sleep_for(
+      std::chrono::milliseconds(SIMULATED_NETWORK_DELAY_IN_MS));
   P2PComm::GetInstance().SendMessage(toPeer, cmd, START_BYTE_GOSSIP);
 }
 
-<<<<<<< HEAD
-    // Send the message to peer .
-    std::this_thread::sleep_for(
-        std::chrono::milliseconds(SIMULATED_NETWORK_DELAY_IN_MS));
-    P2PComm::GetInstance().SendMessage(toPeer, cmd, START_BYTE_GOSSIP);
-=======
 void RumorManager::SendMessages(const Peer& toPeer,
                                 const std::vector<RRS::Message>& messages) {
   for (auto& k : messages) {
     SendMessage(toPeer, k);
->>>>>>> 77ca3698
   }
 }
 
