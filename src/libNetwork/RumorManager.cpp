/*
 * Copyright (C) 2019 Zilliqa
 *
 * This program is free software: you can redistribute it and/or modify
 * it under the terms of the GNU General Public License as published by
 * the Free Software Foundation, either version 3 of the License, or
 * (at your option) any later version.
 *
 * This program is distributed in the hope that it will be useful,
 * but WITHOUT ANY WARRANTY; without even the implied warranty of
 * MERCHANTABILITY or FITNESS FOR A PARTICULAR PURPOSE.  See the
 * GNU General Public License for more details.
 *
 * You should have received a copy of the GNU General Public License
 * along with this program.  If not, see <https://www.gnu.org/licenses/>.
 */

#include "RumorManager.h"

#include <chrono>
#include <thread>

#include "P2PComm.h"
#include "common/Messages.h"
#include "libCrypto/Sha2.h"
#include "libUtils/DataConversion.h"
#include "libUtils/HashUtils.h"

namespace {
RRS::Message::Type convertType(uint8_t type) {
  if (type > 0 && type < static_cast<int>(RRS::Message::Type::NUM_TYPES)) {
    return static_cast<RRS::Message::Type>(type);
  } else {
    return RRS::Message::Type::UNDEFINED;
  }
}

}  // anonymous namespace

// CONSTRUCTORS
RumorManager::RumorManager()
    : m_peerIdPeerBimap(),
      m_peerIdSet(),
      m_rumorIdHashBimap(),
      m_rumorHashRawMsgBimap(),
      m_selfPeer(),
      m_selfKey(),
      m_rumorRawMsgTimestamp(),
      m_rumorIdGenerator(0),
      m_mutex(),
      m_continueRoundMutex(),
      m_continueRound(false),
      m_condStopRound() {}

RumorManager::~RumorManager() {}

// PRIVATE METHODS

void RumorManager::StartRounds() {
  LOG_MARKER();

  // To make sure we always have m_continueRound set at start of round.
  {
    std::unique_lock<std::mutex> guard(m_continueRoundMutex);
    m_continueRound = true;
  }

  std::thread([&]() {
    unsigned int rounds = 0;
    while (true) {
      std::unique_lock<std::mutex> guard(m_continueRoundMutex);
      m_continueRound = true;
      {  // critical section
        std::lock_guard<std::mutex> guard(m_mutex);
        std::pair<std::vector<int>, std::vector<RRS::Message>> result =
            m_rumorHolder->advanceRound();

        LOG_GENERAL(DEBUG, "Sending " << result.second.size()
                                      << " push messages to "
                                      << result.first.size() << " peers");

        // Get the corresponding Peer to which to send Push Messages if any.
        for (const auto& i : result.first) {
          auto l = m_peerIdPeerBimap.left.find(i);
          if (l != m_peerIdPeerBimap.left.end()) {
            SendMessages(l->second, result.second);
          }
        }
        if (++rounds % KEEP_RAWMSG_FROM_LAST_N_ROUNDS == 0) {
          CleanUp();
          rounds = 0;
        }
      }  // end critical section
      if (m_condStopRound.wait_for(guard,
                                   std::chrono::milliseconds(ROUND_TIME_IN_MS),
                                   [&] { return !m_continueRound; })) {
        LOG_GENERAL(INFO, "Stopping round now..");
        return;
      }
    }
  })
      .detach();
}

void RumorManager::StopRounds() {
  LOG_MARKER();
  {
    std::lock_guard<std::mutex> guard(m_continueRoundMutex);
    m_continueRound = false;
  }
  m_condStopRound.notify_all();
}

// PUBLIC METHODS
bool RumorManager::Initialize(const std::vector<std::pair<PubKey, Peer>>& peers,
                              const Peer& myself,
                              const std::pair<PrivKey, PubKey>& myKeys,
                              const std::vector<PubKey>& fullNetworkKeys) {
  LOG_MARKER();
  {
    std::lock_guard<std::mutex> guard(m_continueRoundMutex);
    if (m_continueRound) {
      // Seems logical error. Round should have been already Stopped.
      LOG_GENERAL(WARNING,
                  "Round is still running.. So won't re-initialize the "
                  "rumor manager.");
      return false;
    }
  }

  std::lock_guard<std::mutex> guard(m_mutex);  // critical section

  if (m_rumorIdGenerator) {
    PrintStatistics();
  }

  m_rumorIdGenerator = 0;
  m_peerIdPeerBimap.clear();
  m_rumorIdHashBimap.clear();
  m_peerIdSet.clear();
  m_selfPeer = myself;
  m_selfKey = myKeys;
  m_rumorHashRawMsgBimap.clear();
  m_rumorRawMsgTimestamp.clear();
  m_fullNetworkKeys.clear();
  m_pubKeyPeerBiMap.clear();

  int peerIdGenerator = 0;
  for (const auto& p : peers) {
    if (p.second.m_listenPortHost != 0) {
      ++peerIdGenerator;
      m_peerIdPeerBimap.insert(
          PeerIdPeerBiMap::value_type(peerIdGenerator, p.second));
      m_pubKeyPeerBiMap.insert(PubKeyPeerBiMap::value_type(p.first, p.second));
      m_peerIdSet.insert(peerIdGenerator);
    }
  }
  m_fullNetworkKeys = fullNetworkKeys;

  // Now create the one and only RumorHolder
  if (GOSSIP_CUSTOM_ROUNDS_SETTINGS) {
    m_rumorHolder.reset(new RRS::RumorHolder(
        m_peerIdSet, MAX_ROUNDS_IN_BSTATE, MAX_ROUNDS_IN_CSTATE,
        MAX_TOTAL_ROUNDS, MAX_NEIGHBORS_PER_ROUND, 0));
  } else {
    m_rumorHolder.reset(new RRS::RumorHolder(m_peerIdSet, 0));
  }

  // RawMessage older than below expiry will be cleared.
  // Its calculated as (last KEEP_RAWMSG_FROM_LAST_N_ROUNDS rounds X each ROUND
  // time)
  m_rawMessageExpiryInMs = (KEEP_RAWMSG_FROM_LAST_N_ROUNDS < MAX_TOTAL_ROUNDS)
                               ? MAX_TOTAL_ROUNDS * 3 * (ROUND_TIME_IN_MS)
                               : KEEP_RAWMSG_FROM_LAST_N_ROUNDS *
                                     (ROUND_TIME_IN_MS);  // milliseconds

  return true;
}

void RumorManager::SpreadBufferedRumors() {
  LOG_MARKER();
  if (m_continueRound) {
    for (const auto& i : m_bufferRawMsg) {
      AddRumor(i);
    }
    m_bufferRawMsg.clear();
  }
}

bool RumorManager::AddForeignRumor(const RumorManager::RawBytes& message) {
  // verify if the pubkey is from with-in our network
  PubKey senderPubKey;
  senderPubKey.Deserialize(message, 0);

  if (find(m_fullNetworkKeys.begin(), m_fullNetworkKeys.end(), senderPubKey) ==
      m_fullNetworkKeys.end()) {
    LOG_GENERAL(WARNING,
                "Sender not from known network peer list. so ignoring message");
    return false;
  }

  // verify if signature matches the one in message.
  Signature toVerify;
  toVerify.Deserialize(message, PUB_KEY_SIZE);

  bytes raw_message(message.begin() + PUB_KEY_SIZE + SIGNATURE_CHALLENGE_SIZE +
                        SIGNATURE_RESPONSE_SIZE,
                    message.end());

  if (!P2PComm::GetInstance().VerifyMessage(raw_message, toVerify,
                                            senderPubKey)) {
    LOG_GENERAL(WARNING, "Signature verification failed. so ignoring message");
    return false;
  }

  // All checks passed. Good to spread this rumor
  return AddRumor(raw_message);
}

bool RumorManager::AddRumor(const RumorManager::RawBytes& message) {
  LOG_MARKER();
  if (message.size() > 0) {
    RawBytes hash = HashUtils::BytesToHash(message);

    {
      std::lock_guard<std::mutex> guard(m_continueRoundMutex);
      if (!m_continueRound) {
        LOG_GENERAL(WARNING,
                    "Round is not running. So won't initiate the rumor. "
                    "Instead will buffer it. MyIP:"
                        << m_selfPeer << ". [Gossip_Message_Hash: "
                        << DataConversion::Uint8VecToHexStr(hash).substr(0, 6)
                        << " ]");

        m_bufferRawMsg.push_back(message);
        return false;
      }
    }

    std::lock_guard<std::mutex> guard(m_mutex);  // critical section

    if (m_peerIdSet.empty()) {
      return true;
    }

    auto it = m_rumorIdHashBimap.right.find(hash);
    if (it == m_rumorIdHashBimap.right.end()) {
      m_rumorIdHashBimap.insert(
          RumorIdRumorBimap::value_type(++m_rumorIdGenerator, hash));

      auto result = m_rumorHashRawMsgBimap.insert(
          RumorHashRumorBiMap::value_type(hash, message));

      if (result.second) {
        // add the timestamp for this raw rumor message
        m_rumorRawMsgTimestamp.push_back(std::make_pair(
            result.first, std::chrono::high_resolution_clock::now()));

        LOG_PAYLOAD(INFO,
                    "New Gossip message initiated by me ("
                        << m_selfPeer << "): [ RumorId: " << m_rumorIdGenerator
                        << ", Current Round: 0, Gossip_Message_Hash: "
                        << DataConversion::Uint8VecToHexStr(hash).substr(0, 6)
                        << " ]",
                    message, Logger::MAX_BYTES_TO_DISPLAY);

        return m_rumorHolder->addRumor(m_rumorIdGenerator);
      }
    } else {
      LOG_GENERAL(DEBUG, "This Rumor was already received. No problem.");
    }
  }

  return false;
}

RumorManager::RawBytes RumorManager::GenerateGossipForwardMessage(
    const RawBytes& message) {
  // Add round and type to outgoing message
  RawBytes cmd = {(unsigned char)RRS::Message::Type::FORWARD};
  unsigned int cur_offset = RRSMessageOffset::R_ROUNDS;

  Serializable::SetNumber<uint32_t>(cmd, cur_offset, 0, sizeof(uint32_t));

  cur_offset += sizeof(uint32_t);

  Serializable::SetNumber<uint32_t>(
      cmd, cur_offset, m_selfPeer.m_listenPortHost, sizeof(uint32_t));

  // Add pubkey and signature before message body
  RawBytes tmp;
  m_selfKey.second.Serialize(tmp, 0);

  Signature sig = P2PComm::GetInstance().SignMessage(message);
  sig.Serialize(tmp, PUB_KEY_SIZE);

  cmd.insert(cmd.end(), tmp.begin(), tmp.end());

  cmd.insert(cmd.end(), message.begin(), message.end());

  return cmd;
}

void RumorManager::SendRumorToForeignPeers(
    const std::deque<Peer>& toForeignPeers, const RawBytes& message) {
  LOG_MARKER();
  LOG_PAYLOAD(INFO,
              "New message to be gossiped is forwarded to Foreign Peers by me"
                  << m_selfPeer,
              message, Logger::MAX_BYTES_TO_DISPLAY);
  LOG_GENERAL(INFO, "Foreign Peers: ");
  for (auto& i : toForeignPeers) {
    LOG_GENERAL(INFO, "             " << i);
  }

  RawBytes cmd = GenerateGossipForwardMessage(message);

  P2PComm::GetInstance().SendMessage(toForeignPeers, cmd, START_BYTE_GOSSIP);
}

void RumorManager::SendRumorToForeignPeers(
    const std::vector<Peer>& toForeignPeers, const RawBytes& message) {
  LOG_MARKER();
  LOG_PAYLOAD(INFO,
              "New message to be gossiped is forwarded to Foreign Peers by me"
                  << m_selfPeer,
              message, Logger::MAX_BYTES_TO_DISPLAY);
  LOG_GENERAL(INFO, "Foreign Peers: ");
  for (auto& i : toForeignPeers) {
    LOG_GENERAL(INFO, "             " << i);
  }

  RawBytes cmd = GenerateGossipForwardMessage(message);

  P2PComm::GetInstance().SendMessage(toForeignPeers, cmd, START_BYTE_GOSSIP);
}

void RumorManager::SendRumorToForeignPeer(const Peer& toForeignPeer,
                                          const RawBytes& message) {
  LOG_MARKER();
  LOG_PAYLOAD(INFO,
              "New message to be gossiped forwarded to Foreign Peer:"
                  << toForeignPeer << "by me:" << m_selfPeer,
              message, Logger::MAX_BYTES_TO_DISPLAY);

  RawBytes cmd = GenerateGossipForwardMessage(message);

  P2PComm::GetInstance().SendMessage(toForeignPeer, cmd, START_BYTE_GOSSIP);
}

std::pair<bool, RumorManager::RawBytes> RumorManager::VerifyMessage(
    const RawBytes& message, const RRS::Message::Type& t, const Peer& from) {
  bytes message_wo_keysig;

  if (((RRS::Message::Type::EMPTY_PUSH == t ||
        RRS::Message::Type::EMPTY_PULL == t) &&
       SIGN_VERIFY_EMPTY_MSGTYP) ||
      ((RRS::Message::Type::LAZY_PUSH == t ||
        RRS::Message::Type::LAZY_PULL == t || RRS::Message::Type::PUSH == t ||
        RRS::Message::Type::PULL == t) &&
       SIGN_VERIFY_NONEMPTY_MSGTYP)) {
    // verify if the pubkey is from with-in our network
    PubKey senderPubKey;
    senderPubKey.Deserialize(message, 0);

    // Verify if the pub key of sender (myview) is same as pubkey received in
    // message
    auto k = m_pubKeyPeerBiMap.right.find(from);
    if (k == m_pubKeyPeerBiMap.right.end()) {
      // I dont know this peer, missing in my peerlist.
      LOG_GENERAL(DEBUG, "Received Rumor from peer : "
                             << from
                             << " whose pubkey does not exist in my store");
      return {false, {}};
    } else if (!(k->second == senderPubKey)) {
      LOG_GENERAL(WARNING,
                  "Public Key of sender does not exist in my list. so ignoring "
                  "message");
      return {false, {}};
    }

    // verify if signature matches the one in message.
    Signature toVerify;
    toVerify.Deserialize(message, PUB_KEY_SIZE);

    message_wo_keysig.insert(message_wo_keysig.end(),
                             message.begin() + PUB_KEY_SIZE +
                                 SIGNATURE_CHALLENGE_SIZE +
                                 SIGNATURE_RESPONSE_SIZE,
                             message.end());

    if (!P2PComm::GetInstance().VerifyMessage(message_wo_keysig, toVerify,
                                              senderPubKey)) {
      LOG_GENERAL(WARNING,
                  "Signature verification failed. so ignoring message");
      return {false, {}};
    }
  } else {
    message_wo_keysig = message;
  }
  return {true, message_wo_keysig};
}

std::pair<bool, RumorManager::RawBytes> RumorManager::RumorReceived(
    uint8_t type, int32_t round, const RawBytes& message, const Peer& from) {
  {
    std::lock_guard<std::mutex> guard(m_continueRoundMutex);
    if (!m_continueRound) {
<<<<<<< HEAD
      LOG_GENERAL(WARNING, "Round is not running. Ignoring message!!")
      return {false, {}};
=======
      // LOG_GENERAL(WARNING, "Round is not running. Ignoring message!!")
      return false;
>>>>>>> b3399cbf
    }
  }

  std::lock_guard<std::mutex> guard(m_mutex);

  auto p = m_peerIdPeerBimap.right.find(from);
  if (p == m_peerIdPeerBimap.right.end()) {
    // I dont know this peer, missing in my peerlist.
    LOG_GENERAL(DEBUG, "Received Rumor from peer : "
                           << from << " which does not exist in my peerlist.");
    return {false, {}};
  }

  int64_t recvdRumorId = -1;
  RRS::Message::Type t = convertType(type);
  bool toBeDispatched = false;

  auto result = VerifyMessage(message, t, from);
  if (!result.first) {
    return {false, {}};
  }
  bytes message_wo_keysig(result.second);

  // All checks passed. Good to accept this rumor

  if (RRS::Message::Type::EMPTY_PUSH == t ||
      RRS::Message::Type::EMPTY_PULL == t) {
    /* Don't add it to local RumorMap because it's not the rumor itself */
    LOG_GENERAL(DEBUG, "Received empty message of type: "
                           << RRS::Message::s_enumKeyToString[t]);
  } else if (RRS::Message::Type::LAZY_PUSH == t ||
             RRS::Message::Type::LAZY_PULL == t) {
    auto it = m_rumorIdHashBimap.right.find(message_wo_keysig);
    if (it == m_rumorIdHashBimap.right.end()) {
      recvdRumorId = ++m_rumorIdGenerator;

      m_rumorIdHashBimap.insert(
          RumorIdRumorBimap::value_type(recvdRumorId, message_wo_keysig));

      // Now that's the new hash message. So we dont have the real message.
      // So lets ask the sender for it.
      RRS::Message pullMsg(RRS::Message::Type::PULL, recvdRumorId, -1);
      SendMessage(from, pullMsg);
    } else {
      recvdRumorId = it->second;
      LOG_GENERAL(DEBUG, "Old Gossip hash message received from "
                             << from << ". [ RumorId: " << recvdRumorId
                             << ", Current Round: " << round);
      // check if we have received the real message for this old rumor.
      auto it = m_rumorHashRawMsgBimap.left.find(message_wo_keysig);
      if (it == m_rumorHashRawMsgBimap.left.end()) {
        // didn't receive real message (PUSH) yet :( Lets ask this peer.
        RRS::Message pullMsg(RRS::Message::Type::PULL, recvdRumorId, -1);
        SendMessage(from, pullMsg);
      }
    }
  } else if (RRS::Message::Type::PULL == t) {
    // Now that sender wants the real message, lets send it to him.
    auto it1 = m_rumorHashRawMsgBimap.left.find(message_wo_keysig);
    if (it1 != m_rumorHashRawMsgBimap.left.end()) {
      auto it2 = m_rumorIdHashBimap.right.find(message_wo_keysig);
      if (it2 != m_rumorIdHashBimap.right.end()) {
        recvdRumorId = it2->second;
        RRS::Message pushMsg(RRS::Message::Type::PUSH, recvdRumorId, -1);
        SendMessage(from, pushMsg);
      }
    } else  // I dont have it as of now. Add this peer to subscriber list for
            // this hash message.
    {
      auto it2 = m_hashesSubscriberMap.find(message_wo_keysig);
      if (it2 == m_hashesSubscriberMap.end()) {
        m_hashesSubscriberMap.insert(RumorHashesPeersMap::value_type(
            message_wo_keysig, std::set<Peer>()));
      }
      m_hashesSubscriberMap[message_wo_keysig].insert(from);
    }
    return {false, {}};
  } else if (RRS::Message::Type::PUSH == t) {
    // I got it from my peer for what i asked him
    RawBytes hash;
    if (message_wo_keysig.size() >
        0)  // if someone malaciously sends empty message, sha2 will assert fail
    {
      hash = HashUtils::BytesToHash(message_wo_keysig);

      auto it1 = m_rumorIdHashBimap.right.find(hash);
      if (it1 != m_rumorIdHashBimap.right.end()) {
        recvdRumorId = it1->second;
      } else {
        // I have not asked for this raw message.. so ignoring
        return {false, {}};
      }

      // toBeDispatched
      auto result = m_rumorHashRawMsgBimap.insert(
          RumorHashRumorBiMap::value_type(hash, message_wo_keysig));
      if (result.second) {
        LOG_PAYLOAD(INFO,
                    "New Gossip Raw message received from Peer: "
                        << from << ", Gossip_Message_Hash: "
                        << DataConversion::Uint8VecToHexStr(hash).substr(0, 6)
                        << " ]",
                    message_wo_keysig, Logger::MAX_BYTES_TO_DISPLAY);
        toBeDispatched = true;
        // add the timestamp for this raw rumor message
        m_rumorRawMsgTimestamp.push_back(std::make_pair(
            result.first, std::chrono::high_resolution_clock::now()));
      } else {
        LOG_PAYLOAD(DEBUG,
                    "Old Gossip Raw message received from Peer: "
                        << from << ", Gossip_Message_Hash: "
                        << DataConversion::Uint8VecToHexStr(hash).substr(0, 6)
                        << " ]",
                    message_wo_keysig, Logger::MAX_BYTES_TO_DISPLAY);
      }

      // Do i have any peers subscribed with me for this hash.
      auto it2 = m_hashesSubscriberMap.find(hash);
      if (it2 != m_hashesSubscriberMap.end()) {
        // Send PUSH
        LOG_GENERAL(
            DEBUG,
            "Sending Gossip Raw Message to subscribers of Gossip_Message_Hash: "
                << DataConversion::Uint8VecToHexStr(hash).substr(0, 6));
        for (auto& p : it2->second) {
          // avoid un-neccessarily sending again back to sender itself
          if (p == from) {
            continue;
          }
          RRS::Message pushMsg(RRS::Message::Type::PUSH, recvdRumorId, -1);
          SendMessage(p, pushMsg);
        }
        m_hashesSubscriberMap.erase(hash);
      }
    }
    return {toBeDispatched, message_wo_keysig};
  } else {
    LOG_GENERAL(WARNING, "Unknown message type received");
    return {false, {}};
  }

  RRS::Message recvMsg(t, recvdRumorId, round);

  std::pair<int, std::vector<RRS::Message>> pullMsgs =
      m_rumorHolder->receivedMessage(recvMsg, p->second);

  LOG_GENERAL(DEBUG, "Sending " << pullMsgs.second.size()
                                << " EMPTY_PULL or LAZY_PULL Messages");

  SendMessages(from, pullMsgs.second);

  return {toBeDispatched, message_wo_keysig};
}

void RumorManager::AppendKeyAndSignature(RawBytes& result,
                                         const RawBytes& messageToSig) {
  // Add pubkey and signature before message body
  RawBytes tmp;
  m_selfKey.second.Serialize(tmp, 0);

  Signature sig = P2PComm::GetInstance().SignMessage(messageToSig);
  sig.Serialize(tmp, PUB_KEY_SIZE);

  result.insert(result.end(), tmp.begin(), tmp.end());
}

void RumorManager::SendMessage(const Peer& toPeer,
                               const RRS::Message& message) {
  // Add round and type to outgoing message
  RRS::Message::Type t = message.type();
  RawBytes cmd = {(unsigned char)t};
  unsigned int cur_offset = RRSMessageOffset::R_ROUNDS;

  Serializable::SetNumber<uint32_t>(cmd, cur_offset, message.rounds(),
                                    sizeof(uint32_t));

  cur_offset += sizeof(uint32_t);

  Serializable::SetNumber<uint32_t>(
      cmd, cur_offset, m_selfPeer.m_listenPortHost, sizeof(uint32_t));

  if (!(RRS::Message::Type::EMPTY_PUSH == t ||
        RRS::Message::Type::EMPTY_PULL == t)) {
    // Get the hash messages based on rumor id.
    auto it1 = m_rumorIdHashBimap.left.find(message.rumorId());
    if (it1 != m_rumorIdHashBimap.left.end()) {
      if (RRS::Message::Type::PUSH == t) {
        // Get the raw message based on hash
        auto it2 = m_rumorHashRawMsgBimap.left.find(it1->second);
        if (it2 != m_rumorHashRawMsgBimap.left.end()) {
          if (SIGN_VERIFY_NONEMPTY_MSGTYP) {
            // Add pubkey and signature before message body
            AppendKeyAndSignature(cmd, it2->second);
          }

          // Add raw message to outgoing message
          cmd.insert(cmd.end(), it2->second.begin(), it2->second.end());
          LOG_GENERAL(
              INFO,
              "Sending Gossip Raw Message of Gossip_Message_Hash : ["
                  << DataConversion::Uint8VecToHexStr(it1->second).substr(0, 6)
                  << "] To Peer : " << toPeer);
        } else {
          // Nothing to send.
          return;
        }
      } else if (RRS::Message::Type::LAZY_PUSH == t ||
                 RRS::Message::Type::LAZY_PULL == t ||
                 RRS::Message::Type::PULL == t) {
        if (SIGN_VERIFY_NONEMPTY_MSGTYP) {
          // Add pubkey and signature before message body
          AppendKeyAndSignature(cmd, it1->second);
        }

        // Add hash message to outgoing message for types
        // LAZY_PULL/LAZY_PUSH/PULL
        cmd.insert(cmd.end(), it1->second.begin(), it1->second.end());
        LOG_GENERAL(DEBUG, "Sending Gossip Hash Message: "
                               << message << " To Peer : " << toPeer);
      } else {
        return;
      }
    }
  } else {  // EMPTY_PULL/ EMPTY_PUSH
    if (SIGN_VERIFY_EMPTY_MSGTYP) {
      // Add pubkey and signature before message body
      RawBytes dummyMsg = {'D', 'U', 'M', 'M', 'Y'};
      AppendKeyAndSignature(cmd, dummyMsg);
      // Add dummy message to outgoing message
      cmd.insert(cmd.end(), dummyMsg.begin(), dummyMsg.end());
    }
  }

  // Send the message to peer .
  if (SIMULATED_NETWORK_DELAY_IN_MS > 0) {
    std::this_thread::sleep_for(
        std::chrono::milliseconds(SIMULATED_NETWORK_DELAY_IN_MS));
  }
  P2PComm::GetInstance().SendMessage(toPeer, cmd, START_BYTE_GOSSIP);
}

void RumorManager::SendMessages(const Peer& toPeer,
                                const std::vector<RRS::Message>& messages) {
  for (auto& k : messages) {
    SendMessage(toPeer, k);
  }
}

// PUBLIC CONST METHODS
const RumorManager::RumorIdRumorBimap& RumorManager::rumors() const {
  return m_rumorIdHashBimap;
}

void RumorManager::PrintStatistics() {
  LOG_MARKER();
  // we use hash of message to uniquely identify message across different nodes
  // in network.
  for (const auto& i : m_rumorHolder->rumorsMap()) {
    uint32_t rumorId = i.first;
    auto it = m_rumorIdHashBimap.left.find(rumorId);
    if (it != m_rumorIdHashBimap.left.end()) {
      bytes this_msg_hash = HashUtils::BytesToHash(it->second);
      const RRS::RumorStateMachine& state = i.second;
      LOG_GENERAL(
          INFO, "[ RumorId: " << rumorId << " , Gossip_Message_Hash: "
                              << DataConversion::Uint8VecToHexStr(this_msg_hash)
                                     .substr(0, 6)
                              << " ], " << state);
    }
  }
}

void RumorManager::CleanUp() {
  int count = 0;
  auto now = std::chrono::high_resolution_clock::now();
  while (!m_rumorRawMsgTimestamp.empty()) {
    auto elapsed_milliseconds =
        std::chrono::duration_cast<std::chrono::milliseconds>(
            now - m_rumorRawMsgTimestamp.front().second)
            .count();
    LOG_GENERAL(DEBUG, "elapsed_milliseconds:" << elapsed_milliseconds
                                               << " , m_rawMessageExpiryInMs:"
                                               << m_rawMessageExpiryInMs);
    if (elapsed_milliseconds > m_rawMessageExpiryInMs) {  // older
      auto hash = m_rumorRawMsgTimestamp.front().first->left;
      m_rumorHashRawMsgBimap.erase(m_rumorRawMsgTimestamp.front().first);

      m_rumorIdHashBimap.right.erase(hash);
      m_rumorRawMsgTimestamp.pop_front();
      count++;
    } else {
      break;  // other in deque are definately not older. so quit loop
    }
  }
  if (count != 0) {
    LOG_GENERAL(INFO, "Cleaned " << count << " messages");
  }
}<|MERGE_RESOLUTION|>--- conflicted
+++ resolved
@@ -406,13 +406,8 @@
   {
     std::lock_guard<std::mutex> guard(m_continueRoundMutex);
     if (!m_continueRound) {
-<<<<<<< HEAD
-      LOG_GENERAL(WARNING, "Round is not running. Ignoring message!!")
+      // LOG_GENERAL(WARNING, "Round is not running. Ignoring message!!")
       return {false, {}};
-=======
-      // LOG_GENERAL(WARNING, "Round is not running. Ignoring message!!")
-      return false;
->>>>>>> b3399cbf
     }
   }
 
