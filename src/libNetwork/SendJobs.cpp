--- conflicted
+++ resolved
@@ -494,7 +494,6 @@
 
     auto doneCallback = [&localCtx](const Peer& peer) {
       auto peerStr = peer.GetPrintableIPAddress();
-<<<<<<< HEAD
       if (ec) {
         zil::local::variables.AddSendMessageToPeerFailed(1);
         LOG_GENERAL(WARNING, "Send message to "
@@ -503,9 +502,6 @@
       } else {
         LOG_GENERAL(INFO, "Send message to " << peerStr << " done");
       }
-=======
-      LOG_GENERAL(DEBUG, "Done with " << peer);
->>>>>>> d25700b7
       localCtx.stop();
     };
 
@@ -536,45 +532,7 @@
     ctx->Enqueue(std::move(msg), allow_relaxed_blacklist);
   }
 
-<<<<<<< HEAD
-  void OnPeerQueueFinished(const Peer& peer, ErrorCode ec) {
-
-    {
-      std::lock_guard<std::mutex> g(m_mutexTemp);
-
-      auto it = sendJobsConnectionList.find(peer.GetPrintableIPAddress());
-
-      if (it != sendJobsConnectionList.end()) {
-        sendJobsConnectionList[peer.GetPrintableIPAddress()] = Connections{};
-        it = sendJobsConnectionList.find(peer.GetPrintableIPAddress());
-      }
-
-      if(ec) {
-        it->second.failures = it->second.failures + 1;
-      } else {
-        it->second.successes = it->second.successes + 1;
-      }
-
-      iterations++;
-
-      if(iterations % 100 == 0) {
-        LOG_GENERAL(INFO, "SendJobsImpl::OnPeerQueueFinished() - " << iterations << " iterations");
-        for(auto const& itt : sendJobsConnectionList) {
-          LOG_GENERAL(INFO, "SendJobsImpl::OnPeerQueueFinished() - " << itt.first << " - " << itt.second.successes << " successes, " << itt.second.failures << " failures");
-        }
-      }
-    }
-
-    if (ec) {
-      LOG_GENERAL(
-          INFO, "Peer queue finished, peer=" << peer.GetPrintableIPAddress()
-                                             << ":" << peer.GetListenPortHost()
-                                             << " ec=" << ec.message());
-    }
-
-=======
   void OnPeerQueueFinished(const Peer& peer) {
->>>>>>> d25700b7
     auto it = m_activePeers.find(peer);
     if (it == m_activePeers.end()) {
       // impossible
@@ -582,35 +540,6 @@
       return;
     }
 
-<<<<<<< HEAD
-    if (IsHostHavingNetworkIssue(ec)) {
-      zil::local::variables.AddSendMessageToPeerFailed(1);
-      if (Blacklist::GetInstance().IsWhitelistedSeed(peer.m_ipAddress)) {
-        LOG_GENERAL(WARNING, "[blacklist] Encountered "
-                                 << ec.value() << " (" << ec.message()
-                                 << "). Adding seed "
-                                 << peer.GetPrintableIPAddress()
-                                 << " as relaxed blacklisted");
-        // Add this seed node to relaxed blacklist even if it is whitelisted
-        // in general.
-        Blacklist::GetInstance().Add(peer.m_ipAddress, false, true);
-      } else {
-        LOG_GENERAL(WARNING, "[blacklist] Encountered "
-                                 << ec.value() << " (" << ec.message()
-                                 << "). Adding " << peer.GetPrintableIPAddress()
-                                 << " as strictly blacklisted");
-        Blacklist::GetInstance().Add(peer.m_ipAddress);  // strict
-      }
-    } else if (IsNodeNotRunning(ec)) {
-      LOG_GENERAL(WARNING, "[blacklist] Encountered "
-                               << ec.value() << " (" << ec.message()
-                               << "). Adding " << peer.GetPrintableIPAddress()
-                               << " as relaxed blacklisted");
-      Blacklist::GetInstance().Add(peer.m_ipAddress, false);
-    }
-
-=======
->>>>>>> d25700b7
     // explicit Close() because shared_ptr may be reused in async operation
     it->second->Close();
     m_activePeers.erase(it);
