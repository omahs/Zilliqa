/*
 * Copyright (C) 2019 Zilliqa
 *
 * This program is free software: you can redistribute it and/or modify
 * it under the terms of the GNU General Public License as published by
 * the Free Software Foundation, either version 3 of the License, or
 * (at your option) any later version.
 *
 * This program is distributed in the hope that it will be useful,
 * but WITHOUT ANY WARRANTY; without even the implied warranty of
 * MERCHANTABILITY or FITNESS FOR A PARTICULAR PURPOSE.  See the
 * GNU General Public License for more details.
 *
 * You should have received a copy of the GNU General Public License
 * along with this program.  If not, see <https://www.gnu.org/licenses/>.
 */

/* TCP error code:
 * https://www.gnu.org/software/libc/manual/html_node/Error-Codes.html */

#include <arpa/inet.h>
#include <errno.h>
#include <event2/buffer.h>
#include <event2/bufferevent.h>
#include <event2/event-config.h>
#include <event2/event.h>
#include <event2/listener.h>
#include <event2/thread.h>
#include <event2/util.h>
#include <netinet/in.h>
#include <stdint.h>
#include <sys/socket.h>
#include <cstring>
#include <memory>
#include <string>
#include <utility>

#include "Blacklist.h"
#include "P2PComm.h"
#include "SendJobs.h"
#include "common/Messages.h"
#include "libCrypto/Sha2.h"
#include "libMetrics/Api.h"
#include "libUtils/DataConversion.h"
#include "libUtils/DetachedFunction.h"
#include "libUtils/SafeMath.h"

using namespace std;
using namespace boost::multiprecision;

using zil::p2p::HASH_LEN;
using zil::p2p::HDR_LEN;

const unsigned int GOSSIP_MSGTYPE_LEN = 1;
const unsigned int GOSSIP_ROUND_LEN = 4;
const unsigned int GOSSIP_SNDR_LISTNR_PORT_LEN = 4;

<<<<<<< HEAD
namespace old {
=======
namespace zil {
namespace local {

class P2PVariables {
  std::atomic<int> broadcastReceived = 0;
  std::atomic<int> gossipReceived = 0;
  std::atomic<int> normalReceived = 0;
  std::atomic<int> gossipReceivedForward = 0;
  std::atomic<int> eventCallback = 0;
  std::atomic<int> eventCallbackTooFewBytes = 0;
  std::atomic<int> eventCallbackFailure = 0;
  std::atomic<int> eventCallbackServerSeed = 0;
  std::atomic<int> newConnections = 0;

 public:
  std::unique_ptr<Z_I64GAUGE> temp;

  void AddBroadcastReceived(int count) {
    Init();
    broadcastReceived += count;
  }

  void AddGossipReceived(int count) {
    Init();
    gossipReceived += count;
  }

  void AddNormalReceived(int count) {
    Init();
    normalReceived += count;
  }

  void AddGossipReceivedForward(int count) {
    Init();
    gossipReceivedForward += count;
  }

  void AddEventCallback(int count) {
    Init();
    eventCallback += count;
  }

  void AddEventCallbackTooFewBytes(int count) {
    Init();
    eventCallbackTooFewBytes += count;
  }

  void AddEventCallbackFailure(int count) {
    Init();
    eventCallbackFailure += count;
  }

  void AddEventCbServerSeed(int count) {
    Init();
    eventCallbackServerSeed += count;
  }

  void AddNewConnections(int count) {
    Init();
    newConnections += count;
  }

  void Init() {
    if (!temp) {
      temp = std::make_unique<Z_I64GAUGE>(Z_FL::BLOCKS, "p2p.gauge",
                                          "P2P metrics", "calls", true);

      temp->SetCallback([this](auto&& result) {
        result.Set(broadcastReceived.load(), {{"counter", "BroadcastReceived"}});
        result.Set(gossipReceived.load(), {{"counter", "GossipReceived"}});
        result.Set(normalReceived.load(), {{"counter", "NormalReceived"}});
        result.Set(gossipReceivedForward.load(), {{"counter", "GossipReceivedForward"}});
        result.Set(eventCallback.load(), {{"counter", "EventCallback"}});
        result.Set(eventCallbackTooFewBytes.load(), {{"counter", "EventCallbackTooFewBytes"}});
        result.Set(eventCallbackFailure.load(), {{"counter", "EventCallbackFailure"}});
        result.Set(eventCallbackServerSeed.load(), {{"counter", "EventCallbackServerSeed"}});
        result.Set(newConnections.load(), {{"counter", "NewConnections"}});
      });
    }
  }
};

static P2PVariables variables{};

}  // namespace local
}  // namespace zil
>>>>>>> aeb54bc1

zil::p2p::Dispatcher P2PComm::m_dispatcher;
std::mutex P2PComm::m_mutexPeerConnectionCount;
std::map<uint128_t, uint16_t> P2PComm::m_peerConnectionCount;
std::mutex P2PComm::m_mutexBufferEvent;
std::map<std::string, struct bufferevent*> P2PComm::m_bufferEventMap;

/// Comparison operator for ordering the list of message hashes.
struct HashCompare {
  bool operator()(const zbytes& l, const zbytes& r) {
    return equal(l.begin(), l.end(), r.begin(), r.end());
  }
};

static bool comparePairSecond(
    const pair<zbytes, chrono::time_point<chrono::system_clock>>& a,
    const pair<zbytes, chrono::time_point<chrono::system_clock>>& b) {
  return a.second < b.second;
}

P2PComm::P2PComm() {
  // set libevent m_base to NULL
  m_base = NULL;
  auto func = [this]() -> void {
    zbytes emptyHash;

    while (true) {
      this_thread::sleep_for(chrono::seconds(BROADCAST_INTERVAL));
      lock(m_broadcastToRemoveMutex, m_broadcastHashesMutex);
      lock_guard<mutex> g(m_broadcastToRemoveMutex, adopt_lock);
      lock_guard<mutex> g2(m_broadcastHashesMutex, adopt_lock);

      if (m_broadcastToRemove.empty() ||
          m_broadcastToRemove.front().second >
              chrono::system_clock::now() - chrono::seconds(BROADCAST_EXPIRY)) {
        continue;
      }

      auto up = upper_bound(
          m_broadcastToRemove.begin(), m_broadcastToRemove.end(),
          make_pair(emptyHash, chrono::system_clock::now() -
                                   chrono::seconds(BROADCAST_EXPIRY)),
          comparePairSecond);

      for (auto it = m_broadcastToRemove.begin(); it != up; ++it) {
        m_broadcastHashes.erase(it->first);
      }

      m_broadcastToRemove.erase(m_broadcastToRemove.begin(), up);
    }
  };

  DetachedFunction(1, func);
}

P2PComm::~P2PComm() { m_base = NULL; }

P2PComm& P2PComm::GetInstance() {
  static P2PComm comm;
  return comm;
}

void P2PComm::ClearBroadcastHashAsync(const zbytes& message_hash) {
  LOG_MARKER();
  lock_guard<mutex> guard(m_broadcastToRemoveMutex);
  m_broadcastToRemove.emplace_back(message_hash, chrono::system_clock::now());
}

namespace {

inline std::shared_ptr<zil::p2p::Message> MakeMsg(zbytes msg, Peer peer,
                                                  uint8_t startByte,
                                                  std::string& traceContext) {
  auto r = std::make_shared<zil::p2p::Message>();
  r->msg = std::move(msg);
  r->traceContext = std::move(traceContext);
  r->from = std::move(peer);
  r->startByte = startByte;
  return r;
}

}  // namespace

void P2PComm::ProcessBroadCastMsg(zbytes& message, zbytes& hash,
                                  const Peer& from, std::string& traceInfo) {
  P2PComm& p2p = P2PComm::GetInstance();

  // Check if this message has been received before
  bool found = false;
  zil::local::variables.AddBroadcastReceived(1);
  {
    lock_guard<mutex> guard(p2p.m_broadcastHashesMutex);

    found = (p2p.m_broadcastHashes.find(hash) != p2p.m_broadcastHashes.end());
    // While we have the lock, we should quickly add the hash
    if (!found) {
      SHA256Calculator sha256;
      sha256.Update(message);
      zbytes this_msg_hash = sha256.Finalize();

      if (this_msg_hash == hash) {
        p2p.m_broadcastHashes.insert(this_msg_hash);
      } else {
        LOG_GENERAL(WARNING, "Incorrect message hash.");
        return;
      }
    }
  }

  if (found) {
    // We already sent and/or received this message before -> discard
    LOG_GENERAL(INFO, "Discarding duplicate");
    return;
  }

  p2p.ClearBroadcastHashAsync(hash);

  string msgHashStr;
  if (!DataConversion::Uint8VecToHexStr(hash, msgHashStr)) {
    return;
  }

  LOG_STATE("[BROAD][" << std::setw(15) << std::left << p2p.m_selfPeer << "]["
                       << msgHashStr.substr(0, 6) << "] RECV");

  // Queue the message
  m_dispatcher(MakeMsg(std::move(message), from, zil::p2p::START_BYTE_BROADCAST,
                       traceInfo));
}

/*static*/ void P2PComm::ProcessGossipMsg(zbytes& message, Peer& from,
                                          std::string& traceInfo) {
  unsigned char gossipMsgTyp = message.at(0);

  zil::local::variables.AddGossipReceived(1);

  const uint32_t gossipMsgRound = (message.at(GOSSIP_MSGTYPE_LEN) << 24) +
                                  (message.at(GOSSIP_MSGTYPE_LEN + 1) << 16) +
                                  (message.at(GOSSIP_MSGTYPE_LEN + 2) << 8) +
                                  message.at(GOSSIP_MSGTYPE_LEN + 3);

  const uint32_t gossipSenderPort =
      (message.at(GOSSIP_MSGTYPE_LEN + GOSSIP_ROUND_LEN) << 24) +
      (message.at(GOSSIP_MSGTYPE_LEN + GOSSIP_ROUND_LEN + 1) << 16) +
      (message.at(GOSSIP_MSGTYPE_LEN + GOSSIP_ROUND_LEN + 2) << 8) +
      message.at(GOSSIP_MSGTYPE_LEN + GOSSIP_ROUND_LEN + 3);
  from.m_listenPortHost = gossipSenderPort;

  RumorManager::RawBytes rumor_message(message.begin() + GOSSIP_MSGTYPE_LEN +
                                           GOSSIP_ROUND_LEN +
                                           GOSSIP_SNDR_LISTNR_PORT_LEN,
                                       message.end());

  P2PComm& p2p = P2PComm::GetInstance();
  if (gossipMsgTyp == (uint8_t)RRS::Message::Type::FORWARD) {
    LOG_GENERAL(INFO, "Gossip type FORWARD from " << from);
    zil::local::variables.AddGossipReceivedForward(1);

    if (p2p.SpreadForeignRumor(rumor_message)) {
      // skip the keys and signature.
      zbytes tmp(rumor_message.begin() + PUB_KEY_SIZE +
                     SIGNATURE_CHALLENGE_SIZE + SIGNATURE_RESPONSE_SIZE,
                 rumor_message.end());

      LOG_GENERAL(INFO, "Rumor size: " << tmp.size());

      // Queue the message
      m_dispatcher(MakeMsg(std::move(tmp), from, zil::p2p::START_BYTE_GOSSIP,
                           traceInfo));
    }
  } else {
    auto resp = p2p.m_rumorManager.RumorReceived(
        (unsigned int)gossipMsgTyp, gossipMsgRound, rumor_message, from);
    if (resp.first) {
      LOG_GENERAL(INFO, "Rumor size: " << rumor_message.size());

      // Queue the message
      m_dispatcher(MakeMsg(std::move(resp.second), from,
                           zil::p2p::START_BYTE_GOSSIP, traceInfo));
    }
  }
}

void P2PComm::CloseAndFreeBufferEvent(struct bufferevent* bufev) {
  int fd = bufferevent_getfd(bufev);
  struct sockaddr_in cli_addr {};
  socklen_t addr_size = sizeof(struct sockaddr_in);
  getpeername(fd, (struct sockaddr*)&cli_addr, &addr_size);
  uint128_t ipAddr = cli_addr.sin_addr.s_addr;
  {
    std::unique_lock<std::mutex> lock(m_mutexPeerConnectionCount);
    if (m_peerConnectionCount[ipAddr] > 0) {
      m_peerConnectionCount[ipAddr]--;
    }
  }
  bufferevent_free(bufev);
}

void P2PComm::CloseAndFreeBevP2PSeedConnServer(struct bufferevent* bufev) {
  lock(m_mutexPeerConnectionCount, m_mutexBufferEvent);
  unique_lock<mutex> lock(m_mutexPeerConnectionCount, adopt_lock);
  lock_guard<mutex> g(m_mutexBufferEvent, adopt_lock);
  int fd = bufferevent_getfd(bufev);
  struct sockaddr_in cli_addr {};
  socklen_t addr_size = sizeof(struct sockaddr_in);
  getpeername(fd, (struct sockaddr*)&cli_addr, &addr_size);
  char* strAdd = inet_ntoa(cli_addr.sin_addr);
  int port = cli_addr.sin_port;
  // TODO Remove log
  LOG_GENERAL(DEBUG, "P2PSeed CloseAndFreeBevP2PSeedConnServer ip="
                         << strAdd << " port=" << port << " bev=" << bufev);
  uint128_t ipAddr = cli_addr.sin_addr.s_addr;
  {
    if (m_peerConnectionCount[ipAddr] > 0) {
      m_peerConnectionCount[ipAddr]--;
      // TODO Remove log
      LOG_GENERAL(DEBUG, "P2PSeed decrementing connection count for ipaddr="
                             << ipAddr << " m_peerConnectionCount="
                             << m_peerConnectionCount[ipAddr]);
    }
  }
  bufferevent_setcb(bufev, NULL, NULL, NULL, NULL);
  bufferevent_free(bufev);
}

void P2PComm::CloseAndFreeBevP2PSeedConnClient(struct bufferevent* bufev,
                                               void* ctx) {
  lock(m_mutexPeerConnectionCount, m_mutexBufferEvent);
  unique_lock<mutex> lock(m_mutexPeerConnectionCount, adopt_lock);
  lock_guard<mutex> g(m_mutexBufferEvent, adopt_lock);
  int fd = bufferevent_getfd(bufev);
  struct sockaddr_in cli_addr {};
  socklen_t addr_size = sizeof(struct sockaddr_in);
  getpeername(fd, (struct sockaddr*)&cli_addr, &addr_size);
  char* strAdd = inet_ntoa(cli_addr.sin_addr);
  int port = cli_addr.sin_port;
  // TODO Remove log
  LOG_GENERAL(DEBUG, "P2PSeed CloseAndFreeBevP2PSeedConnClient ip="
                         << strAdd << " port=" << port << " bev=" << bufev);
  uint128_t ipAddr = cli_addr.sin_addr.s_addr;
  {
    if (m_peerConnectionCount[ipAddr] > 0) {
      m_peerConnectionCount[ipAddr]--;
      // TODO Remove log
      LOG_GENERAL(DEBUG, "P2PSeed decrementing connection count for ipaddr="
                             << ipAddr << " m_peerConnectionCount="
                             << m_peerConnectionCount[ipAddr]);
    }
  }
  // free request msg memory
  zbytes* destBytes = (zbytes*)ctx;
  if (destBytes != NULL) {
    LOG_GENERAL(DEBUG, "P2PSeed Deleting ctx len=" << destBytes->size());
    delete destBytes;
    destBytes = NULL;
  }
  bufferevent_setcb(bufev, NULL, NULL, NULL, NULL);
  bufferevent_free(bufev);
}

void P2PComm::ClearPeerConnectionCount() {
  std::unique_lock<std::mutex> lock(m_mutexPeerConnectionCount);
  m_peerConnectionCount.clear();
}

void P2PComm::EventCallback(struct bufferevent* bev, short events,
                            [[gnu::unused]] void* ctx) {

  zil::local::variables.AddEventCallback(1);
  struct AutoClose {
    ~AutoClose() {
      if (bev) {
        CloseAndFreeBufferEvent(bev);
      }
    }
    struct bufferevent* bev;
  } auto_close{bev};

  if (events & BEV_EVENT_ERROR) {
    LOG_GENERAL(WARNING, "Error from bufferevent.");
    return;
  }

  // Not all bytes read out
  if (!(events & (BEV_EVENT_EOF | BEV_EVENT_ERROR))) {
    LOG_GENERAL(WARNING, "Unknown error from bufferevent.");
    return;
  }

  // Get the IP info
  int fd = bufferevent_getfd(bev);
  struct sockaddr_in cli_addr {};
  socklen_t addr_size = sizeof(struct sockaddr_in);
  getpeername(fd, (struct sockaddr*)&cli_addr, &addr_size);
  Peer from(cli_addr.sin_addr.s_addr, cli_addr.sin_port);

  // Get the data stored in buffer
  struct evbuffer* input = bufferevent_get_input(bev);
  if (input == NULL) {
    LOG_GENERAL(WARNING, "bufferevent_get_input failure.");
    return;
  }

  size_t len = evbuffer_get_length(input);
  if (len < zil::p2p::HDR_LEN) {
    // not enough bytes received, wait for the next callback
    auto_close.bev = nullptr;
    zil::local::variables.AddEventCallbackTooFewBytes(1);
    return;
  }

  const uint8_t* data = evbuffer_pullup(input, len);
  if (!data) {
    LOG_GENERAL(WARNING, "evbuffer_pullup failure.");
    return;
  }

  zil::p2p::ReadMessageResult result;
  auto state = zil::p2p::TryReadMessage(data, len, result);

  if (state == zil::p2p::ReadState::NOT_ENOUGH_DATA) {
    // not enough bytes received, wait for the next callback
    LOG_GENERAL(DEBUG, "not enough data");
    auto_close.bev = nullptr;
    return;
  }

  if (state != zil::p2p::ReadState::SUCCESS) {
    return;
  }

  std::ignore = evbuffer_drain(input, result.totalMessageBytes);

  if (result.startByte == zil::p2p::START_BYTE_BROADCAST) {
    LOG_PAYLOAD(INFO, "Incoming broadcast " << from, result.message,
                Logger::MAX_BYTES_TO_DISPLAY);

    if (result.message.size() <= HASH_LEN) {
      LOG_GENERAL(WARNING,
                  "Hash missing or empty broadcast message (messageLength = "
                      << result.message.size() << ")");
      return;
    }

    ProcessBroadCastMsg(result.message, result.hash, from, result.traceInfo);
  } else if (result.startByte == zil::p2p::START_BYTE_NORMAL) {
    LOG_PAYLOAD(INFO, "Incoming normal " << from, result.message,
                Logger::MAX_BYTES_TO_DISPLAY);

    zil::local::variables.AddNormalReceived(1);
    // Queue the message
    m_dispatcher(MakeMsg(std::move(result.message), from,
                         zil::p2p::START_BYTE_NORMAL, result.traceInfo));
  } else if (result.startByte == zil::p2p::START_BYTE_GOSSIP) {
    // Check for the maximum gossiped-message size
    if (result.message.size() >= MAX_GOSSIP_MSG_SIZE_IN_BYTES) {
      LOG_GENERAL(WARNING,
                  "Gossip message received [Size:"
                      << result.message.size() << "] is unexpectedly large [ >"
                      << MAX_GOSSIP_MSG_SIZE_IN_BYTES
                      << " ]. Will be strictly blacklisting the sender");
      Blacklist::GetInstance().Add(
          from.m_ipAddress);  // so we don't spend cost sending any data to this
                              // sender as well.
      return;
    }
    if (result.message.size() <
        GOSSIP_MSGTYPE_LEN + GOSSIP_ROUND_LEN + GOSSIP_SNDR_LISTNR_PORT_LEN) {
      LOG_GENERAL(
          WARNING,
          "Gossip Msg Type and/or Gossip Round and/or SNDR LISTNR is missing "
          "(messageLength = "
              << result.message.size() << ")");
      zil::local::variables.AddEventCallbackFailure(1);
      return;
    }

    ProcessGossipMsg(result.message, from, result.traceInfo);
  } else {
    // Unexpected start byte. Drop this message
    zil::local::variables.AddEventCallbackFailure(1);
    LOG_GENERAL(WARNING, "Incorrect start byte " << result.startByte);
  }
}

void P2PComm::EventCbServerSeed(struct bufferevent* bev, short events,
                                [[gnu::unused]] void* ctx) {
  zil::local::variables.AddEventCbServerSeed(1);
  int fd = bufferevent_getfd(bev);
  struct sockaddr_in cli_addr {};
  socklen_t addr_size = sizeof(struct sockaddr_in);
  getpeername(fd, (struct sockaddr*)&cli_addr, &addr_size);
  Peer peer(cli_addr.sin_addr.s_addr, cli_addr.sin_port);
  LOG_GENERAL(DEBUG, "P2PSeed EventCbServer peer=" << peer << " bev=" << bev);

  // TODO Remove all if conditions except last one. For now debugging purpose
  // only
  if (DEBUG_LEVEL == 4) {
    if (events & BEV_EVENT_CONNECTED) {
      LOG_GENERAL(DEBUG, "P2PSeed BEV_EVENT_CONNECTED");
    }
    if (events & BEV_EVENT_ERROR) {
      LOG_GENERAL(WARNING, "Error: P2PSeed BEV_EVENT_ERROR");
    }
    if (events & BEV_EVENT_READING) {
      LOG_GENERAL(DEBUG, "P2PSeed BEV_EVENT_READING");
    }
    if (events & BEV_EVENT_WRITING) {
      LOG_GENERAL(DEBUG, "P2PSeed BEV_EVENT_WRITING ");
    }
    if (events & BEV_EVENT_EOF) {
      LOG_GENERAL(DEBUG, "P2PSeed BEV_EVENT_EOF");
    }
    if (events & BEV_EVENT_TIMEOUT) {
      LOG_GENERAL(DEBUG, "P2PSeed BEV_EVENT_TIMEOUT");
    }
  }
  if (events & (BEV_EVENT_EOF | BEV_EVENT_ERROR | BEV_EVENT_TIMEOUT)) {
    RemoveBevFromMap(peer);
    CloseAndFreeBevP2PSeedConnServer(bev);
  }
}

void P2PComm::ReadCallback(struct bufferevent* bev, [[gnu::unused]] void* ctx) {
  struct evbuffer* input = bufferevent_get_input(bev);

  size_t len = evbuffer_get_length(input);
  if (len >= MAX_READ_WATERMARK_IN_BYTES) {
    // Get the IP info
    int fd = bufferevent_getfd(bev);
    struct sockaddr_in cli_addr {};
    socklen_t addr_size = sizeof(struct sockaddr_in);
    getpeername(fd, (struct sockaddr*)&cli_addr, &addr_size);
    Peer from(cli_addr.sin_addr.s_addr, cli_addr.sin_port);
    LOG_GENERAL(WARNING, "[blacklist] Encountered data of size: "
                             << len << " being received."
                             << " Adding sending node "
                             << from.GetPrintableIPAddress()
                             << " as strictly blacklisted");
    Blacklist::GetInstance().Add(from.m_ipAddress);
    bufferevent_free(bev);
  }
}

void P2PComm::ReadCbServerSeed(struct bufferevent* bev,
                               [[gnu::unused]] void* ctx) {
  // Get the IP info
  int fd = bufferevent_getfd(bev);
  struct sockaddr_in cli_addr {};
  socklen_t addr_size = sizeof(struct sockaddr_in);
  getpeername(fd, (struct sockaddr*)&cli_addr, &addr_size);
  Peer from(cli_addr.sin_addr.s_addr, cli_addr.sin_port);

  // Get the data stored in buffer
  struct evbuffer* input = bufferevent_get_input(bev);
  if (input == NULL) {
    LOG_GENERAL(WARNING, "Error: bufferevent_get_input failure.");
    CloseAndFreeBevP2PSeedConnServer(bev);
    return;
  }
  size_t len = evbuffer_get_length(input);
  if (len == 0) {
    LOG_GENERAL(WARNING, "Error: evbuffer_get_length failure.");
    CloseAndFreeBevP2PSeedConnServer(bev);
    return;
  }
  if (len >= MAX_READ_WATERMARK_IN_BYTES) {
    LOG_GENERAL(WARNING, "[blacklist] Encountered data of size: "
                             << len << " being received."
                             << " Adding sending node "
                             << from.GetPrintableIPAddress()
                             << " as strictly blacklisted");
    Blacklist::GetInstance().Add(from.m_ipAddress);
    CloseAndFreeBevP2PSeedConnServer(bev);
  }

  zbytes message(len);
  if (evbuffer_copyout(input, message.data(), len) !=
      static_cast<ev_ssize_t>(len)) {
    LOG_GENERAL(WARNING, "Error: evbuffer_copyout failure.");
    CloseAndFreeBevP2PSeedConnServer(bev);
    return;
  }

  if (message.size() <= HDR_LEN) {
    LOG_GENERAL(WARNING, "Error: Empty message received.");
    CloseAndFreeBevP2PSeedConnServer(bev);
    return;
  }

  const unsigned char version = message[0];

  // Check for version requirement
  if (version != (unsigned char)(MSG_VERSION & 0xFF)) {
    LOG_GENERAL(WARNING, "Header version wrong, received ["
                             << version - 0x00 << "] while expected ["
                             << MSG_VERSION << "].");
    CloseAndFreeBevP2PSeedConnServer(bev);
    return;
  }

  const uint16_t networkid = (message[1] << 8) + message[2];
  if (networkid != NETWORK_ID) {
    LOG_GENERAL(WARNING, "Header networkid wrong, received ["
                             << networkid << "] while expected [" << NETWORK_ID
                             << "].");
    CloseAndFreeBevP2PSeedConnServer(bev);
    return;
  }

  const uint32_t messageLength =
      (message[4] << 24) + (message[5] << 16) + (message[6] << 8) + message[7];

  {
    // Check for length consistency
    uint32_t res;

    if (!SafeMath<uint32_t>::sub(message.size(), HDR_LEN, res)) {
      LOG_GENERAL(WARNING, "Error: Unexpected subtraction operation!");
      CloseAndFreeBevP2PSeedConnServer(bev);
      return;
    }

    if (res > messageLength) {
      LOG_GENERAL(WARNING,
                  "Error: Received msg len is greater than header msg len")
      CloseAndFreeBevP2PSeedConnServer(bev);
      return;
    } else if (res < messageLength) {
      return;
    }
  }

  if (evbuffer_drain(input, len) != 0) {
    LOG_GENERAL(WARNING, "Error: evbuffer_drain failure.");
    CloseAndFreeBevP2PSeedConnServer(bev);
    return;
  }

  const unsigned char startByte = message[3];

  if (startByte == zil::p2p::START_BYTE_SEED_TO_SEED_REQUEST) {
    LOG_PAYLOAD(INFO, "Incoming request from ext seed " << from, message,
                Logger::MAX_BYTES_TO_DISPLAY);

    string bufKey = from.GetPrintableIPAddress() + ":" +
                    boost::lexical_cast<string>(from.GetListenPortHost());
    LOG_GENERAL(DEBUG, "bufferEventMap key=" << bufKey << " msg len=" << len
                                             << " bev=" << bev);

    // Add bufferevent to map
    {
      lock_guard<mutex> g(m_mutexBufferEvent);
      m_bufferEventMap[bufKey] = bev;
    }
    // Queue the message
    std::string emptyStr;
    m_dispatcher(MakeMsg(zbytes(message.begin() + HDR_LEN, message.end()), from,
                         zil::p2p::START_BYTE_SEED_TO_SEED_REQUEST, emptyStr));
  } else {
    // Unexpected start byte. Drop this message
    LOG_CHECK_FAIL("Start byte", startByte,
                   zil::p2p::START_BYTE_SEED_TO_SEED_REQUEST);
    CloseAndFreeBevP2PSeedConnServer(bev);
  }
}

void P2PComm::AcceptConnectionCallback([[gnu::unused]] evconnlistener* listener,
                                       evutil_socket_t cli_sock,
                                       struct sockaddr* cli_addr,
                                       [[gnu::unused]] int socklen,
                                       [[gnu::unused]] void* arg) {
  Peer from(uint128_t(((struct sockaddr_in*)cli_addr)->sin_addr.s_addr),
            ((struct sockaddr_in*)cli_addr)->sin_port);

  zil::local::variables.AddNewConnections(1);
  LOG_GENERAL(DEBUG, "Connection from " << from);

  if (Blacklist::GetInstance().Exist(from.m_ipAddress,
                                     false /* for incoming message */)) {
    LOG_GENERAL(INFO, "The node "
                          << from
                          << " is in black list, block all message from it.");

    // Close the socket
    evutil_closesocket(cli_sock);

    return;
  }

  {
    std::unique_lock<std::mutex> lock(m_mutexPeerConnectionCount);
    if (m_peerConnectionCount[from.GetIpAddress()] > MAX_PEER_CONNECTION) {
      LOG_GENERAL(WARNING, "Connection ignored from " << from);
      evutil_closesocket(cli_sock);
      return;
    }
    m_peerConnectionCount[from.GetIpAddress()]++;
  }

  // Set up buffer event for this new connection
  struct event_base* base = evconnlistener_get_base(listener);
  if (base == NULL) {
    LOG_GENERAL(WARNING, "evconnlistener_get_base failure.");

    // Close the socket
    evutil_closesocket(cli_sock);

    return;
  }

  struct bufferevent* bev = bufferevent_socket_new(
      base, cli_sock, BEV_OPT_CLOSE_ON_FREE | BEV_OPT_DEFER_CALLBACKS);
  if (bev == NULL) {
    LOG_GENERAL(WARNING, "bufferevent_socket_new failure.");

    // Close the socket
    evutil_closesocket(cli_sock);

    return;
  }

  bufferevent_setwatermark(bev, EV_READ, MIN_READ_WATERMARK_IN_BYTES,
                           MAX_READ_WATERMARK_IN_BYTES);
  bufferevent_setcb(bev, ReadCallback, NULL, EventCallback, NULL);
  bufferevent_enable(bev, EV_READ | EV_WRITE);
}

void P2PComm::RemoveBevFromMap(const Peer& peer) {
  lock_guard<mutex> g(m_mutexBufferEvent);

  string bufKey = peer.GetPrintableIPAddress() + ":" +
                  boost::lexical_cast<string>(peer.GetListenPortHost());
  LOG_GENERAL(DEBUG,
              "P2PSeed RemoveBufferEvent=" << peer << " bufKey =" << bufKey);
  auto it = m_bufferEventMap.find(bufKey);
  if (it != m_bufferEventMap.end()) {
    // TODO Remove this log
    if (DEBUG_LEVEL == 4) {
      LOG_GENERAL(DEBUG, "P2PSeed clearing bufferevent for bufKey="
                             << it->first << " bev=" << it->second);
      for (const auto& it2 : m_bufferEventMap) {
        LOG_GENERAL(DEBUG, " P2PSeed m_bufferEventMap key = "
                               << it2.first << " bev = " << it2.second);
      }
    }
    m_bufferEventMap.erase(it);
  }
}

void P2PComm::RemoveBevAndCloseP2PConnServer(const Peer& peer,
                                             const unsigned& startByteType) {
  LOG_MARKER();
  if (startByteType == zil::p2p::START_BYTE_SEED_TO_SEED_REQUEST) {
    lock(m_mutexPeerConnectionCount, m_mutexBufferEvent);
    unique_lock<mutex> lock(m_mutexPeerConnectionCount, adopt_lock);
    lock_guard<mutex> g(m_mutexBufferEvent, adopt_lock);
    string bufKey = peer.GetPrintableIPAddress() + ":" +
                    boost::lexical_cast<string>(peer.GetListenPortHost());
    LOG_GENERAL(DEBUG,
                "P2PSeed RemoveBufferEvent=" << peer << " bufKey =" << bufKey);
    auto it = m_bufferEventMap.find(bufKey);
    if (it != m_bufferEventMap.end()) {
      // TODO Remove this log
      if (DEBUG_LEVEL == 4) {
        LOG_GENERAL(DEBUG, "P2PSeed clearing bufferevent for bufKey="
                               << it->first << " bev=" << it->second);
        for (const auto& it2 : m_bufferEventMap) {
          LOG_GENERAL(DEBUG, " P2PSeed m_bufferEventMap key = "
                                 << it2.first << " bev = " << it2.second);
        }
      }
      bufferevent* bufev = it->second;
      int fd = bufferevent_getfd(bufev);
      struct sockaddr_in cli_addr {};
      socklen_t addr_size = sizeof(struct sockaddr_in);
      getpeername(fd, (struct sockaddr*)&cli_addr, &addr_size);
      char* strAdd = inet_ntoa(cli_addr.sin_addr);
      int port = cli_addr.sin_port;
      // TODO Remove log
      LOG_GENERAL(DEBUG, "P2PSeed RemoveBevAndCloseP2PConnServer ip="
                             << strAdd << " port=" << port << " bev=" << bufev);
      uint128_t ipAddr = cli_addr.sin_addr.s_addr;
      if (m_peerConnectionCount[ipAddr] > 0) {
        m_peerConnectionCount[ipAddr]--;
        // TODO Remove log
        LOG_GENERAL(DEBUG, "P2PSeed decrementing connection count for ipaddr="
                               << ipAddr << " m_peerConnectionCount="
                               << m_peerConnectionCount[ipAddr]);
      }
      bufferevent_setcb(bufev, NULL, NULL, NULL, NULL);
      bufferevent_free(bufev);
      m_bufferEventMap.erase(it);
    }
  }
}

void P2PComm ::EventCbClientSeed([[gnu::unused]] struct bufferevent* bev,
                                 short events, void* ctx) {
  int fd = bufferevent_getfd(bev);
  struct sockaddr_in cli_addr {};
  socklen_t addr_size = sizeof(struct sockaddr_in);
  getpeername(fd, (struct sockaddr*)&cli_addr, &addr_size);
  Peer peer(cli_addr.sin_addr.s_addr, cli_addr.sin_port);
  zbytes* destBytes = (zbytes*)ctx;
  LOG_GENERAL(DEBUG, "P2PSeed EventCbClient peer=" << peer << " bev=" << bev);
  // TODO Remove all if conditions except last two. For now debugging purpose
  // only
  if (DEBUG_LEVEL == 4) {
    if (events & BEV_EVENT_ERROR) {
      LOG_GENERAL(WARNING, "Error: P2PSeed BEV_EVENT_ERROR");
    }
    if (events & BEV_EVENT_READING) {
      LOG_GENERAL(DEBUG, "P2PSeed BEV_EVENT_READING");
    }
    if (events & BEV_EVENT_WRITING) {
      LOG_GENERAL(DEBUG, "P2PSeed BEV_EVENT_WRITING ");
    }
    if (events & BEV_EVENT_EOF) {
      LOG_GENERAL(DEBUG, "P2PSeed BEV_EVENT_EOF");
    }
    if (events & BEV_EVENT_TIMEOUT) {
      LOG_GENERAL(DEBUG, "P2PSeed BEV_EVENT_TIMEOUT");
    }
    if (events & BEV_EVENT_CONNECTED) {
      LOG_GENERAL(DEBUG, "P2PSeed BEV_EVENT_CONNECTED req msg len="
                             << destBytes->size());
    }
  }
  if (events & BEV_EVENT_CONNECTED) {
    if (destBytes != NULL) {
      if (bufferevent_write(bev, &(destBytes->at(0)), destBytes->size()) < 0) {
        LOG_GENERAL(WARNING, "Error: P2PSeed bufferevent_write failed !!!");
      }
      struct timeval tv = {SEED_SYNC_LARGE_PULL_INTERVAL, 0};
      bufferevent_set_timeouts(bev, &tv, NULL);
    }
  } else if (events & (BEV_EVENT_EOF | BEV_EVENT_ERROR | BEV_EVENT_TIMEOUT)) {
    CloseAndFreeBevP2PSeedConnClient(bev, ctx);
  }
}

void P2PComm ::ReadCbClientSeed(struct bufferevent* bev, void* ctx) {
  int fd = bufferevent_getfd(bev);
  struct sockaddr_in cli_addr {};
  socklen_t addr_size = sizeof(struct sockaddr_in);
  getpeername(fd, (struct sockaddr*)&cli_addr, &addr_size);
  Peer from(cli_addr.sin_addr.s_addr, cli_addr.sin_port);

  // Get the data stored in buffer
  struct evbuffer* input = bufferevent_get_input(bev);
  if (input == NULL) {
    LOG_GENERAL(WARNING, "Error: bufferevent_get_input failure.");
    CloseAndFreeBevP2PSeedConnClient(bev, ctx);
    return;
  }
  size_t len = evbuffer_get_length(input);
  if (len == 0) {
    LOG_GENERAL(WARNING, "Error: evbuffer_get_length failure.");
    CloseAndFreeBevP2PSeedConnClient(bev, ctx);
    return;
  }
  if (len >= MAX_READ_WATERMARK_IN_BYTES) {
    LOG_GENERAL(WARNING, "[blacklist] Encountered data of size: "
                             << len << " being received."
                             << " Adding sending node "
                             << from.GetPrintableIPAddress()
                             << " as strictly blacklisted");
    Blacklist::GetInstance().Add(from.m_ipAddress);
    CloseAndFreeBevP2PSeedConnClient(bev, ctx);
  }

  zbytes message(len);
  if (evbuffer_copyout(input, message.data(), len) !=
      static_cast<ev_ssize_t>(len)) {
    LOG_GENERAL(WARNING, "Error: evbuffer_copyout failure.");
    CloseAndFreeBevP2PSeedConnClient(bev, ctx);
    return;
  }

  if (message.size() <= HDR_LEN) {
    LOG_GENERAL(WARNING, "Error: Empty message received.");
    CloseAndFreeBevP2PSeedConnClient(bev, ctx);
    return;
  }

  const unsigned char version = message[0];

  // Check for version requirement
  if (version != (unsigned char)(MSG_VERSION & 0xFF)) {
    LOG_GENERAL(WARNING, "Header version wrong, received ["
                             << version - 0x00 << "] while expected ["
                             << MSG_VERSION << "].");
    CloseAndFreeBevP2PSeedConnClient(bev, ctx);
    return;
  }

  const uint16_t networkid = (message[1] << 8) + message[2];
  if (networkid != NETWORK_ID) {
    LOG_GENERAL(WARNING, "Header networkid wrong, received ["
                             << networkid << "] while expected [" << NETWORK_ID
                             << "].");
    CloseAndFreeBevP2PSeedConnClient(bev, ctx);
    return;
  }

  const uint32_t messageLength =
      (message[4] << 24) + (message[5] << 16) + (message[6] << 8) + message[7];

  {
    // Check for length consistency
    uint32_t res;

    if (!SafeMath<uint32_t>::sub(message.size(), HDR_LEN, res)) {
      LOG_GENERAL(WARNING, "Error: Unexpected subtraction operation!");
      CloseAndFreeBevP2PSeedConnClient(bev, ctx);
      return;
    }

    if (res > messageLength) {
      LOG_GENERAL(WARNING,
                  "Error: Received msg len is greater than header msg len")
      CloseAndFreeBevP2PSeedConnClient(bev, ctx);
      return;
    } else if (res < messageLength) {
      return;
    }
  }

  if (evbuffer_drain(input, len) != 0) {
    LOG_GENERAL(WARNING, "Error: evbuffer_drain failure.");
    CloseAndFreeBevP2PSeedConnClient(bev, ctx);
    return;
  }

  const unsigned char startByte = message[3];

  if (startByte == zil::p2p::START_BYTE_SEED_TO_SEED_RESPONSE) {
    LOG_PAYLOAD(INFO, "Incoming normal response from server seed " << from,
                message, Logger::MAX_BYTES_TO_DISPLAY);

    // Queue the message
    std::string emptyStr;
    m_dispatcher(MakeMsg(zbytes(message.begin() + HDR_LEN, message.end()), from,
                         zil::p2p::START_BYTE_SEED_TO_SEED_RESPONSE, emptyStr));
  } else {
    // Unexpected start byte. Drop this message
    LOG_CHECK_FAIL("Start byte", startByte,
                   zil::p2p::START_BYTE_SEED_TO_SEED_RESPONSE);
  }
  CloseAndFreeBevP2PSeedConnClient(bev, ctx);
}

// timeout event every 2 secs
// TODO Should move to class or global fun. check ?
static void DummyTimeoutEvent([[gnu::unused]] evutil_socket_t fd,
                              [[gnu::unused]] short what,
                              [[gnu::unused]] void* args) {}

void P2PComm::AcceptCbServerSeed([[gnu::unused]] evconnlistener* listener,
                                 evutil_socket_t cli_sock,
                                 struct sockaddr* cli_addr,
                                 [[gnu::unused]] int socklen,
                                 [[gnu::unused]] void* arg) {
  Peer from(uint128_t(((struct sockaddr_in*)cli_addr)->sin_addr.s_addr),
            ((struct sockaddr_in*)cli_addr)->sin_port);

  LOG_GENERAL(DEBUG, "Connection from " << from);

  {
    std::unique_lock<std::mutex> lock(m_mutexPeerConnectionCount);
    if (m_peerConnectionCount[from.GetIpAddress()] >
        MAX_PEER_CONNECTION_P2PSEED) {
      LOG_GENERAL(WARNING, "Connection ignored from " << from);
      evutil_closesocket(cli_sock);
      return;
    }
    m_peerConnectionCount[from.GetIpAddress()]++;
    // TODO Remove the log
    LOG_GENERAL(DEBUG, "P2PSeed m_peerConnectionCount="
                           << m_peerConnectionCount[from.GetIpAddress()]);
  }

  // Set up buffer event for this new connection
  struct event_base* base = evconnlistener_get_base(listener);
  if (base == NULL) {
    LOG_GENERAL(WARNING, "Error: evconnlistener_get_base failure.");

    // Close the socket
    evutil_closesocket(cli_sock);

    return;
  }

  struct bufferevent* bev = bufferevent_socket_new(
      base, cli_sock,
      BEV_OPT_CLOSE_ON_FREE | BEV_OPT_DEFER_CALLBACKS | BEV_OPT_THREADSAFE);
  if (bev == NULL) {
    LOG_GENERAL(WARNING, "Error: bufferevent_socket_new failure.");

    // Close the socket
    evutil_closesocket(cli_sock);

    return;
  }

  bufferevent_setwatermark(bev, EV_READ, MIN_READ_WATERMARK_IN_BYTES,
                           MAX_READ_WATERMARK_IN_BYTES);
  bufferevent_setcb(bev, ReadCbServerSeed, NULL, EventCbServerSeed, NULL);
  struct timeval tv = {P2P_SEED_SERVER_CONNECTION_TIMEOUT, 0};
  bufferevent_set_timeouts(bev, &tv, NULL);
  bufferevent_enable(bev, EV_READ | EV_WRITE);
}

void P2PComm::StartMessagePump(zil::p2p::Dispatcher dispatcher) {
  LOG_MARKER();

  if (!m_sendJobs) {
    m_sendJobs = zil::p2p::SendJobs::Create();
  }

  m_dispatcher = std::move(dispatcher);
}

void P2PComm::EnableListener(uint32_t listenPort, bool startSeedNodeListener) {
  LOG_MARKER();
  struct sockaddr_in serv_addr {};
  memset(&serv_addr, 0, sizeof(struct sockaddr_in));
  serv_addr.sin_family = AF_INET;
  serv_addr.sin_port = htons(listenPort);
  serv_addr.sin_addr.s_addr = INADDR_ANY;
  /*
  Enable pthread support in libevent.Because there are many sender threads
   writing to same event base when trying to send message,
   Internally libevent will lock the event base
   before doing any operation
  */
  evthread_use_pthreads();
  // Create the listener
  m_base = event_base_new();
  if (m_base == NULL) {
    LOG_GENERAL(WARNING, "event_base_new failure.");
    // fixme: should we exit here?
    return;
  }

  struct evconnlistener* listener1 = evconnlistener_new_bind(
      m_base, AcceptConnectionCallback, nullptr,
      LEV_OPT_REUSEABLE | LEV_OPT_CLOSE_ON_FREE, 1024,
      (struct sockaddr*)&serv_addr, sizeof(struct sockaddr_in));
  if (listener1 == NULL) {
    LOG_GENERAL(FATAL, "evconnlistener_new_bind failure.");
    event_base_free(m_base);
    // fixme: should we exit here?
    return;
  }
  struct evconnlistener* listener2 = NULL;
  if (LOOKUP_NODE_MODE && ARCHIVAL_LOOKUP && startSeedNodeListener) {
    LOG_GENERAL(INFO, "P2PSeed Start listener on " << P2P_SEED_CONNECT_PORT);
    memset(&serv_addr, 0, sizeof(struct sockaddr_in));
    serv_addr.sin_family = AF_INET;
    serv_addr.sin_port = htons(P2P_SEED_CONNECT_PORT);
    serv_addr.sin_addr.s_addr = INADDR_ANY;
    listener2 = evconnlistener_new_bind(
        m_base, AcceptCbServerSeed, nullptr,
        LEV_OPT_REUSEABLE | LEV_OPT_CLOSE_ON_FREE, 1024,
        (struct sockaddr*)&serv_addr, sizeof(struct sockaddr_in));

    if (listener2 == NULL) {
      LOG_GENERAL(WARNING, "evconnlistener_new_bind failure.");
      event_base_free(m_base);
      // fixme: should we exit here?
      return;
    }
  }
  event_base_dispatch(m_base);
  evconnlistener_free(listener1);
  if (listener2 != NULL) {
    evconnlistener_free(listener2);
  }
  event_base_free(m_base);
}

// Start event loop
// Timer event is added to keep event loop active always since we do not have
// listener
void P2PComm::EnableConnect() {
  LOG_MARKER();
  /*
  Enable pthread support in libevent.Because there are many sender threads
   writing to same event base when trying to send message,
   Internally libevent will lock the event base
   before doing any operation
  */
  evthread_use_pthreads();
  m_base = event_base_new();
  event* e =
      event_new(m_base, -1, EV_TIMEOUT | EV_PERSIST, DummyTimeoutEvent, NULL);
  timeval twoSec = {2, 0};
  event_add(e, &twoSec);
  event_base_dispatch(m_base);
}

void P2PComm::WriteMsgOnBufferEvent(struct bufferevent* bev,
                                    const zbytes& message,
                                    const unsigned char& startByte) {
  LOG_MARKER();
  uint32_t length = message.size();
  unsigned char buf[HDR_LEN] = {(unsigned char)(MSG_VERSION & 0xFF),
                                (unsigned char)((NETWORK_ID >> 8) & 0XFF),
                                (unsigned char)(NETWORK_ID & 0xFF),
                                startByte,
                                (unsigned char)((length >> 24) & 0xFF),
                                (unsigned char)((length >> 16) & 0xFF),
                                (unsigned char)((length >> 8) & 0xFF),
                                (unsigned char)(length & 0xFF)};
  zbytes destMsg(std::begin(buf), std::end(buf));
  destMsg.insert(destMsg.end(), message.begin(), message.end());
  LOG_GENERAL(DEBUG, "P2PSeed msg len=" << length + HDR_LEN << " bev=" << bev
                                        << " destMsg size=" << destMsg.size());
  if (bufferevent_write(bev, &destMsg.at(0), HDR_LEN + length) < 0) {
    LOG_GENERAL(WARNING, "Error: P2PSeed bufferevent_write failed !!!");
    return;
  }
}

void P2PComm::SendMsgToSeedNodeOnWire(const Peer& peer, const Peer& fromPeer,
                                      const zbytes& message,
                                      const unsigned char& startByteType) {
  lock_guard<mutex> g(m_mutexBufferEvent);
  if (startByteType == zil::p2p::START_BYTE_SEED_TO_SEED_REQUEST) {
    if (!MULTIPLIER_SYNC_MODE) {
      // seednode request message
      LOG_GENERAL(INFO, "P2PSeed request msg peer=" << peer);
      struct bufferevent* bev = bufferevent_socket_new(
          m_base, -1,
          BEV_OPT_CLOSE_ON_FREE | BEV_OPT_DEFER_CALLBACKS | BEV_OPT_THREADSAFE);
      if (bev == NULL) {
        LOG_GENERAL(WARNING, "Error: Bufferevent_socket_new failure.");
        return;
      }
      uint32_t length = message.size();
      unsigned char buf[HDR_LEN] = {(unsigned char)(MSG_VERSION & 0xFF),
                                    (unsigned char)((NETWORK_ID >> 8) & 0XFF),
                                    (unsigned char)(NETWORK_ID & 0xFF),
                                    zil::p2p::START_BYTE_SEED_TO_SEED_REQUEST,
                                    (unsigned char)((length >> 24) & 0xFF),
                                    (unsigned char)((length >> 16) & 0xFF),
                                    (unsigned char)((length >> 8) & 0xFF),
                                    (unsigned char)(length & 0xFF)};
      zbytes destMsg(std::begin(buf), std::end(buf));
      destMsg.insert(destMsg.end(), message.begin(), message.end());
      LOG_GENERAL(DEBUG,
                  "P2PSeed msg len=" << length + HDR_LEN << " bev=" << bev
                                     << " destMsg size=" << destMsg.size());
      zbytes* destBytes = new zbytes(std::move(destMsg));
      bufferevent_setwatermark(bev, EV_READ, MIN_READ_WATERMARK_IN_BYTES,
                               MAX_READ_WATERMARK_IN_BYTES);
      bufferevent_setcb(bev, ReadCbClientSeed, NULL, EventCbClientSeed,
                        (void*)destBytes);
      bufferevent_enable(bev, EV_READ | EV_WRITE);

      struct sockaddr_in serv_addr {};
      serv_addr.sin_family = AF_INET;
      serv_addr.sin_addr.s_addr = peer.m_ipAddress.convert_to<unsigned long>();
      serv_addr.sin_port = htons(peer.m_listenPortHost);
      if (bufferevent_socket_connect(bev, (struct sockaddr*)&serv_addr,
                                     sizeof(serv_addr)) < 0) {
        /* Error starting connection */
        LOG_GENERAL(WARNING, "Error: Failed to establish socket connection !!!")
        bufferevent_free(bev);
        return;
      }
    } else {
      // seedpub response message
      LOG_GENERAL(INFO, "P2PSeed response msg peer=" << fromPeer);
      Peer requestingNode;
      requestingNode.m_ipAddress = fromPeer.m_ipAddress;
      requestingNode.m_listenPortHost = fromPeer.m_listenPortHost;
      string bufKey =
          requestingNode.GetPrintableIPAddress() + ":" +
          boost::lexical_cast<string>(requestingNode.GetListenPortHost());
      auto it = m_bufferEventMap.find(bufKey);
      if (it != m_bufferEventMap.end()) {
        WriteMsgOnBufferEvent(it->second, message,
                              zil::p2p::START_BYTE_SEED_TO_SEED_RESPONSE);
        // TODO Remove log
        if (DEBUG_LEVEL == 4) {
          for (const auto& it1 : m_bufferEventMap) {
            LOG_GENERAL(DEBUG, "P2PSeed m_bufferEventMap key="
                                   << it1.first << " bev=" << it1.second);
          }
        }
        m_bufferEventMap.erase(it);
      } else {
        LOG_GENERAL(WARNING,
                    "Error: P2PSeed send msg failed.Check if bufferevent is "
                    "cleaned up already");
      }
    }
  } else {
    LOG_GENERAL(WARNING, "Error: P2PSeed Invalid startbyte");
  }
}

namespace {

template <typename PeerList>
void SendMessageImpl(const std::shared_ptr<zil::p2p::SendJobs>& sendJobs,
                     const PeerList& peers, const zbytes& message,
                     unsigned char startByteType,
                     bool bAllowSendToRelaxedBlacklist,
                     bool inject_trace_context) {
  if (message.size() <= MessageOffset::BODY) {
    return;
  }

  if (peers.empty()) {
    LOG_GENERAL(WARNING, "Error: empty peer list");
    return;
  }

  if (!sendJobs) {
    LOG_GENERAL(WARNING, "Message pump not started");
    return;
  }

  static const zbytes no_hash;
  auto raw_msg = zil::p2p::CreateMessage(message, no_hash, startByteType,
                                         inject_trace_context);

  for (const auto& peer : peers) {
    sendJobs->SendMessageToPeer(peer, raw_msg, bAllowSendToRelaxedBlacklist);
  }
}

}  // namespace

void P2PComm::SendMessage(const vector<Peer>& peers, const zbytes& message,
                          unsigned char startByteType,
                          bool inject_trace_context) {
  SendMessageImpl(m_sendJobs, peers, message, startByteType, false,
                  inject_trace_context);
}

void P2PComm::SendMessage(const deque<Peer>& peers, const zbytes& message,
                          unsigned char startByteType,
                          bool bAllowSendToRelaxedBlacklist,
                          bool inject_trace_context) {
  SendMessageImpl(m_sendJobs, peers, message, startByteType,
                  bAllowSendToRelaxedBlacklist, inject_trace_context);
}

void P2PComm::SendMessage(const Peer& peer, const zbytes& message,
                          unsigned char startByteType,
                          bool inject_trace_context) {
  if (!m_sendJobs) {
    LOG_GENERAL(WARNING, "Message pump not started");
    return;
  }
  if (message.size() <= MessageOffset::BODY) {
    return;
  }
  m_sendJobs->SendMessageToPeer(peer, message, startByteType,
                                inject_trace_context);
}

// Overloaded for p2pseed as we need actual socket port coming in from
// parameter. Seedpubs lookup will call this overloaded function
void P2PComm::SendMessage(const Peer& peer, const Peer& fromPeer,
                          const zbytes& message, unsigned char startByteType,
                          bool inject_trace_context) {
  if (ENABLE_SEED_TO_SEED_COMMUNICATION &&
      startByteType == zil::p2p::START_BYTE_SEED_TO_SEED_REQUEST) {
    SendMsgToSeedNodeOnWire(peer, fromPeer, message, startByteType);
    return;
  }
  if (message.size() <= MessageOffset::BODY) {
    return;
  }
  SendMessage(peer, message, startByteType, inject_trace_context);
}

namespace {

template <typename PeerList>
void SendBroadcastMessageImpl(
    const std::shared_ptr<zil::p2p::SendJobs>& sendJobs, const PeerList& peers,
    const Peer& selfPeer, const zbytes& message, zbytes& hash,
    bool inject_trace_context) {
  if (message.size() <= MessageOffset::BODY) {
    return;
  }

  if (peers.empty()) {
    return;
  }

  if (!sendJobs) {
    LOG_GENERAL(WARNING, "Message pump not started");
    return;
  }

  SHA256Calculator sha256;
  sha256.Update(message);
  hash = sha256.Finalize();

  auto raw_msg = zil::p2p::CreateMessage(
      message, hash, zil::p2p::START_BYTE_BROADCAST, inject_trace_context);

  string hashStr;
  if (selfPeer != Peer()) {
    if (!DataConversion::Uint8VecToHexStr(hash, hashStr)) {
      return;
    }
    LOG_STATE("[BROAD][" << std::setw(15) << std::left
                         << selfPeer.GetPrintableIPAddress() << "]["
                         << hashStr.substr(0, 6) << "] DONE");
  }

  for (const auto& peer : peers) {
    sendJobs->SendMessageToPeer(peer, raw_msg, false);
  }
}

}  // namespace

void P2PComm::SendBroadcastMessage(const vector<Peer>& peers,
                                   const zbytes& message,
                                   bool inject_trace_context) {
  LOG_MARKER();

  zbytes hash;
  SendBroadcastMessageImpl(m_sendJobs, peers, m_selfPeer, message, hash,
                           inject_trace_context);

  if (!hash.empty()) {
    lock_guard<mutex> guard(m_broadcastHashesMutex);
    m_broadcastHashes.emplace(std::move(hash));
  }
}

void P2PComm::SendBroadcastMessage(const deque<Peer>& peers,
                                   const zbytes& message,
                                   bool inject_trace_context) {
  LOG_MARKER();

  zbytes hash;
  SendBroadcastMessageImpl(m_sendJobs, peers, m_selfPeer, message, hash,
                           inject_trace_context);

  if (!hash.empty()) {
    lock_guard<mutex> guard(m_broadcastHashesMutex);
    m_broadcastHashes.emplace(std::move(hash));
  }
}

void P2PComm::SendMessageNoQueue(const Peer& peer, const zbytes& message,
                                 unsigned char startByteType) {
  if (Blacklist::GetInstance().Exist(peer.m_ipAddress)) {
    LOG_GENERAL(INFO, "The node "
                          << peer
                          << " is in black list, block all message to it.");
    return;
  }

  if (!m_sendJobs) {
    m_sendJobs = zil::p2p::SendJobs::Create();
  }
  m_sendJobs->SendMessageToPeerSynchronous(peer, message, startByteType);
}

bool P2PComm::SpreadRumor(const zbytes& message) {
  LOG_MARKER();
  return m_rumorManager.AddRumor(message);
}

bool P2PComm::SpreadForeignRumor(const zbytes& message) {
  LOG_MARKER();
  return m_rumorManager.AddForeignRumor(message);
}

void P2PComm::SendRumorToForeignPeer(const Peer& foreignPeer,
                                     const zbytes& message) {
  LOG_MARKER();
  m_rumorManager.SendRumorToForeignPeer(foreignPeer, message);
}

void P2PComm::SendRumorToForeignPeers(const VectorOfPeer& foreignPeers,
                                      const zbytes& message) {
  LOG_MARKER();
  m_rumorManager.SendRumorToForeignPeers(foreignPeers, message);
}

void P2PComm::SendRumorToForeignPeers(const std::deque<Peer>& foreignPeers,
                                      const zbytes& message) {
  LOG_MARKER();
  m_rumorManager.SendRumorToForeignPeers(foreignPeers, message);
}

void P2PComm::SetSelfPeer(const Peer& self) { m_selfPeer = self; }

void P2PComm::SetSelfKey(const PairOfKey& self) { m_selfKey = self; }

void P2PComm::InitializeRumorManager(
    const VectorOfNode& peers, const std::vector<PubKey>& fullNetworkKeys) {
  LOG_MARKER();

  m_rumorManager.StopRounds();
  if (m_rumorManager.Initialize(peers, m_selfPeer, m_selfKey,
                                fullNetworkKeys)) {
    if (peers.size() != 0) {
      m_rumorManager.StartRounds();
    }
    // Spread the buffered rumors
    m_rumorManager.SpreadBufferedRumors();
  }
}

void P2PComm::UpdatePeerInfoInRumorManager(const Peer& peer,
                                           const PubKey& pubKey) {
  LOG_MARKER();

  m_rumorManager.UpdatePeerInfo(peer, pubKey);
}

Signature P2PComm::SignMessage(const zbytes& message) {
  // LOG_MARKER();

  Signature signature;
  bool result = Schnorr::Sign(message, 0, message.size(), m_selfKey.first,
                              m_selfKey.second, signature);
  if (!result) {
    return Signature();
  }
  return signature;
}

bool P2PComm::VerifyMessage(const zbytes& message, const Signature& toverify,
                            const PubKey& pubKey) {
  // LOG_MARKER();
  bool result = Schnorr::Verify(message, 0, message.size(), toverify, pubKey);

  if (!result) {
    LOG_GENERAL(INFO, "Failed to verify message. Pubkey: " << pubKey);
  }
  return result;
}
}  // namespace old<|MERGE_RESOLUTION|>--- conflicted
+++ resolved
@@ -55,9 +55,8 @@
 const unsigned int GOSSIP_ROUND_LEN = 4;
 const unsigned int GOSSIP_SNDR_LISTNR_PORT_LEN = 4;
 
-<<<<<<< HEAD
 namespace old {
-=======
+
 namespace zil {
 namespace local {
 
@@ -144,7 +143,7 @@
 
 }  // namespace local
 }  // namespace zil
->>>>>>> aeb54bc1
+
 
 zil::p2p::Dispatcher P2PComm::m_dispatcher;
 std::mutex P2PComm::m_mutexPeerConnectionCount;
