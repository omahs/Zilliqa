--- conflicted
+++ resolved
@@ -561,70 +561,18 @@
     // Check if from account exists in local storage
     if (!AccountStore::GetInstance().DoesAccountExist(fromAddr))
     {
-<<<<<<< HEAD
-        LOG_EPOCH(
-            INFO, to_string(m_mediator.m_currentEpochNum).c_str(),
-            "To-do: What to do if from account is not in my account store?");
-        // throw exception();
-=======
-        LOG_MESSAGE("fromAddr not found: " << fromAddr
+        LOG_GENERAL(INFO, "fromAddr not found: " << fromAddr
                                            << ". Transaction rejected: "
                                            << tx.GetTranID());
->>>>>>> ff8faf17
         return false;
     }
-
-    // Check from account nonce
-<<<<<<< HEAD
-    if (tx.GetNonce() != AccountStore::GetInstance().GetNonce(fromAddr) + 1)
-    {
-        LOG_EPOCH(WARNING, to_string(m_mediator.m_currentEpochNum).c_str(),
-                  "Tx nonce not in line with account state!");
-        LOG_EPOCH(INFO, to_string(m_mediator.m_currentEpochNum).c_str(),
-                  "From Account      = 0x" << fromAddr);
-        LOG_EPOCH(INFO, to_string(m_mediator.m_currentEpochNum).c_str(),
-                  "Account Nonce     = "
-                      << AccountStore::GetInstance().GetNonce(fromAddr));
-        LOG_EPOCH(INFO, to_string(m_mediator.m_currentEpochNum).c_str(),
-                  "Expected Tx Nonce = "
-                      << AccountStore::GetInstance().GetNonce(fromAddr) + 1);
-        LOG_EPOCH(INFO, to_string(m_mediator.m_currentEpochNum).c_str(),
-                  "Actual Tx Nonce   = " << tx.GetNonce());
-        return false;
-    }
-=======
-    // if (tx.GetNonce() != AccountStore::GetInstance().GetNonce(fromAddr) + 1)
-    // {
-    // LOG_MESSAGE2(to_string(m_mediator.m_currentEpochNum).c_str(),
-    // "Error: Tx nonce not in line with account state!");
-    // LOG_MESSAGE2(to_string(m_mediator.m_currentEpochNum).c_str(),
-    // "From Account      = 0x" << fromAddr);
-    // LOG_MESSAGE2(to_string(m_mediator.m_currentEpochNum).c_str(),
-    // "Account Nonce     = "
-    // << AccountStore::GetInstance().GetNonce(fromAddr));
-    // LOG_MESSAGE2(to_string(m_mediator.m_currentEpochNum).c_str(),
-    // "Expected Tx Nonce = "
-    // << AccountStore::GetInstance().GetNonce(fromAddr) + 1);
-    // LOG_MESSAGE2(to_string(m_mediator.m_currentEpochNum).c_str(),
-    // "Actual Tx Nonce   = " << tx.GetNonce());
-    // return false;
-    // }
->>>>>>> ff8faf17
 
     // Check if to account exists in local storage
     const Address& toAddr = tx.GetToAddr();
     if (!AccountStore::GetInstance().DoesAccountExist(toAddr))
     {
-<<<<<<< HEAD
-        LOG_EPOCH(
-            INFO, to_string(m_mediator.m_currentEpochNum).c_str(),
-            "To-do: What to do if to account is not in my account store?");
-        // throw exception();
-        return false;
-=======
-        LOG_MESSAGE("New account is added: " << toAddr);
+        LOG_GENERAL(INFO, "New account is added: " << toAddr);
         AccountStore::GetInstance().AddAccount(toAddr, {0, 0});
->>>>>>> ff8faf17
     }
 
     // Check if transaction amount is valid
@@ -806,24 +754,6 @@
     // LOG_MESSAGE("prefilled " << (nTxn + nTxnDelta) * GENESIS_KEYS.size()
     // << " txns");
 
-<<<<<<< HEAD
-        // LOG_EPOCH(INFO, to_string(m_mediator.m_currentEpochNum).c_str(),
-        // "Created txns: " << txn.GetTranID())
-        // LOG_GENERAL(INFO, txn.GetSerializedSize());
-=======
-    // const size_t prefillThreshold = 10 * nTxnDelta * GENESIS_KEYS.size();
-    // const auto sleepTime = 10s;
-    // while (m_nRemainingPrefilledTxns > prefillThreshold)
-    // {
-    // LOG_MESSAGE("prefilling saturated ( "
-    // << m_nRemainingPrefilledTxns << " > "
-    // << prefillThreshold << ") , sleeping for "
-    // << sleepTime.count() << " seconds");
-    // this_thread::sleep_for(sleepTime);
-    // }
-    // }
->>>>>>> ff8faf17
-
     // {
     // lock_guard<mutex> g(m_mutexCreatedTransactions);
     // m_createdTransactions.insert(m_createdTransactions.end(),
@@ -859,28 +789,17 @@
 
     const auto& submittedTransaction = Transaction(message, offset);
 
-<<<<<<< HEAD
-    // if(CheckCreatedTransaction(submittedTransaction))
-    // {
-    lock_guard<mutex> g(m_mutexReceivedTransactions);
-    auto& receivedTransactions = m_receivedTransactions[msgBlockNum];
-    receivedTransactions.insert(
-        make_pair(submittedTransaction.GetTranID(), submittedTransaction));
-    LOG_EPOCH(INFO, to_string(m_mediator.m_currentEpochNum).c_str(),
-              "Received missing txn: " << submittedTransaction.GetTranID())
-    // }
-=======
     // if (CheckCreatedTransaction(submittedTransaction))
     {
         lock_guard<mutex> g(m_mutexReceivedTransactions);
         auto& receivedTransactions = m_receivedTransactions[msgBlockNum];
         receivedTransactions.insert(
             make_pair(submittedTransaction.GetTranID(), submittedTransaction));
-        LOG_MESSAGE2(
+        LOG_EPOCH(INFO,
             to_string(m_mediator.m_currentEpochNum).c_str(),
             "Received missing txn: " << submittedTransaction.GetTranID())
     }
->>>>>>> ff8faf17
+
     return true;
 }
 
@@ -890,27 +809,6 @@
     //LOG_MARKER();
 
     const auto& submittedTransaction = Transaction(message, offset);
-<<<<<<< HEAD
-    // if(CheckCreatedTransaction(submittedTransaction))
-    // {
-    boost::multiprecision::uint256_t blockNum
-        = (uint256_t)m_mediator.m_currentEpochNum;
-    lock_guard<mutex> g(m_mutexReceivedTransactions);
-    auto& receivedTransactions = m_receivedTransactions[blockNum];
-    // if(m_mediator.m_selfPeer.m_listenPortHost != 5015 &&
-    //    m_mediator.m_selfPeer.m_listenPortHost != 5016 &&
-    //    m_mediator.m_selfPeer.m_listenPortHost != 5017 &&
-    //    m_mediator.m_selfPeer.m_listenPortHost != 5018 &&
-    //    m_mediator.m_selfPeer.m_listenPortHost != 5019 &&
-    //    m_mediator.m_selfPeer.m_listenPortHost != 5020)
-    // {
-    receivedTransactions.insert(
-        make_pair(submittedTransaction.GetTranID(), submittedTransaction));
-    LOG_EPOCH(INFO, to_string(m_mediator.m_currentEpochNum).c_str(),
-              "Received txn: " << submittedTransaction.GetTranID())
-    // }
-    // }
-=======
     // if (CheckCreatedTransaction(submittedTransaction))
     {
         boost::multiprecision::uint256_t blockNum
@@ -923,7 +821,6 @@
         //LOG_MESSAGE2(to_string(m_mediator.m_currentEpochNum).c_str(),
         //             "Received txn: " << submittedTransaction.GetTranID())
     }
->>>>>>> ff8faf17
 
     return true;
 }
@@ -1111,16 +1008,7 @@
 
     lock_guard<mutex> g(m_mutexCreatedTransactions);
 
-<<<<<<< HEAD
     LOG_EPOCH(INFO, to_string(m_mediator.m_currentEpochNum).c_str(),
-              "Recvd txns: "
-                  << tx.GetTranID() << " Signature: "
-                  << DataConversion::charArrToHexStr(tx.GetSignature())
-                  << " toAddr: " << tx.GetToAddr().hex());
-
-    m_createdTransactions.push_back(tx);
-=======
-    LOG_MESSAGE2(to_string(m_mediator.m_currentEpochNum).c_str(),
                  "Recvd txns: "
                      << tx.GetTranID() << " Signature: "
                      << DataConversion::charArrToHexStr(tx.GetSignature())
@@ -1131,10 +1019,9 @@
     }
     else
     {
-        LOG_MESSAGE("Error. Txn is not valid.");
+        LOG_GENERAL(WARNING, "Txn is not valid.");
         return false;
     }
->>>>>>> ff8faf17
 
 #endif //IS_LOOKUP_NODE
 
