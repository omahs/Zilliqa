--- conflicted
+++ resolved
@@ -566,18 +566,8 @@
 
     while (cur_offset < message.size())
     {
-<<<<<<< HEAD
-        lock_guard<mutex> g(m_mutexReceivedTransactions);
-        auto& receivedTransactions = m_receivedTransactions[msgBlockNum];
-        receivedTransactions.emplace(submittedTransaction.GetTranID(),
-                                     submittedTransaction);
-        LOG_EPOCH(INFO, to_string(m_mediator.m_currentEpochNum).c_str(),
-                  "Received missing txn: " << submittedTransaction.GetTranID());
-        if (m_numOfAbsentTxnHashes > 0)
-=======
         Transaction submittedTransaction;
         if (submittedTransaction.Deserialize(message, cur_offset) != 0)
->>>>>>> 9f2aef61
         {
             LOG_GENERAL(WARNING,
                         "Deserialize transactions failed, stop at the previous "
