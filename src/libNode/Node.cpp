/**
* Copyright (c) 2018 Zilliqa 
* This source code is being disclosed to you solely for the purpose of your participation in 
* testing Zilliqa. You may view, compile and run the code for that purpose and pursuant to 
* the protocols and algorithms that are programmed into, and intended by, the code. You may 
* not do anything else with the code without express permission from Zilliqa Research Pte. Ltd., 
* including modifying or publishing the code (or any part of it), and developing or forming 
* another public or private blockchain network. This source code is provided ‘as is’ and no 
* warranties are given as to title or non-infringement, merchantability or fitness for purpose 
* and, to the extent permitted by law, all liability for your use of the code is disclaimed. 
* Some programs in this code are governed by the GNU General Public License v3.0 (available at 
* https://www.gnu.org/licenses/gpl-3.0.en.html) (‘GPLv3’). The programs that are governed by 
* GPLv3.0 are those programs that are located in the folders src/depends and tests/depends 
* and which include a reference to GPLv3 in their program files.
**/

#include <array>
#include <chrono>
#include <functional>
#include <thread>

#include <boost/multiprecision/cpp_int.hpp>

#include "Node.h"
#include "common/Constants.h"
#include "common/Messages.h"
#include "common/Serializable.h"
#include "depends/common/RLP.h"
#include "depends/libDatabase/MemoryDB.h"
#include "depends/libTrie/TrieDB.h"
#include "depends/libTrie/TrieHash.h"
#include "libConsensus/ConsensusUser.h"
#include "libCrypto/Sha2.h"
#include "libData/AccountData/Account.h"
#include "libData/AccountData/AccountStore.h"
#include "libData/AccountData/Transaction.h"
#include "libMediator/Mediator.h"
#include "libPOW/pow.h"
#include "libPersistence/Retriever.h"
#include "libUtils/DataConversion.h"
#include "libUtils/DetachedFunction.h"
#include "libUtils/Logger.h"
#include "libUtils/SanityChecks.h"
#include "libUtils/TimeLockedFunction.h"
#include "libUtils/TimeUtils.h"

using namespace std;
using namespace boost::multiprecision;

Node::Node(Mediator& mediator, bool toRetrieveHistory)
    : m_mediator(mediator)
{
    // m_state = IDLE;
    bool runInitializeGenesisBlocks = true;

    if (toRetrieveHistory)
    {
        if (StartRetrieveHistory())
        {
            m_consensusID = 0;
            m_consensusLeaderID = 0;
            runInitializeGenesisBlocks = false;
        }
        else
        {
            LOG_MESSAGE("FAIL: RetrieveHistory Failed");
        }
    }

    if (runInitializeGenesisBlocks)
    {
        // Zilliqa first epoch start from 1 not 0. So for the first DS epoch, there will be 1 less mini epoch only for the first DS epoch.
        // Hence, we have to set consensusID for first epoch to 1.
        m_consensusID = 1;
        m_consensusLeaderID = 1;

        m_retriever->CleanAll();
<<<<<<< HEAD
        AccountStore::GetInstance().Init();
=======
        m_retriever.reset();
>>>>>>> f2da3dff
        m_mediator.m_dsBlockChain.Reset();
        m_mediator.m_txBlockChain.Reset();
        m_committedTransactions.clear();

        m_synchronizer.InitializeGenesisBlocks(m_mediator.m_dsBlockChain,
                                               m_mediator.m_txBlockChain);
    }

    m_mediator.m_currentEpochNum
        = (uint64_t)m_mediator.m_txBlockChain.GetBlockCount();
    m_mediator.UpdateDSBlockRand(runInitializeGenesisBlocks);
    m_mediator.UpdateTxBlockRand(runInitializeGenesisBlocks);
    SetState(POW1_SUBMISSION);
    POW::GetInstance().EthashConfigureLightClient(
        (uint64_t)m_mediator.m_dsBlockChain.GetBlockCount());
}

Node::~Node() {}

bool Node::StartRetrieveHistory()
{
    LOG_MARKER();
    m_retriever = make_shared<Retriever>(m_mediator);

    bool ds_result;
    std::thread tDS(&Retriever::RetrieveDSBlocks, m_retriever.get(),
                    std::ref(ds_result));
    // retriever->RetrieveDSBlocks(ds_result);

    bool tx_result;
    std::thread tTx(&Retriever::RetrieveTxBlocks, m_retriever.get(),
                    std::ref(tx_result));
    // retriever->RetrieveTxBlocks(tx_result);

    bool st_result = m_retriever->RetrieveStates();

    tDS.join();
    tTx.join();

    bool tx_bodies_result = true;
#ifndef IS_LOOKUP_NODE
    tx_bodies_result = m_retriever->RetrieveTxBodiesDB();
#endif //IS_LOOKUP_NODE

    bool res = false;
    if (st_result && ds_result && tx_result && tx_bodies_result)
    {
<<<<<<< HEAD
        if (m_retriever->ValidateStates() && m_retriever->CleanExtraTxBodies())
=======
#ifndef IS_LOOKUP_NODE
        if (m_retriever->ValidateStates())
#else // IS_LOOKUP_NODE
        if (m_retriever->ValidateStates() && m_retriever->CleanExtraTxBodies())
#endif // IS_LOOKUP_NODE
>>>>>>> f2da3dff
        {
            LOG_MESSAGE("RetrieveHistory Successed");
            m_mediator.m_isRetrievedHistory = true;
            res = true;
        }
    }
    return res;
}

#ifndef IS_LOOKUP_NODE

void Node::StartSynchronization()
{
    m_isNewNode = true;
    auto func = [this]() -> void {
        while (!m_mediator.m_isConnectedToNetwork)
        {
            m_synchronizer.FetchLatestDSBlocks(
                m_mediator.m_lookup, m_mediator.m_dsBlockChain.GetBlockCount());
            m_synchronizer.FetchDSInfo(m_mediator.m_lookup);
            // m_synchronizer.AttemptPoW(m_mediator.m_lookup);
            m_synchronizer.FetchLatestTxBlocks(
                m_mediator.m_lookup, m_mediator.m_txBlockChain.GetBlockCount());
            m_synchronizer.FetchLatestState(m_mediator.m_lookup);
            if (!m_synchronizer.AttemptPoW(m_mediator.m_lookup))
            {
                this_thread::sleep_for(chrono::seconds(NEW_NODE_SYNC_INTERVAL));
            }
        }
    };

    DetachedFunction(1, func);
}

#endif //IS_LOOKUP_NODE

bool Node::CheckState(Action action)
{
    if (m_mediator.m_ds->m_mode != DirectoryService::Mode::IDLE)
    {
        LOG_MESSAGE2(
            to_string(m_mediator.m_currentEpochNum).c_str(),
            string("Error: I am a DS node.")
                    + string(" Why am I getting this message? Action: ")
                << ActionString(action));
        return false;
    }

    bool result = true;

    switch (action)
    {
    case STARTPOW1:
        switch (m_state)
        {
        case POW1_SUBMISSION:
            break;
        case POW2_SUBMISSION:
            LOG_MESSAGE2(
                to_string(m_mediator.m_currentEpochNum).c_str(),
                "Error: Doing STARTPOW1 but already in POW2_SUBMISSION");
            result = false;
            break;
        case TX_SUBMISSION:
            LOG_MESSAGE2(to_string(m_mediator.m_currentEpochNum).c_str(),
                         "Error: Doing STARTPOW1 but already in TX_SUBMISSION");
            result = false;
            break;
        case TX_SUBMISSION_BUFFER:
            LOG_MESSAGE2(
                to_string(m_mediator.m_currentEpochNum).c_str(),
                "Error: Doing STARTPOW1 but already in TX_SUBMISSION_BUFFER");
            result = false;
            break;
        case MICROBLOCK_CONSENSUS_PREP:
            LOG_MESSAGE2(to_string(m_mediator.m_currentEpochNum).c_str(),
                         "Error: Doing STARTPOW1 but already in "
                         "MICROBLOCK_CONSENSUS_PREP");
            result = false;
            break;
        case MICROBLOCK_CONSENSUS:
            LOG_MESSAGE2(
                to_string(m_mediator.m_currentEpochNum).c_str(),
                "Error: Doing STARTPOW1 but already in MICROBLOCK_CONSENSUS");
            result = false;
            break;
        case WAITING_FINALBLOCK:
            LOG_MESSAGE2(
                to_string(m_mediator.m_currentEpochNum).c_str(),
                "Error: Doing STARTPOW1 but already in WAITING_FINALBLOCK");
            result = false;
            break;
        case ERROR:
            LOG_MESSAGE("Error: Doing STARTPOW1 but receiving ERROR message");
            result = false;
            break;
        default:
            LOG_MESSAGE2(to_string(m_mediator.m_currentEpochNum).c_str(),
                         "Error: Unrecognized or error state");
            result = false;
            break;
        }
        break;
    case STARTPOW2:
        switch (m_state)
        {
        case POW1_SUBMISSION:
            LOG_MESSAGE2(
                to_string(m_mediator.m_currentEpochNum).c_str(),
                "Error: Doing STARTPOW2 but already in POW1_SUBMISSION");
            result = false;
            break;
        case POW2_SUBMISSION:
            break;
        case TX_SUBMISSION:
            LOG_MESSAGE2(to_string(m_mediator.m_currentEpochNum).c_str(),
                         "Error: Doing STARTPOW2 but already in TX_SUBMISSION");
            result = false;
            break;
        case TX_SUBMISSION_BUFFER:
            LOG_MESSAGE2(
                to_string(m_mediator.m_currentEpochNum).c_str(),
                "Error: Doing STARTPOW2 but already in TX_SUBMISSION_BUFFER");
            result = false;
            break;
        case MICROBLOCK_CONSENSUS_PREP:
            LOG_MESSAGE2(to_string(m_mediator.m_currentEpochNum).c_str(),
                         "Error: Doing STARTPOW2 but already in "
                         "MICROBLOCK_CONSENSUS_PREP");
            result = false;
            break;
        case MICROBLOCK_CONSENSUS:
            LOG_MESSAGE2(
                to_string(m_mediator.m_currentEpochNum).c_str(),
                "Error: Doing STARTPOW2 but already in MICROBLOCK_CONSENSUS");
            result = false;
            break;
        case WAITING_FINALBLOCK:
            LOG_MESSAGE2(
                to_string(m_mediator.m_currentEpochNum).c_str(),
                "Error: Doing STARTPOW2 but already in WAITING_FINALBLOCK");
            result = false;
            break;
        case ERROR:
            LOG_MESSAGE("Error: Doing STARTPOW2 but receiving ERROR message");
            result = false;
            break;
        default:
            LOG_MESSAGE2(to_string(m_mediator.m_currentEpochNum).c_str(),
                         "Error: Unrecognized or error state");
            result = false;
            break;
        }
        break;
    case PROCESS_SHARDING:
        switch (m_state)
        {
        case POW1_SUBMISSION:
            LOG_MESSAGE2(
                to_string(m_mediator.m_currentEpochNum).c_str(),
                "Error: Doing PROCESS_SHARDING but already in POW1_SUBMISSION");
            result = false;
            break;
        case POW2_SUBMISSION:
            LOG_MESSAGE2(
                to_string(m_mediator.m_currentEpochNum).c_str(),
                "Error: Doing PROCESS_SHARDING but already in POW2_SUBMISSION");
            result = false;
            break;
        case TX_SUBMISSION:
            break;
        case TX_SUBMISSION_BUFFER:
            break;
        case MICROBLOCK_CONSENSUS_PREP:
            LOG_MESSAGE2(to_string(m_mediator.m_currentEpochNum).c_str(),
                         "Error: Doing PROCESS_SHARDING but already in "
                         "MICROBLOCK_CONSENSUS_PREP");
            result = false;
            break;
        case MICROBLOCK_CONSENSUS:
            LOG_MESSAGE2(to_string(m_mediator.m_currentEpochNum).c_str(),
                         "Error: Doing PROCESS_SHARDING but already in "
                         "MICROBLOCK_CONSENSUS");
            result = false;
            break;
        case WAITING_FINALBLOCK:
            LOG_MESSAGE2(to_string(m_mediator.m_currentEpochNum).c_str(),
                         "Error: Doing PROCESS_SHARDING but already in "
                         "WAITING_FINALBLOCK");
            result = false;
            break;
        case ERROR:
            LOG_MESSAGE(
                "Error: Doing PROCESS_SHARDING but receiving ERROR message");
            result = false;
            break;
        default:
            LOG_MESSAGE2(to_string(m_mediator.m_currentEpochNum).c_str(),
                         "Error: Unrecognized or error state");
            result = false;
            break;
        }
        break;
    case PROCESS_MICROBLOCKCONSENSUS:
        switch (m_state)
        {
        case POW1_SUBMISSION:
            LOG_MESSAGE2(to_string(m_mediator.m_currentEpochNum).c_str(),
                         "Error: Doing PROCESS_MICROBLOCKCONSENSUS but already "
                         "in POW1_SUBMISSION");
            result = false;
            break;
        case POW2_SUBMISSION:
            LOG_MESSAGE2(to_string(m_mediator.m_currentEpochNum).c_str(),
                         "Error: Doing PROCESS_MICROBLOCKCONSENSUS but already "
                         "in POW2_SUBMISSION");
            result = false;
            break;
        case TX_SUBMISSION:
            LOG_MESSAGE2(to_string(m_mediator.m_currentEpochNum).c_str(),
                         "Error: Doing PROCESS_MICROBLOCKCONSENSUS but already "
                         "in TX_SUBMISSION");
            result = false;
            break;
        case TX_SUBMISSION_BUFFER:
            LOG_MESSAGE2(to_string(m_mediator.m_currentEpochNum).c_str(),
                         "Error: Doing PROCESS_MICROBLOCKCONSENSUS but already "
                         "in TX_SUBMISSION_BUFFER");
            result = false;
            break;
        case MICROBLOCK_CONSENSUS_PREP:
            LOG_MESSAGE2(to_string(m_mediator.m_currentEpochNum).c_str(),
                         "Error: Doing PROCESS_MICROBLOCKCONSENSUS but already "
                         "in MICROBLOCK_CONSENSUS_PREP");
            result = false;
            break;
        case MICROBLOCK_CONSENSUS:
            break;
        case WAITING_FINALBLOCK:
            LOG_MESSAGE2(to_string(m_mediator.m_currentEpochNum).c_str(),
                         "Error: Doing PROCESS_MICROBLOCKCONSENSUS but already "
                         "in WAITING_FINALBLOCK");
            result = false;
            break;
        case ERROR:
            LOG_MESSAGE("Error: Doing PROCESS_MICROBLOCKSUBMISSION but "
                        "receiving ERROR message");
            result = false;
            break;
        default:
            LOG_MESSAGE2(to_string(m_mediator.m_currentEpochNum).c_str(),
                         "Error: Unrecognized or error state");
            result = false;
            break;
        }
        break;
    case PROCESS_FINALBLOCK:
        switch (m_state)
        {
        case POW1_SUBMISSION:
            LOG_MESSAGE2(to_string(m_mediator.m_currentEpochNum).c_str(),
                         "Error: Doing WAITING_FINALBLOCK but already in "
                         "POW1_SUBMISSION");
            result = false;
            break;
        case POW2_SUBMISSION:
            LOG_MESSAGE2(to_string(m_mediator.m_currentEpochNum).c_str(),
                         "Error: Doing WAITING_FINALBLOCK but already in "
                         "POW2_SUBMISSION");
            result = false;
            break;
        case TX_SUBMISSION:
            LOG_MESSAGE2(
                to_string(m_mediator.m_currentEpochNum).c_str(),
                "Error: Doing WAITING_FINALBLOCK but already in TX_SUBMISSION");
            result = false;
            break;
        case TX_SUBMISSION_BUFFER:
            LOG_MESSAGE2(to_string(m_mediator.m_currentEpochNum).c_str(),
                         "Error: Doing WAITING_FINALBLOCK but already in "
                         "TX_SUBMISSION_BUFFER");
            result = false;
            break;
        case MICROBLOCK_CONSENSUS_PREP:
            LOG_MESSAGE2(to_string(m_mediator.m_currentEpochNum).c_str(),
                         "Error: Doing WAITING_FINALBLOCK but already in "
                         "MICROBLOCK_CONSENSUS_PREP");
            result = false;
            break;
        case MICROBLOCK_CONSENSUS:
            LOG_MESSAGE2(to_string(m_mediator.m_currentEpochNum).c_str(),
                         "Error: Doing WAITING_FINALBLOCK but already in "
                         "MICROBLOCK_CONSENSUS");
            result = false;
            break;
        case WAITING_FINALBLOCK:
            break;
        case ERROR:
            LOG_MESSAGE(
                "Error: Doing WAITING_FINALBLOCK but receiving ERROR message");
            result = false;
            break;
        default:
            LOG_MESSAGE2(to_string(m_mediator.m_currentEpochNum).c_str(),
                         "Error: Unrecognized or error state");
            result = false;
            break;
        }
        break;
    default:
        LOG_MESSAGE2(to_string(m_mediator.m_currentEpochNum).c_str(),
                     "Error: Unrecognized action");
        result = false;
        break;
    }

    return result;
}

vector<Peer> Node::GetBroadcastList(unsigned char ins_type,
                                    const Peer& broadcast_originator)
{
    LOG_MARKER();

    // // MessageType::NODE, NodeInstructionType::FORWARDTRANSACTION
    // if (ins_type == NodeInstructionType::FORWARDTRANSACTION)
    // {
    //     LOG_MESSAGE2(to_string(m_mediator.m_currentEpochNum).c_str(), "Gossip Forward list:");

    //     vector<Peer> peers;
    //     // LOG_MESSAGE2(to_string(m_mediator.m_currentEpochNum).c_str(), "DS size: " << m_mediator.m_DSCommitteeNetworkInfo.size() << " Shard size: " << m_myShardMembersNetworkInfo.size());

    //     if (m_isDSNode)
    //     {
    //         lock_guard<mutex> g(m_mutexFinalBlockProcessing);
    //         // LOG_MESSAGE2(to_string(m_mediator.m_currentEpochNum).c_str(), "I'm a DS node. DS size: " << m_mediator.m_DSCommitteeNetworkInfo.size() << " rand: " << rand() % m_mediator.m_DSCommitteeNetworkInfo.size());
    //         for (unsigned int i = 0; i < m_mediator.m_DSCommitteeNetworkInfo.size(); i++)
    //         {
    //             if (i == m_consensusMyID)
    //             {
    //                 continue;
    //             }
    //             if (rand() % m_mediator.m_DSCommitteeNetworkInfo.size() <= GOSSIP_RATE)
    //             {
    //                 peers.push_back(m_mediator.m_DSCommitteeNetworkInfo.at(i));
    //                 LOG_MESSAGE2(to_string(m_mediator.m_currentEpochNum).c_str(), "DSNode  IP: " << peers.back().GetPrintableIPAddress() << " Port: " << peers.back().m_listenPortHost);

    //             }

    //         }
    //     }
    //     else
    //     {
    //         // LOG_MESSAGE2(to_string(m_mediator.m_currentEpochNum).c_str(), "I'm a shard node. Shard size: " << m_myShardMembersNetworkInfo.size() << " rand: " << rand() % m_myShardMembersNetworkInfo.size());
    //         lock_guard<mutex> g(m_mutexFinalBlockProcessing);
    //         for (unsigned int i = 0; i < m_myShardMembersNetworkInfo.size(); i++)
    //         {
    //             if (i == m_consensusMyID)
    //             {
    //                 continue;
    //             }
    //             if (rand() % m_myShardMembersNetworkInfo.size() <= GOSSIP_RATE)
    //             {
    //                 peers.push_back(m_myShardMembersNetworkInfo.at(i));
    //                 LOG_MESSAGE2(to_string(m_mediator.m_currentEpochNum).c_str(), "  IP: " << peers.back().GetPrintableIPAddress() << " Port: " << peers.back().m_listenPortHost);

    //             }

    //         }
    //     }

    //     return peers;
    // }

    // Regardless of the instruction type, right now all our "broadcasts" are just redundant multicasts from DS nodes to non-DS nodes
    return vector<Peer>();
}

#ifndef IS_LOOKUP_NODE
bool Node::CheckCreatedTransaction(const Transaction& tx)
{
    LOG_MARKER();

    // Check if from account is sharded here
    const PubKey& senderPubKey = tx.GetSenderPubKey();
    Address fromAddr = Account::GetAddressFromPublicKey(senderPubKey);
    unsigned int correct_shard
        = Transaction::GetShardIndex(fromAddr, m_numShards);

    if (correct_shard != m_myShardID)
    {
        LOG_MESSAGE2(to_string(m_mediator.m_currentEpochNum).c_str(),
                     "Error: This tx is not sharded to me!");
        LOG_MESSAGE2(to_string(m_mediator.m_currentEpochNum).c_str(),
                     "From Account  = 0x" << fromAddr);
        LOG_MESSAGE2(to_string(m_mediator.m_currentEpochNum).c_str(),
                     "Correct shard = " << correct_shard);
        LOG_MESSAGE2(to_string(m_mediator.m_currentEpochNum).c_str(),
                     "This shard    = " << m_myShardID);
        return false;
    }

    // Check if from account exists in local storage
    if (!AccountStore::GetInstance().DoesAccountExist(fromAddr))
    {
        LOG_MESSAGE2(
            to_string(m_mediator.m_currentEpochNum).c_str(),
            "To-do: What to do if from account is not in my account store?");
        throw exception();
    }

    // Check from account nonce
    if (tx.GetNonce() != AccountStore::GetInstance().GetNonce(fromAddr) + 1)
    {
        LOG_MESSAGE2(to_string(m_mediator.m_currentEpochNum).c_str(),
                     "Error: Tx nonce not in line with account state!");
        LOG_MESSAGE2(to_string(m_mediator.m_currentEpochNum).c_str(),
                     "From Account      = 0x" << fromAddr);
        LOG_MESSAGE2(to_string(m_mediator.m_currentEpochNum).c_str(),
                     "Account Nonce     = "
                         << AccountStore::GetInstance().GetNonce(fromAddr));
        LOG_MESSAGE2(to_string(m_mediator.m_currentEpochNum).c_str(),
                     "Expected Tx Nonce = "
                         << AccountStore::GetInstance().GetNonce(fromAddr) + 1);
        LOG_MESSAGE2(to_string(m_mediator.m_currentEpochNum).c_str(),
                     "Actual Tx Nonce   = " << tx.GetNonce());
        return false;
    }

    // Check if to account exists in local storage
    const Address& toAddr = tx.GetToAddr();
    if (!AccountStore::GetInstance().DoesAccountExist(toAddr))
    {
        LOG_MESSAGE2(
            to_string(m_mediator.m_currentEpochNum).c_str(),
            "To-do: What to do if to account is not in my account store?");
        throw exception();
    }

    // Check if transaction amount is valid
    if (AccountStore::GetInstance().GetBalance(fromAddr) < tx.GetAmount())
    {
        LOG_MESSAGE2(to_string(m_mediator.m_currentEpochNum).c_str(),
                     "Error: Insufficient funds in source account!");
        LOG_MESSAGE2(to_string(m_mediator.m_currentEpochNum).c_str(),
                     "From Account = 0x" << fromAddr);
        LOG_MESSAGE2(to_string(m_mediator.m_currentEpochNum).c_str(),
                     "Balance      = "
                         << AccountStore::GetInstance().GetBalance(fromAddr));
        LOG_MESSAGE2(to_string(m_mediator.m_currentEpochNum).c_str(),
                     "Debit Amount = " << tx.GetAmount());
        return false;
    }

    return true;
}
#endif // IS_LOOKUP_NODE

bool Node::ProcessCreateTransaction(const vector<unsigned char>& message,
                                    unsigned int offset, const Peer& from)
{
#ifndef IS_LOOKUP_NODE
    // This message is sent by the test script and is used to generate a new transaction for submitting to the network
    // Message = [33-byte from pubkey] [33-byte to pubkey] [32-byte amount]

    LOG_MARKER();

    if (IsMessageSizeInappropriate(message.size(), offset,
                                   PUB_KEY_SIZE + PUB_KEY_SIZE + UINT256_SIZE))
    {
        return false;
    }

    unsigned int cur_offset = offset;

    // To-do: Put in the checks (e.g., are these pubkeys known, is the amount good, etc)

    // 33-byte from pubkey
    PubKey fromPubKey(message, cur_offset);

    // TODO: remove this
    fromPubKey = m_mediator.m_selfKey.second;
    vector<unsigned char> msg;
    fromPubKey.Serialize(msg, 0);

    // Generate from account
    Address fromAddr;
    SHA2<HASH_TYPE::HASH_VARIANT_256> sha2;
    // TODO: replace this by what follows
    sha2.Update(msg, 0, PUB_KEY_SIZE);
    // sha2.Update(message, cur_offset, PUB_KEY_SIZE);
    const vector<unsigned char>& tmp1 = sha2.Finalize();
    copy(tmp1.end() - ACC_ADDR_SIZE, tmp1.end(), fromAddr.asArray().begin());

    cur_offset += PUB_KEY_SIZE;

    // 33-byte to pubkey
    PubKey toPubkey(message, cur_offset);

    // Generate to account
    Address toAddr;
    sha2.Reset();
    sha2.Update(message, cur_offset, PUB_KEY_SIZE);
    // const vector<unsigned char> & tmp2 = sha2.Finalize();
    // copy(tmp2.end() - ACC_ADDR_SIZE, tmp2.end(), toAddr.asArray().begin());

    cur_offset += PUB_KEY_SIZE;

    // 32-byte amount
    uint256_t amount
        = Serializable::GetNumber<uint256_t>(message, cur_offset, UINT256_SIZE);

    // Create the transaction object

    // To-do: Replace dummy values with the required ones
    //uint32_t version = 0;
    uint32_t version = (uint32_t)m_consensusMyID; //hack
    uint256_t nonce = 0;

    array<unsigned char, TRAN_SIG_SIZE> signature;
    fill(signature.begin(), signature.end(), 0x0F);

    lock_guard<mutex> g(m_mutexCreatedTransactions);

    // if(!CheckCreatedTransaction(txn))
    // {
    //     return false;
    // }

    // TODO: Remove this before production. This is to reduce time spent on aws testnet.
    for (unsigned i = 0; i < 10000; i++)
    {
        Transaction txn(version, nonce, toAddr, fromPubKey, amount, signature);
        // LOG_MESSAGE2(to_string(m_mediator.m_currentEpochNum).c_str(),
        // "Created txns: " << txn.GetTranID())
        // LOG_MESSAGE(txn.GetSerializedSize());
        m_createdTransactions.push_back(txn);
        nonce++;
        amount++;
    }
#endif // IS_LOOKUP_NODE
    return true;
}

#ifndef IS_LOOKUP_NODE
bool Node::ProcessSubmitMissingTxn(const vector<unsigned char>& message,
                                   unsigned int offset, const Peer& from)
{
    auto msgBlockNum
        = Serializable::GetNumber<uint32_t>(message, offset, sizeof(uint32_t));
    offset += sizeof(uint32_t);

    auto localBlockNum = (uint256_t)m_mediator.m_currentEpochNum;
    ;

    if (msgBlockNum != localBlockNum)
    {
        LOG_MESSAGE2(to_string(m_mediator.m_currentEpochNum).c_str(),
                     "untimely delivery of "
                         << "missing txns. received: " << msgBlockNum
                         << " , local: " << localBlockNum);
    }

    const auto& submittedTransaction = Transaction(message, offset);

    // if(CheckCreatedTransaction(submittedTransaction))
    // {
    lock_guard<mutex> g(m_mutexReceivedTransactions);
    auto& receivedTransactions = m_receivedTransactions[msgBlockNum];
    receivedTransactions.insert(
        make_pair(submittedTransaction.GetTranID(), submittedTransaction));
    LOG_MESSAGE2(to_string(m_mediator.m_currentEpochNum).c_str(),
                 "Received missing txn: " << submittedTransaction.GetTranID())
    // }
    return true;
}

bool Node::ProcessSubmitTxnSharing(const vector<unsigned char>& message,
                                   unsigned int offset, const Peer& from)
{
    LOG_MARKER();

    const auto& submittedTransaction = Transaction(message, offset);
    // if(CheckCreatedTransaction(submittedTransaction))
    // {
    boost::multiprecision::uint256_t blockNum
        = (uint256_t)m_mediator.m_currentEpochNum;
    lock_guard<mutex> g(m_mutexReceivedTransactions);
    auto& receivedTransactions = m_receivedTransactions[blockNum];
    // if(m_mediator.m_selfPeer.m_listenPortHost != 5015 &&
    //    m_mediator.m_selfPeer.m_listenPortHost != 5016 &&
    //    m_mediator.m_selfPeer.m_listenPortHost != 5017 &&
    //    m_mediator.m_selfPeer.m_listenPortHost != 5018 &&
    //    m_mediator.m_selfPeer.m_listenPortHost != 5019 &&
    //    m_mediator.m_selfPeer.m_listenPortHost != 5020)
    // {
    receivedTransactions.insert(
        make_pair(submittedTransaction.GetTranID(), submittedTransaction));
    LOG_MESSAGE2(to_string(m_mediator.m_currentEpochNum).c_str(),
                 "Received txn: " << submittedTransaction.GetTranID())
    // }
    // }

    return true;
}
#endif // IS_LOOKUP_NODE

bool Node::ProcessSubmitTransaction(const vector<unsigned char>& message,
                                    unsigned int offset, const Peer& from)
{
#ifndef IS_LOOKUP_NODE
    // This message is sent by my shard peers
    // Message = [204-byte transaction]

    LOG_MARKER();

    if (IsMessageSizeInappropriate(message.size(), offset,
                                   Transaction::GetSerializedSize()))
    {
        return false;
    }

    unsigned int cur_offset = offset;

    auto submitTxnType = Serializable::GetNumber<uint32_t>(message, cur_offset,
                                                           sizeof(uint32_t));
    cur_offset += sizeof(uint32_t);

    if (submitTxnType == SUBMITTRANSACTIONTYPE::MISSINGTXN)
    {
        if (m_state != MICROBLOCK_CONSENSUS)
        {
            LOG_MESSAGE2(
                to_string(m_mediator.m_currentEpochNum).c_str(),
                "Not in a microblock consensus state: don't want missing txns")
        }

        ProcessSubmitMissingTxn(message, cur_offset, from);
    }
    else if (submitTxnType == SUBMITTRANSACTIONTYPE::TXNSHARING)
    {
        while (m_state != TX_SUBMISSION && m_state != TX_SUBMISSION_BUFFER)
        {
            LOG_MESSAGE2(to_string(m_mediator.m_currentEpochNum).c_str(),
                         "Not in ProcessSubmitTxn state -- waiting!")
            this_thread::sleep_for(chrono::milliseconds(200));
        }

        ProcessSubmitTxnSharing(message, cur_offset, from);
    }
#endif // IS_LOOKUP_NODE
    return true;
}

bool Node::ProcessCreateTransactionFromLookup(
    const vector<unsigned char>& message, unsigned int offset, const Peer& from)
{
#ifndef IS_LOOKUP_NODE

    LOG_MARKER();

    if (IsMessageSizeInappropriate(message.size(), offset,
                                   Transaction::GetSerializedSize()))
    {
        return false;
    }

    unsigned int curr_offset = offset;

    // Transaction tx(message, curr_offset);
    Transaction tx;
    if (tx.Deserialize(message, curr_offset) != 0)
    {
        LOG_MESSAGE("Error. We failed to deserialize Transaction.");
        return false;
    }

    lock_guard<mutex> g(m_mutexCreatedTransactions);

    LOG_MESSAGE2(to_string(m_mediator.m_currentEpochNum).c_str(),
                 "Recvd txns: "
                     << tx.GetTranID() << " Signature: "
                     << DataConversion::charArrToHexStr(tx.GetSignature())
                     << " toAddr: " << tx.GetToAddr().hex());

    m_createdTransactions.push_back(tx);

#endif //IS_LOOKUP_NODE

    return true;
}

// Used by Zilliqa in pow branch. This will be useful for us when doing the accounts and wallet in the future.
// bool Node::ProcessCreateAccounts(const vector<unsigned char> & message, unsigned int offset, const Peer & from)
// {
// #ifndef IS_LOOKUP_NODE
//     // Message = [117-byte account 1] ... [117-byte account n]

//     LOG_MARKER();

//     if (IsMessageSizeInappropriate(message.size(), offset, 0, ACCOUNT_SIZE))
//     {
//         return false;
//     }

//     const unsigned int numOfAccounts = (message.size() - offset) / ACCOUNT_SIZE;
//     unsigned int cur_offset = offset;

//     for (unsigned int i = 0; i < numOfAccounts; i++)
//     {
//         AccountStore::GetInstance().AddAccount(Account(message, cur_offset));
//         cur_offset += ACCOUNT_SIZE;
//     }
// #endif // IS_LOOKUP_NODE
//     // Do any post-processing on the final block
//     return true;
// }

void Node::SetState(NodeState state)
{
    m_state = state;
    LOG_MESSAGE2(to_string(m_mediator.m_currentEpochNum).c_str(),
                 "Node State is now " << m_state << " at epoch "
                                      << m_mediator.m_currentEpochNum);
}

#ifndef IS_LOOKUP_NODE
void Node::SubmitTransactions()
{
    LOG_MARKER();

    // TODO: This is a manual trottle of txns rate for stability testing.
    //uint64_t upper_id_limit = m_mediator.m_currentEpochNum * 20 + 20;
    //uint64_t lower_id_limit = m_mediator.m_currentEpochNum * 20;
    uint64_t upper_id_limit = 600;
    uint64_t lower_id_limit = 0;

    unsigned int txn_sent_count = 0;

    if (m_consensusMyID >= lower_id_limit && m_consensusMyID <= upper_id_limit)
    {
        boost::multiprecision::uint256_t blockNum
            = (uint256_t)m_mediator.m_currentEpochNum;
        while (true && txn_sent_count < 4)
        // TODO: remove the condition on txn_sent_count -- temporary hack to artificially limit number of
        // txns needed to be shared within shard members so that it completes in the time limit
        {
            shared_lock<shared_timed_mutex> lock(m_mutexProducerConsumer);
            if (m_state != TX_SUBMISSION)
            {
                break;
            }

            Transaction t;

            bool found = false;

            {
                lock_guard<mutex> g(m_mutexCreatedTransactions);
                found = (m_createdTransactions.size() > 0);
                if (found)
                {
                    t = move(m_createdTransactions.front());
                    m_createdTransactions.pop_front();
                }
            }

            if (found)
            {
                vector<unsigned char> tx_message = {
                    MessageType::NODE, NodeInstructionType::SUBMITTRANSACTION};
                Serializable::SetNumber<uint32_t>(
                    tx_message, MessageOffset::BODY,
                    SUBMITTRANSACTIONTYPE::TXNSHARING, sizeof(uint32_t));
                t.Serialize(tx_message, MessageOffset::BODY + sizeof(uint32_t));
                P2PComm::GetInstance().SendMessage(m_myShardMembersNetworkInfo,
                                                   tx_message);

                LOG_MESSAGE2(to_string(m_mediator.m_currentEpochNum).c_str(),
                             "Sent txn: " << t.GetTranID())

                lock_guard<mutex> g(m_mutexSubmittedTransactions);
                auto& submittedTransactions = m_submittedTransactions[blockNum];
                submittedTransactions.insert(make_pair(t.GetTranID(), t));
                txn_sent_count++;
            }
        }
    }

#ifdef STAT_TEST
    LOG_STATE("[TXNSE][" << std::setw(15) << std::left
                         << m_mediator.m_selfPeer.GetPrintableIPAddress()
                         << "][" << m_mediator.m_currentEpochNum << "]["
                         << m_myShardID << "][" << txn_sent_count << "] CONT");
#endif // STAT_TEST
}
#endif // IS_LOOKUP_NODE

bool Node::Execute(const vector<unsigned char>& message, unsigned int offset,
                   const Peer& from)
{
    LOG_MARKER();

    bool result = true;

    typedef bool (Node::*InstructionHandler)(const vector<unsigned char>&,
                                             unsigned int, const Peer&);

    InstructionHandler ins_handlers[]
        = {&Node::ProcessStartPoW1,
           &Node::ProcessDSBlock,
           &Node::ProcessSharding,
           &Node::ProcessCreateTransaction,
           &Node::ProcessSubmitTransaction,
           &Node::ProcessMicroblockConsensus,
           &Node::ProcessFinalBlock,
           &Node::ProcessForwardTransaction,
           &Node::ProcessCreateTransactionFromLookup};

    const unsigned char ins_byte = message.at(offset);
    const unsigned int ins_handlers_count
        = sizeof(ins_handlers) / sizeof(InstructionHandler);

    if (ins_byte < ins_handlers_count)
    {
        result = (this->*ins_handlers[ins_byte])(message, offset + 1, from);
        if (result == false)
        {
            // To-do: Error recovery
        }
    }
    else
    {
        LOG_MESSAGE2(to_string(m_mediator.m_currentEpochNum).c_str(),
                     "Unknown instruction byte " << hex
                                                 << (unsigned int)ins_byte);
    }

    return result;
}<|MERGE_RESOLUTION|>--- conflicted
+++ resolved
@@ -75,14 +75,11 @@
         m_consensusLeaderID = 1;
 
         m_retriever->CleanAll();
-<<<<<<< HEAD
-        AccountStore::GetInstance().Init();
-=======
         m_retriever.reset();
->>>>>>> f2da3dff
         m_mediator.m_dsBlockChain.Reset();
         m_mediator.m_txBlockChain.Reset();
         m_committedTransactions.clear();
+        AccountStore::GetInstance().Init();
 
         m_synchronizer.InitializeGenesisBlocks(m_mediator.m_dsBlockChain,
                                                m_mediator.m_txBlockChain);
@@ -127,15 +124,11 @@
     bool res = false;
     if (st_result && ds_result && tx_result && tx_bodies_result)
     {
-<<<<<<< HEAD
-        if (m_retriever->ValidateStates() && m_retriever->CleanExtraTxBodies())
-=======
 #ifndef IS_LOOKUP_NODE
         if (m_retriever->ValidateStates())
 #else // IS_LOOKUP_NODE
         if (m_retriever->ValidateStates() && m_retriever->CleanExtraTxBodies())
 #endif // IS_LOOKUP_NODE
->>>>>>> f2da3dff
         {
             LOG_MESSAGE("RetrieveHistory Successed");
             m_mediator.m_isRetrievedHistory = true;
