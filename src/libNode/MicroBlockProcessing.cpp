/**
* Copyright (c) 2018 Zilliqa 
* This source code is being disclosed to you solely for the purpose of your participation in 
* testing Zilliqa. You may view, compile and run the code for that purpose and pursuant to 
* the protocols and algorithms that are programmed into, and intended by, the code. You may 
* not do anything else with the code without express permission from Zilliqa Research Pte. Ltd., 
* including modifying or publishing the code (or any part of it), and developing or forming 
* another public or private blockchain network. This source code is provided ‘as is’ and no 
* warranties are given as to title or non-infringement, merchantability or fitness for purpose 
* and, to the extent permitted by law, all liability for your use of the code is disclaimed. 
* Some programs in this code are governed by the GNU General Public License v3.0 (available at 
* https://www.gnu.org/licenses/gpl-3.0.en.html) (‘GPLv3’). The programs that are governed by 
* GPLv3.0 are those programs that are located in the folders src/depends and tests/depends 
* and which include a reference to GPLv3 in their program files.
**/

#include <array>
#include <chrono>
#include <functional>
#include <thread>

#include "Node.h"
#include "common/Constants.h"
#include "common/Messages.h"
#include "common/Serializable.h"
#include "depends/common/RLP.h"
#include "depends/libDatabase/MemoryDB.h"
#include "depends/libTrie/TrieDB.h"
#include "depends/libTrie/TrieHash.h"
#include "libConsensus/ConsensusUser.h"
#include "libCrypto/Sha2.h"
#include "libData/AccountData/Account.h"
#include "libData/AccountData/AccountStore.h"
#include "libData/AccountData/Transaction.h"
#include "libMediator/Mediator.h"
#include "libPOW/pow.h"
#include "libUtils/BitVector.h"
#include "libUtils/DataConversion.h"
#include "libUtils/DetachedFunction.h"
#include "libUtils/Logger.h"
#include "libUtils/SanityChecks.h"
#include "libUtils/TimeLockedFunction.h"
#include "libUtils/TimeUtils.h"
#include "libUtils/TxnRootComputation.h"
#include <boost/multiprecision/cpp_int.hpp>

using namespace std;
using namespace boost::multiprecision;

#ifndef IS_LOOKUP_NODE
void Node::SubmitMicroblockToDSCommittee() const
{
    // Message = [8-byte DS blocknum] [4-byte consensusid] [4-byte shard ID] [Tx microblock]
    vector<unsigned char> microblock
        = {MessageType::DIRECTORY, DSInstructionType::MICROBLOCKSUBMISSION};
    unsigned int cur_offset = MessageOffset::BODY;

<<<<<<< HEAD
    // 32-byte DS blocknum
    uint256_t DSBlockNum = m_mediator.m_dsBlockChain.GetLastBlock().GetHeader().GetBlockNum();
    Serializable::SetNumber<uint256_t>(microblock, cur_offset, DSBlockNum,
                                       UINT256_SIZE);
    cur_offset += UINT256_SIZE;
=======
    // 8-byte DS blocknum
    uint64_t DSBlockNum = m_mediator.m_dsBlockChain.GetBlockCount() - 1;
    Serializable::SetNumber<uint64_t>(microblock, cur_offset, DSBlockNum,
                                      sizeof(uint64_t));
    cur_offset += sizeof(uint64_t);
>>>>>>> e8f3978c

    // 4-byte consensusid
    Serializable::SetNumber<uint32_t>(microblock, cur_offset, m_consensusID,
                                      sizeof(uint32_t));
    cur_offset += sizeof(uint32_t);

    // // 4-byte shard ID
    // Serializable::SetNumber<uint32_t>(microblock, cur_offset, m_myShardID,
    //                                   sizeof(uint32_t));
    // cur_offset += sizeof(uint32_t);

    // Tx microblock
    m_microblock->SerializeCore(microblock, cur_offset);

    LOG_STATE("[MICRO][" << std::setw(15) << std::left
                         << m_mediator.m_selfPeer.GetPrintableIPAddress()
                         << "][" << m_mediator.m_currentEpochNum << "] SENT");
    deque<Peer> peerList;

    for (auto const& i : m_mediator.m_DSCommittee)
    {
        peerList.push_back(i.second);
    }

    P2PComm::GetInstance().SendBroadcastMessage(peerList, microblock);
}
#endif // IS_LOOKUP_NODE

bool Node::ProcessMicroblockConsensus(
    [[gnu::unused]] const vector<unsigned char>& message,
    [[gnu::unused]] unsigned int offset, [[gnu::unused]] const Peer& from)
{
#ifndef IS_LOOKUP_NODE
    LOG_MARKER();

    {
        lock_guard<mutex> g(m_mutexConsensus);

        // Consensus messages must be processed in correct sequence as they come in
        // It is possible for ANNOUNCE to arrive before correct DS state
        // In that case, state transition will occurs and ANNOUNCE will be processed.

        if ((m_state == TX_SUBMISSION) || (m_state == TX_SUBMISSION_BUFFER)
            || (m_state == MICROBLOCK_CONSENSUS_PREP))
        {
            LOG_EPOCH(INFO, to_string(m_mediator.m_currentEpochNum).c_str(),
                      "Received microblock announcement from shard leader. I "
                      "will move on to consensus");
            cv_microblockConsensus.notify_all();

            std::unique_lock<std::mutex> cv_lk(
                m_MutexCVMicroblockConsensusObject);

            if (cv_microblockConsensusObject.wait_for(
                    cv_lk, std::chrono::seconds(CONSENSUS_OBJECT_TIMEOUT),
                    [this] { return (m_state == MICROBLOCK_CONSENSUS); }))
            {
                // condition passed without timeout
            }
            else
            {
                LOG_EPOCH(INFO, to_string(m_mediator.m_currentEpochNum).c_str(),
                          "Time out while waiting for state transition and "
                          "consensus object creation ");
            }

            LOG_EPOCH(INFO, to_string(m_mediator.m_currentEpochNum).c_str(),
                      "State transition is completed and consensus object "
                      "creation.");
        }
    }

    if (!CheckState(PROCESS_MICROBLOCKCONSENSUS))
    {
        LOG_EPOCH(INFO, to_string(m_mediator.m_currentEpochNum).c_str(),
                  "Not in MICROBLOCK_CONSENSUS state");
        return false;
    }

    // Consensus message must be processed in order. The following will block till it is the right order.

    std::unique_lock<mutex> cv_lk(m_mutexProcessConsensusMessage);
    if (cv_processConsensusMessage.wait_for(
            cv_lk, std::chrono::seconds(CONSENSUS_MSG_ORDER_BLOCK_WINDOW),
            [this, message, offset]() -> bool {
                lock_guard<mutex> g(m_mutexConsensus);
                if (m_mediator.m_lookup->m_syncType != SyncType::NO_SYNC)
                {
                    LOG_GENERAL(WARNING,
                                "The node started the process of rejoining, "
                                "Ignore rest of "
                                "consensus msg.")
                    return false;
                }

                if (m_consensusObject == nullptr)
                {
                    LOG_GENERAL(WARNING,
                                "m_consensusObject should have been created "
                                "but it is not")
                    return false;
                }
                return m_consensusObject->CanProcessMessage(message, offset);
            }))
    {
        // Correct order preserved
    }
    else
    {
        LOG_GENERAL(WARNING,
                    "Timeout while waiting for correct order of consensus "
                    "messages");
        return false;
    }

    lock_guard<mutex> g(m_mutexConsensus);

    if (!m_consensusObject->ProcessMessage(message, offset, from))
    {
        return false;
    }

    ConsensusCommon::State state = m_consensusObject->GetState();

    if (state == ConsensusCommon::State::DONE)
    {
        if (m_isPrimary == true)
        {
            LOG_STATE("[MICON]["
                      << std::setw(15) << std::left
                      << m_mediator.m_selfPeer.GetPrintableIPAddress() << "]["
                      << m_mediator.m_currentEpochNum << "] DONE");

            // Update the micro block with the co-signatures from the consensus
            m_microblock->SetCoSignatures(*m_consensusObject);

            // Multicast micro block to all DS nodes
            SubmitMicroblockToDSCommittee();
        }

        if (m_isMBSender == true)
        {
            LOG_EPOCH(INFO, to_string(m_mediator.m_currentEpochNum).c_str(),
                      "Designated as Microblock sender");

            // Update the micro block with the co-signature from the consensus
            m_microblock->SetCoSignatures(*m_consensusObject);

            // Multicast micro block to all DS nodes
            SubmitMicroblockToDSCommittee();
        }

        SetState(WAITING_FINALBLOCK);
        LOG_EPOCH(INFO, to_string(m_mediator.m_currentEpochNum).c_str(),
                  "Micro block consensus "
                      << "is DONE!!! (Epoch " << m_mediator.m_currentEpochNum
                      << ")");
        m_lastMicroBlockCoSig.first = m_mediator.m_currentEpochNum;
        m_lastMicroBlockCoSig.second.SetCoSignatures(*m_consensusObject);

        lock_guard<mutex> cv_lk(m_MutexCVFBWaitMB);
        cv_FBWaitMB.notify_all();
    }
    else if (state == ConsensusCommon::State::ERROR)
    {
        LOG_EPOCH(WARNING, to_string(m_mediator.m_currentEpochNum).c_str(),
                  "Oops, no consensus reached - what to do now???");

        if (m_consensusObject->GetConsensusErrorCode()
            == ConsensusCommon::MISSING_TXN)
        {
            // Missing txns in microblock proposed by leader. Will attempt to fetch
            // missing txns from leader, set to a valid state to accept cosig1 and cosig2
            LOG_EPOCH(
                WARNING, to_string(m_mediator.m_currentEpochNum).c_str(),
                "Oops, no consensus reached - consensus error. "
                "error number: "
                    << to_string(m_consensusObject->GetConsensusErrorCode())
                    << " error message: "
                    << (m_consensusObject->GetConsensusErrorMsg()));

            // Block till txn is fetched
            unique_lock<mutex> lock(m_mutexCVMicroBlockMissingTxn);
            if (cv_MicroBlockMissingTxn.wait_for(
                    lock, chrono::seconds(FETCHING_MISSING_TXNS_TIMEOUT))
                == std::cv_status::timeout)
            {
                LOG_EPOCH(WARNING,
                          to_string(m_mediator.m_currentEpochNum).c_str(),
                          "fetching missing txn timeout");
            }
            else
            {
                // Re-run consensus
                m_consensusObject->RecoveryAndProcessFromANewState(
                    ConsensusCommon::INITIAL);

                auto rerunconsensus = [this, message, offset, from]() {
                    ProcessMicroblockConsensus(message, offset, from);
                };
                DetachedFunction(1, rerunconsensus);
                return true;
            }
        }
        else
        {
            LOG_EPOCH(
                WARNING, to_string(m_mediator.m_currentEpochNum).c_str(),
                "Oops, no consensus reached - unhandled consensus error. "
                "error number: "
                    << to_string(m_consensusObject->GetConsensusErrorCode())
                    << " error message: "
                    << m_consensusObject->GetConsensusErrorMsg());
        }

        // return false;
        // TODO: Optimize state transition.
        LOG_GENERAL(WARNING,
                    "ConsensusCommon::State::ERROR here, but we move on.");

        SetState(WAITING_FINALBLOCK); // Move on to next Epoch.

        LOG_EPOCH(INFO, to_string(m_mediator.m_currentEpochNum).c_str(),
                  "If I received a new Finalblock from DS committee. I will "
                  "still process it");
    }
    else
    {
        LOG_EPOCH(INFO, to_string(m_mediator.m_currentEpochNum).c_str(),
                  "Consensus state = " << m_consensusObject->GetStateString());

        cv_processConsensusMessage.notify_all();
    }
#endif // IS_LOOKUP_NODE
    return true;
}

#ifndef IS_LOOKUP_NODE
bool Node::ComposeMicroBlock()
{
    // To-do: Replace dummy values with the required ones
    LOG_MARKER();

    // TxBlockHeader
    uint8_t type = TXBLOCKTYPE::MICRO;
    uint32_t version = BLOCKVERSION::VERSION1;
    uint32_t shardID = m_myShardID;
    uint256_t gasLimit = 100;
    uint256_t gasUsed = 1;
    BlockHash prevHash;
    fill(prevHash.asArray().begin(), prevHash.asArray().end(), 0x77);
    uint64_t blockNum = m_mediator.m_currentEpochNum;
    uint256_t timestamp = get_time_as_int();
    TxnHash txRootHash;
    uint32_t numTxs = 0;
    const PubKey& minerPubKey = m_mediator.m_selfKey.second;
    uint64_t dsBlockNum = m_mediator.m_currentEpochNum;
    BlockHash dsBlockHeader;
    fill(dsBlockHeader.asArray().begin(), dsBlockHeader.asArray().end(), 0x11);
    StateHash stateDeltaHash = AccountStore::GetInstance().GetStateDeltaHash();

    // TxBlock
    vector<TxnHash> tranHashes;

    unsigned int index = 0;
    {
        lock(m_mutexReceivedTransactions, m_mutexSubmittedTransactions);
        lock_guard<mutex> g(m_mutexReceivedTransactions, adopt_lock);
        lock_guard<mutex> g2(m_mutexSubmittedTransactions, adopt_lock);

        auto& receivedTransactions = m_receivedTransactions[blockNum];
        auto& submittedTransactions = m_submittedTransactions[blockNum];

        txRootHash = ComputeTransactionsRoot(receivedTransactions,
                                             submittedTransactions);

        numTxs = receivedTransactions.size() + submittedTransactions.size();
        tranHashes.resize(numTxs);
        for (const auto& tx : receivedTransactions)
        {
            const auto& txid = tx.first.asArray();
            copy(txid.begin(), txid.end(),
                 tranHashes.at(index).asArray().begin());
            index++;
        }

        for (const auto& tx : submittedTransactions)
        {
            const auto& txid = tx.first.asArray();
            copy(txid.begin(), txid.end(),
                 tranHashes.at(index).asArray().begin());
            index++;
        }
    }
    LOG_EPOCH(INFO, to_string(m_mediator.m_currentEpochNum).c_str(),
              "Creating new micro block.")
    m_microblock.reset(new MicroBlock(
        MicroBlockHeader(type, version, shardID, gasLimit, gasUsed, prevHash,
                         blockNum, timestamp, txRootHash, numTxs, minerPubKey,
                         dsBlockNum, dsBlockHeader, stateDeltaHash),
        tranHashes, CoSignatures()));

    LOG_EPOCH(INFO, to_string(m_mediator.m_currentEpochNum).c_str(),
              "Micro block proposed with "
                  << m_microblock->GetHeader().GetNumTxs()
                  << " transactions for epoch "
                  << m_mediator.m_currentEpochNum);

    return true;
}

bool Node::OnNodeMissingTxns(const std::vector<unsigned char>& errorMsg,
                             unsigned int offset, const Peer& from)
{
    LOG_MARKER();

    if (errorMsg.size() < 2 * sizeof(uint32_t) + offset)
    {
        LOG_GENERAL(WARNING, "Malformed Message");
        return false;
    }

    uint32_t numOfAbsentHashes
        = Serializable::GetNumber<uint32_t>(errorMsg, offset, sizeof(uint32_t));
    offset += sizeof(uint32_t);

    uint64_t blockNum
        = Serializable::GetNumber<uint64_t>(errorMsg, offset, sizeof(uint64_t));
    offset += sizeof(uint64_t);

    vector<TxnHash> missingTransactions;

    for (uint32_t i = 0; i < numOfAbsentHashes; i++)
    {
        TxnHash txnHash;
        copy(errorMsg.begin() + offset,
             errorMsg.begin() + offset + TRAN_HASH_SIZE,
             txnHash.asArray().begin());
        offset += TRAN_HASH_SIZE;

        missingTransactions.emplace_back(txnHash);
    }

    uint32_t portNo
        = Serializable::GetNumber<uint32_t>(errorMsg, offset, sizeof(uint32_t));

    uint128_t ipAddr = from.m_ipAddress;
    Peer peer(ipAddr, portNo);

    lock(m_mutexReceivedTransactions, m_mutexSubmittedTransactions);
    lock_guard<mutex> g(m_mutexReceivedTransactions, adopt_lock);
    lock_guard<mutex> g2(m_mutexSubmittedTransactions, adopt_lock);

    auto& receivedTransactions = m_receivedTransactions[blockNum];
    auto& submittedTransactions = m_submittedTransactions[blockNum];

    unsigned int cur_offset = 0;
    vector<unsigned char> tx_message
        = {MessageType::NODE, NodeInstructionType::SUBMITTRANSACTION};
    cur_offset += MessageOffset::BODY;
    tx_message.push_back(SUBMITTRANSACTIONTYPE::MISSINGTXN);
    cur_offset += MessageOffset::INST;
    Serializable::SetNumber<uint64_t>(tx_message, cur_offset, blockNum,
                                      sizeof(uint64_t));
    cur_offset += sizeof(uint64_t);

    for (uint32_t i = 0; i < numOfAbsentHashes; i++)
    {
        // LOG_GENERAL(INFO, "Peer " << from << " : " << portNo << " missing txn " << missingTransactions[i])

        Transaction t;
        if (submittedTransactions.find(missingTransactions[i])
            != submittedTransactions.end())
        {
            t = submittedTransactions[missingTransactions[i]];
        }
        else if (receivedTransactions.find(missingTransactions[i])
                 != receivedTransactions.end())
        {
            t = receivedTransactions[missingTransactions[i]];
        }
        else
        {
            LOG_GENERAL(INFO,
                        "Leader unable to find txn proposed in microblock "
                            << missingTransactions[i]);
            // throw exception();
            // return false;
            continue;
        }
        t.Serialize(tx_message, cur_offset);
        cur_offset += t.GetSerializedSize();
    }
    P2PComm::GetInstance().SendMessage(peer, tx_message);

    return true;
}

bool Node::OnCommitFailure([
    [gnu::unused]] const std::map<unsigned int, std::vector<unsigned char>>&
                               commitFailureMap)
{
    LOG_MARKER();

    // for(auto failureEntry: commitFailureMap)
    // {

    // }

    // LOG_EPOCH(INFO, to_string(m_mediator.m_currentEpochNum).c_str(),
    //           "Going to sleep before restarting consensus");

    // std::this_thread::sleep_for(30s);
    // RunConsensusOnMicroBlockWhenShardLeader();

    // LOG_EPOCH(INFO, to_string(m_mediator.m_currentEpochNum).c_str(),
    //           "Woke from sleep after consensus restart");

    LOG_EPOCH(INFO, to_string(m_mediator.m_currentEpochNum).c_str(),
              "Microblock consensus failed, going to wait for final block "
              "announcement");

    return true;
}

bool Node::RunConsensusOnMicroBlockWhenShardLeader()
{
    LOG_MARKER();

    LOG_EPOCH(INFO, to_string(m_mediator.m_currentEpochNum).c_str(),
              "I am shard leader. Creating microblock for epoch"
                  << m_mediator.m_currentEpochNum);

    // composed microblock stored in m_microblock
    ComposeMicroBlock();

    vector<unsigned char> microblock;
    m_microblock->Serialize(microblock, 0);

    //m_consensusID = 0;
    m_consensusBlockHash.resize(BLOCK_HASH_SIZE);
    fill(m_consensusBlockHash.begin(), m_consensusBlockHash.end(), 0x77);
    LOG_EPOCH(INFO, to_string(m_mediator.m_currentEpochNum).c_str(),
              "I am shard leader. "
                  << " m_consensusID: " << m_consensusID
                  << " m_consensusMyID: " << m_consensusMyID
                  << " m_consensusLeaderID: " << m_consensusLeaderID
                  << " Shard Leader: "
                  << m_myShardMembersNetworkInfo[m_consensusLeaderID]);

    auto nodeMissingTxnsFunc
        = [this](const vector<unsigned char>& errorMsg, unsigned int offset,
                 const Peer& from) mutable -> bool {
        return OnNodeMissingTxns(errorMsg, offset, from);
    };

    auto commitFailureFunc
        = [this](const map<unsigned int, vector<unsigned char>>& m) mutable
        -> bool { return OnCommitFailure(m); };

    deque<pair<PubKey, Peer>> peerList;
    auto it1 = m_myShardMembersPubKeys.begin();
    auto it2 = m_myShardMembersNetworkInfo.begin();

    while (it1 != m_myShardMembersPubKeys.end())
    {
        peerList.push_back(make_pair(*it1, *it2));
        ++it1;
        ++it2;
    }

    m_consensusObject.reset(new ConsensusLeader(
        m_consensusID, m_consensusBlockHash, m_consensusMyID,
        m_mediator.m_selfKey.first, peerList, static_cast<unsigned char>(NODE),
        static_cast<unsigned char>(MICROBLOCKCONSENSUS), nodeMissingTxnsFunc,
        commitFailureFunc));

    if (m_consensusObject == nullptr)
    {
        LOG_EPOCH(WARNING, to_string(m_mediator.m_currentEpochNum).c_str(),
                  "Unable to create consensus object");
        return false;
    }

    LOG_STATE("[MICON][" << std::setw(15) << std::left
                         << m_mediator.m_selfPeer.GetPrintableIPAddress()
                         << "][" << m_mediator.m_currentEpochNum << "] BGIN");

    ConsensusLeader* cl
        = dynamic_cast<ConsensusLeader*>(m_consensusObject.get());
    cl->StartConsensus(microblock, MicroBlockHeader::SIZE);

    return true;
}

bool Node::RunConsensusOnMicroBlockWhenShardBackup()
{
    LOG_MARKER();

    LOG_EPOCH(
        INFO, to_string(m_mediator.m_currentEpochNum).c_str(),
        "I am a backup node. Waiting for microblock announcement for epoch "
            << m_mediator.m_currentEpochNum);
    //m_consensusID = 0;
    m_consensusBlockHash.resize(BLOCK_HASH_SIZE);
    fill(m_consensusBlockHash.begin(), m_consensusBlockHash.end(), 0x77);
    auto func = [this](const vector<unsigned char>& message,
                       vector<unsigned char>& errorMsg) mutable -> bool {
        return MicroBlockValidator(message, errorMsg);
    };

    LOG_EPOCH(INFO, to_string(m_mediator.m_currentEpochNum).c_str(),
              "I am shard backup. "
                  << " m_consensusID: " << m_consensusID
                  << " m_consensusMyID: " << m_consensusMyID
                  << " m_consensusLeaderID: " << m_consensusLeaderID
                  << " Shard Leader: "
                  << m_myShardMembersNetworkInfo[m_consensusLeaderID]);

    deque<pair<PubKey, Peer>> peerList;
    auto it1 = m_myShardMembersPubKeys.begin();
    auto it2 = m_myShardMembersNetworkInfo.begin();

    while (it1 != m_myShardMembersPubKeys.end())
    {
        peerList.push_back(make_pair(*it1, *it2));
        ++it1;
        ++it2;
    }

    m_consensusObject.reset(new ConsensusBackup(
        m_consensusID, m_consensusBlockHash, m_consensusMyID,
        m_consensusLeaderID, m_mediator.m_selfKey.first, peerList,
        static_cast<unsigned char>(NODE),
        static_cast<unsigned char>(MICROBLOCKCONSENSUS), func));

    if (m_consensusObject == nullptr)
    {
        LOG_EPOCH(WARNING, to_string(m_mediator.m_currentEpochNum).c_str(),
                  "Unable to create consensus object");
        return false;
    }

    return true;
}

bool Node::RunConsensusOnMicroBlock()
{
    LOG_MARKER();

    // set state first and then take writer lock so that SubmitTransactions
    // if it takes reader lock later breaks out of loop

    InitCoinbase();

    SetState(MICROBLOCK_CONSENSUS_PREP);

    AccountStore::GetInstance().SerializeDelta();

    {
        lock_guard<mutex> g2(m_mutexNewRoundStarted);
        m_newRoundStarted = false;
    }

    if (m_isPrimary == true)
    {
        if (!RunConsensusOnMicroBlockWhenShardLeader())
        {
            LOG_EPOCH(WARNING, to_string(m_mediator.m_currentEpochNum).c_str(),
                      "Error at RunConsensusOnMicroBlockWhenShardLeader");
            // throw exception();
            return false;
        }
    }
    else
    {
        if (!RunConsensusOnMicroBlockWhenShardBackup())
        {
            LOG_EPOCH(WARNING, to_string(m_mediator.m_currentEpochNum).c_str(),
                      "Error at RunConsensusOnMicroBlockWhenShardBackup");
            // throw exception();
            return false;
        }
    }

    SetState(MICROBLOCK_CONSENSUS);
    cv_microblockConsensusObject.notify_all();
    return true;
}

bool Node::CheckBlockTypeIsMicro()
{
    // Check type (must be micro block type)
    if (m_microblock->GetHeader().GetType() != TXBLOCKTYPE::MICRO)
    {
        LOG_GENERAL(WARNING,
                    "Type check failed. Expected: "
                        << (unsigned int)TXBLOCKTYPE::MICRO << " Actual: "
                        << (unsigned int)m_microblock->GetHeader().GetType());

        m_consensusObject->SetConsensusErrorCode(
            ConsensusCommon::INVALID_MICROBLOCK);

        return false;
    }

    LOG_GENERAL(INFO, "Type check passed");

    return true;
}

bool Node::CheckMicroBlockVersion()
{
    // Check version (must be most current version)
    if (m_microblock->GetHeader().GetVersion() != BLOCKVERSION::VERSION1)
    {
        LOG_GENERAL(
            WARNING,
            "Version check failed. Expected: "
                << (unsigned int)BLOCKVERSION::VERSION1 << " Actual: "
                << (unsigned int)m_microblock->GetHeader().GetVersion());

        m_consensusObject->SetConsensusErrorCode(
            ConsensusCommon::INVALID_MICROBLOCK_VERSION);

        return false;
    }

    LOG_GENERAL(INFO, "Version check passed");

    return true;
}

bool Node::CheckMicroBlockTimestamp()
{
    // Check timestamp (must be greater than timestamp of last Tx block header in the Tx blockchain)
    if (m_mediator.m_txBlockChain.GetBlockCount() > 0)
    {
        const TxBlock& lastTxBlock = m_mediator.m_txBlockChain.GetLastBlock();
        uint256_t thisMicroblockTimestamp
            = m_microblock->GetHeader().GetTimestamp();
        uint256_t lastTxBlockTimestamp = lastTxBlock.GetHeader().GetTimestamp();
        if (thisMicroblockTimestamp <= lastTxBlockTimestamp)
        {
            LOG_GENERAL(WARNING,
                        "Timestamp check failed. Last Tx Block: "
                            << lastTxBlockTimestamp
                            << " Microblock: " << thisMicroblockTimestamp);

            m_consensusObject->SetConsensusErrorCode(
                ConsensusCommon::INVALID_TIMESTAMP);

            return false;
        }
    }

    LOG_GENERAL(INFO, "Timestamp check passed");

    return true;
}

bool Node::CheckLegitimacyOfTxnHashes(vector<unsigned char>& errorMsg)
{
    lock(m_mutexReceivedTransactions, m_mutexSubmittedTransactions);
    lock_guard<mutex> g(m_mutexReceivedTransactions, adopt_lock);
    lock_guard<mutex> g2(m_mutexSubmittedTransactions, adopt_lock);

    auto const& receivedTransactions
        = m_receivedTransactions[m_mediator.m_currentEpochNum];
    auto const& submittedTransactions
        = m_submittedTransactions[m_mediator.m_currentEpochNum];

    m_numOfAbsentTxnHashes = 0;

    int offset = 0;

    for (auto const& hash : m_microblock->GetTranHashes())
    {
        // Check if transaction is part of submitted Tx list
        if (submittedTransactions.find(hash) != submittedTransactions.end())
        {
            continue;
        }

        // Check if transaction is part of received Tx list
        if (receivedTransactions.find(hash) == receivedTransactions.end())
        {
            LOG_EPOCH(INFO, to_string(m_mediator.m_currentEpochNum).c_str(),
                      "Missing txn: " << hash)
            if (errorMsg.size() == 0)
            {
                errorMsg.resize(sizeof(uint32_t) + sizeof(uint64_t)
                                + TRAN_HASH_SIZE);
                offset += (sizeof(uint32_t) + sizeof(uint64_t));
            }
            else
            {
                errorMsg.resize(offset + TRAN_HASH_SIZE);
            }
            copy(hash.asArray().begin(), hash.asArray().end(),
                 errorMsg.begin() + offset);
            offset += TRAN_HASH_SIZE;
            m_numOfAbsentTxnHashes++;
        }
    }

    if (m_numOfAbsentTxnHashes)
    {
        Serializable::SetNumber<uint32_t>(errorMsg, 0, m_numOfAbsentTxnHashes,
                                          sizeof(uint32_t));
        Serializable::SetNumber<uint64_t>(errorMsg, sizeof(uint32_t),
                                          m_mediator.m_currentEpochNum,
                                          sizeof(uint64_t));
        return false;
    }

    return true;
}

bool Node::CheckMicroBlockHashes(vector<unsigned char>& errorMsg)
{
    // Check transaction hashes (number of hashes must be = Tx count field)
    uint32_t txhashessize = m_microblock->GetTranHashes().size();
    uint32_t numtxs = m_microblock->GetHeader().GetNumTxs();
    if (txhashessize != numtxs)
    {
        LOG_GENERAL(WARNING,
                    "Tx hashes check failed. Tx hashes size: "
                        << txhashessize << " Num txs: " << numtxs);

        m_consensusObject->SetConsensusErrorCode(
            ConsensusCommon::INVALID_BLOCK_HASH);

        return false;
    }

    LOG_GENERAL(INFO, "Hash count check passed");

    // Check if I have the txn bodies corresponding to the hashes included in the microblock
    if (!CheckLegitimacyOfTxnHashes(errorMsg))
    {
        LOG_GENERAL(WARNING,
                    "Missing a txn hash included in proposed microblock");

        m_consensusObject->SetConsensusErrorCode(ConsensusCommon::MISSING_TXN);

        return false;
    }

    LOG_GENERAL(INFO, "Hash legitimacy check passed");

    return true;
}

bool Node::CheckMicroBlockTxnRootHash()
{
    // Check transaction root
    TxnHash expectedTxRootHash
        = ComputeTransactionsRoot(m_microblock->GetTranHashes());

    LOG_GENERAL(
        INFO,
        "Microblock root computation done "
            << DataConversion::charArrToHexStr(expectedTxRootHash.asArray()));
    LOG_GENERAL(INFO,
                "Expected root: " << DataConversion::charArrToHexStr(
                    m_microblock->GetHeader().GetTxRootHash().asArray()));

    if (expectedTxRootHash != m_microblock->GetHeader().GetTxRootHash())
    {
        LOG_GENERAL(WARNING, "Txn root does not match");

        m_consensusObject->SetConsensusErrorCode(
            ConsensusCommon::INVALID_MICROBLOCK_ROOT_HASH);

        return false;
    }

    LOG_GENERAL(INFO, "Root check passed");

    return true;
}

bool Node::CheckMicroBlockStateDeltaHash()
{
    StateHash expectedStateDeltaHash
        = AccountStore::GetInstance().GetStateDeltaHash();

    LOG_GENERAL(INFO,
                "Microblock state delta generation done "
                    << DataConversion::charArrToHexStr(
                           expectedStateDeltaHash.asArray()));
    LOG_GENERAL(INFO,
                "Expected root: " << DataConversion::charArrToHexStr(
                    m_microblock->GetHeader().GetStateDeltaHash().asArray()));

    if (expectedStateDeltaHash != m_microblock->GetHeader().GetStateDeltaHash())
    {
        LOG_GENERAL(WARNING, "State delta hash does not match");

        m_consensusObject->SetConsensusErrorCode(
            ConsensusCommon::INVALID_MICROBLOCK_STATE_DELTA_HASH);

        return false;
    }

    LOG_GENERAL(INFO, "State delta hash check passed");

    return true;
}

bool Node::CheckMicroBlockShardID()
{
    // Check version (must be most current version)
    if (m_microblock->GetHeader().GetShardID() != m_myShardID)
    {
        LOG_GENERAL(WARNING,
                    "ShardID check failed. Expected: "
                        << m_myShardID << " Actual: "
                        << m_microblock->GetHeader().GetShardID());

        m_consensusObject->SetConsensusErrorCode(
            ConsensusCommon::INVALID_MICROBLOCK_SHARD_ID);

        return false;
    }

    LOG_GENERAL(INFO, "ShardID check passed");

    return true;
}

bool Node::MicroBlockValidator(const vector<unsigned char>& microblock,
                               vector<unsigned char>& errorMsg)
{
    LOG_MARKER();

    // [TODO] To put in the logic
    m_microblock = make_shared<MicroBlock>(MicroBlock(microblock, 0));

    bool valid = false;

    do
    {
        if (!CheckBlockTypeIsMicro() || !CheckMicroBlockVersion()
            || !CheckMicroBlockTimestamp() || !CheckMicroBlockHashes(errorMsg)
            || !CheckMicroBlockTxnRootHash() || !CheckMicroBlockStateDeltaHash()
            || !CheckMicroBlockShardID())
        {
            break;
        }

        // Check gas limit (must satisfy some equations)
        // Check gas used (must be <= gas limit)
        // Check state root (TBD)
        // Check pubkey (must be valid and = shard leader)
        // Check parent DS hash (must be = digest of last DS block header in the DS blockchain)
        // Need some rework to be able to access DS blockchain (or we switch to using the persistent storage lib)
        // Check parent DS block number (must be = block number of last DS block header in the DS blockchain)
        // Need some rework to be able to access DS blockchain (or we switch to using the persistent storage lib)

        valid = true;
    } while (false);

    if (!valid)
    {
        m_microblock = nullptr;
        Serializable::SetNumber<uint32_t>(
            errorMsg, errorMsg.size(), m_mediator.m_selfPeer.m_listenPortHost,
            sizeof(uint32_t));
        // LOG_GENERAL(INFO, "To-do: What to do if proposed microblock is not valid?");
        return false;
    }

    return valid;

    // #else // IS_LOOKUP_NODE

    // return true;
}
#endif // IS_LOOKUP_NODE<|MERGE_RESOLUTION|>--- conflicted
+++ resolved
@@ -55,19 +55,11 @@
         = {MessageType::DIRECTORY, DSInstructionType::MICROBLOCKSUBMISSION};
     unsigned int cur_offset = MessageOffset::BODY;
 
-<<<<<<< HEAD
-    // 32-byte DS blocknum
-    uint256_t DSBlockNum = m_mediator.m_dsBlockChain.GetLastBlock().GetHeader().GetBlockNum();
-    Serializable::SetNumber<uint256_t>(microblock, cur_offset, DSBlockNum,
-                                       UINT256_SIZE);
-    cur_offset += UINT256_SIZE;
-=======
     // 8-byte DS blocknum
-    uint64_t DSBlockNum = m_mediator.m_dsBlockChain.GetBlockCount() - 1;
+    uint64_t DSBlockNum = m_mediator.m_dsBlockChain.GetLastBlock().GetHeader().GetBlockNum();
     Serializable::SetNumber<uint64_t>(microblock, cur_offset, DSBlockNum,
                                       sizeof(uint64_t));
     cur_offset += sizeof(uint64_t);
->>>>>>> e8f3978c
 
     // 4-byte consensusid
     Serializable::SetNumber<uint32_t>(microblock, cur_offset, m_consensusID,
