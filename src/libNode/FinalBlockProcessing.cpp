--- conflicted
+++ resolved
@@ -357,11 +357,7 @@
     {
         if (B2.at(index) == true)
         {
-<<<<<<< HEAD
-            keys.emplace_back(kv);
-=======
-            keys.push_back(kv.first);
->>>>>>> df8b4cd9
+            keys.emplace_back(kv.first);
             count++;
         }
         index++;
