--- conflicted
+++ resolved
@@ -196,11 +196,7 @@
             auto& hash = finalBlock.GetMicroBlockHashes()[i];
             m_unavailableMicroBlocks[blocknum].insert(
                 {hash,
-<<<<<<< HEAD
-                 vector<bool>{true, true}});
-=======
                  vector<bool>{!finalBlock.GetIsMicroBlockEmpty()[i], true}});
->>>>>>> 8f194749
             LOG_EPOCH(INFO, to_string(m_mediator.m_currentEpochNum).c_str(),
                       hash)
         }
