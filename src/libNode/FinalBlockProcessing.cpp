--- conflicted
+++ resolved
@@ -231,24 +231,12 @@
                             "Failed the last microblock consensus but "
                             "still found my shard microblock, "
                             " need to Rejoin");
-                RejoinAsNormal();
-                return false;
+                //RejoinAsNormal();
+                //return false;
             }
         }
 
-<<<<<<< HEAD
         m_unavailableMicroBlocks.clear();
-=======
-        if (doRejoin || m_doRejoinAtFinalBlock)
-        {
-            LOG_GENERAL(WARNING,
-                        "Failed the last microblock consensus but "
-                        "still found my shard microblock, "
-                        " need to Rejoin");
-            // RejoinAsNormal();
-            // return false;
-        }
->>>>>>> baf189fd
     }
     return true;
 }
@@ -370,13 +358,8 @@
     return true;
 }
 
-<<<<<<< HEAD
-void Node::BroadcastTransactionsToLookup()
-=======
-#ifndef IS_LOOKUP_NODE
 void Node::BroadcastTransactionsToLookup(
     const vector<Transaction>& txns_to_send)
->>>>>>> baf189fd
 {
     if (LOOKUP_NODE_MODE)
     {
@@ -614,31 +597,6 @@
               "[No PoW needed] MS: Start submit txn stage again.");
 }
 
-<<<<<<< HEAD
-void Node::ScheduleTxnSubmission()
-{
-    if (LOOKUP_NODE_MODE)
-    {
-        LOG_GENERAL(WARNING,
-                    "Node::ScheduleTxnSubmission not expected to be called "
-                    "from LookUp node.");
-        return;
-    }
-
-    auto main_func = [this]() mutable -> void { SubmitTransactions(); };
-
-    DetachedFunction(1, main_func);
-
-    LOG_GENERAL(INFO, "Sleep for " << TXN_SUBMISSION << " seconds");
-    this_thread::sleep_for(chrono::seconds(TXN_SUBMISSION));
-    LOG_GENERAL(INFO,
-                "Woken up from the sleep of " << TXN_SUBMISSION << " seconds");
-    auto main_func2
-        = [this]() mutable -> void { SetState(TX_SUBMISSION_BUFFER); };
-
-    DetachedFunction(1, main_func2);
-}
-
 void Node::ScheduleMicroBlockConsensus()
 {
     if (LOOKUP_NODE_MODE)
@@ -649,28 +607,7 @@
         return;
     }
 
-    LOG_GENERAL(INFO,
-                "I am going to use conditional variable with timeout of  "
-                    << TXN_BROADCAST << " seconds. It is ok to timeout here. ");
-    std::unique_lock<std::mutex> cv_lk(m_MutexCVMicroblockConsensus);
-    if (cv_microblockConsensus.wait_for(cv_lk,
-                                        std::chrono::seconds(TXN_BROADCAST))
-        == std::cv_status::timeout)
-    {
-        LOG_GENERAL(
-            INFO, "Woken up from the sleep of " << TXN_BROADCAST << " seconds");
-    }
-    else
-    {
-        LOG_GENERAL(INFO,
-                    "Received announcement message. Time to run consensus.");
-    }
-    auto main_func3 = [this]() mutable -> void { RunConsensusOnMicroBlock(); };
-=======
-void Node::ScheduleMicroBlockConsensus()
-{
     auto main_func = [this]() mutable -> void { RunConsensusOnMicroBlock(); };
->>>>>>> baf189fd
 
     DetachedFunction(1, main_func);
 }
@@ -733,7 +670,6 @@
                                       vector<Transaction>& txns_to_send,
                                       const TxnHash& tx_hash)
 {
-<<<<<<< HEAD
     if (LOOKUP_NODE_MODE)
     {
         LOG_GENERAL(WARNING,
@@ -742,12 +678,8 @@
         return true;
     }
 
-    lock(m_mutexSubmittedTransactions, m_mutexCommittedTransactions);
-    lock_guard<mutex> g(m_mutexSubmittedTransactions, adopt_lock);
-=======
     lock(m_mutexProcessedTransactions, m_mutexCommittedTransactions);
     lock_guard<mutex> g(m_mutexProcessedTransactions, adopt_lock);
->>>>>>> baf189fd
     lock_guard<mutex> g2(m_mutexCommittedTransactions, adopt_lock);
 
     auto& processedTransactions = m_processedTransactions[blockNum];
@@ -763,52 +695,8 @@
         }
 
         // Move entry from submitted Tx list to committed Tx list
-<<<<<<< HEAD
-        committedTransactions.emplace_back(txnIt->second);
-        submittedTransactions.erase(txnIt);
-
-        return true;
-    }
-
-    return false;
-}
-
-bool Node::FindTxnInReceivedTxnsList(const uint64_t& blockNum,
-                                     uint8_t sharing_mode,
-                                     vector<Transaction>& txns_to_send,
-                                     const TxnHash& tx_hash)
-{
-    if (LOOKUP_NODE_MODE)
-    {
-        LOG_GENERAL(WARNING,
-                    "Node::FindTxnInReceivedTxnsList not expected to be called "
-                    "from LookUp node.");
-        return true;
-    }
-
-    lock(m_mutexReceivedTransactions, m_mutexCommittedTransactions);
-    lock_guard<mutex> g(m_mutexReceivedTransactions, adopt_lock);
-    lock_guard<mutex> g2(m_mutexCommittedTransactions, adopt_lock);
-
-    auto& receivedTransactions = m_receivedTransactions[blockNum];
-    auto& committedTransactions = m_committedTransactions[blockNum];
-    const auto& txnIt = receivedTransactions.find(tx_hash);
-
-    // Check if transaction is part of received Tx list
-    if (txnIt != receivedTransactions.end())
-    {
-        if ((sharing_mode == SEND_ONLY) || (sharing_mode == SEND_AND_FORWARD))
-        {
-            txns_to_send.emplace_back(txnIt->second);
-        }
-
-        // Move entry from received Tx list to committed Tx list
-        committedTransactions.emplace_back(txnIt->second);
-        receivedTransactions.erase(txnIt);
-=======
         committedTransactions.push_back(txnIt->second);
         processedTransactions.erase(txnIt);
->>>>>>> baf189fd
 
         // Move on to next transaction in block
         return true;
@@ -947,18 +835,12 @@
 
     if (!LOOKUP_NODE_MODE)
     {
-<<<<<<< HEAD
         if (m_lastMicroBlockCoSig.first != m_mediator.m_currentEpochNum)
-=======
-        std::unique_lock<mutex> cv_lk(m_MutexCVFBWaitMB);
-        if (cv_FBWaitMB.wait_for(
-                cv_lk, std::chrono::seconds(CONSENSUS_MSG_ORDER_BLOCK_WINDOW))
-            == std::cv_status::timeout)
->>>>>>> baf189fd
         {
             std::unique_lock<mutex> cv_lk(m_MutexCVFBWaitMB);
-            if (cv_FBWaitMB.wait_for(cv_lk,
-                                     std::chrono::seconds(TXN_SUBMISSION))
+            if (cv_FBWaitMB.wait_for(
+                    cv_lk,
+                    std::chrono::seconds(CONSENSUS_MSG_ORDER_BLOCK_WINDOW))
                 == std::cv_status::timeout)
             {
                 LOG_GENERAL(WARNING,
@@ -966,7 +848,6 @@
             }
         }
 
-<<<<<<< HEAD
         if (m_state == MICROBLOCK_CONSENSUS)
         {
             LOG_EPOCH(
@@ -974,19 +855,8 @@
                 "I may have missed the micrblock consensus. However, if I "
                 "recently received a valid finalblock, I will accept it");
             // TODO: Optimize state transition.
-            AccountStore::GetInstance().InitTemp();
             SetState(WAITING_FINALBLOCK);
         }
-=======
-    if (m_state == MICROBLOCK_CONSENSUS)
-    {
-        LOG_EPOCH(INFO, to_string(m_mediator.m_currentEpochNum).c_str(),
-                  "I may have missed the micrblock consensus. However, if I "
-                  "recently received a valid finalblock, I will accept it");
-        // TODO: Optimize state transition.
-        SetState(WAITING_FINALBLOCK);
-    }
->>>>>>> baf189fd
 
         if (!CheckState(PROCESS_FINALBLOCK))
         {
@@ -1086,8 +956,6 @@
             return false;
         }
 
-<<<<<<< HEAD
-=======
         ProcessStateDeltaFromFinalBlock(
             message, cur_offset, txBlock.GetHeader().GetStateDeltaHash());
 
@@ -1097,7 +965,6 @@
             return false;
         }
 
->>>>>>> baf189fd
         StoreState();
         StoreFinalBlock(txBlock);
 
@@ -1117,22 +984,17 @@
                              << "] LAST");
     }
 
-<<<<<<< HEAD
     if (LOOKUP_NODE_MODE)
+    {
         // Now only forwarded txn are left, so only call in lookup
         CommitForwardedMsgBuffer();
-=======
-#ifdef IS_LOOKUP_NODE
-    // Now only forwarded txn are left, so only call in lookup
-    CommitForwardedMsgBuffer();
-
-    if (m_mediator.m_lookup->GetIsServer()
-        && m_mediator.m_currentEpochNum % NUM_FINAL_BLOCK_PER_POW != 0)
-    {
-        m_mediator.m_lookup->SenderTxnBatchThread();
-    }
-#endif // IS_LOOKUP_NODE
->>>>>>> baf189fd
+
+        if (m_mediator.m_lookup->GetIsServer()
+            && m_mediator.m_currentEpochNum % NUM_FINAL_BLOCK_PER_POW != 0)
+        {
+            m_mediator.m_lookup->SenderTxnBatchThread();
+        }
+    }
 
     // Assumption: New PoW done after every block committed
     // If I am not a DS committee member (and since I got this FinalBlock message,
@@ -1140,31 +1002,12 @@
     m_mediator.UpdateDSBlockRand();
     m_mediator.UpdateTxBlockRand();
 
-<<<<<<< HEAD
     if (!LOOKUP_NODE_MODE)
     {
         if (toSendTxnToLookup)
         {
             CallActOnFinalblock();
-            BroadcastTransactionsToLookup();
-        }
-=======
-    if (toSendTxnToLookup)
-    {
-#ifndef IS_LOOKUP_NODE
-        CallActOnFinalblock();
-    }
-
-    if (m_mediator.m_currentEpochNum % NUM_FINAL_BLOCK_PER_POW == 0)
-    {
-        InitiatePoW();
-    }
-    else
-    {
-
-        auto main_func
-            = [this]() mutable -> void { BeginNextConsensusRound(); };
->>>>>>> baf189fd
+        }
 
         if (m_mediator.m_currentEpochNum % NUM_FINAL_BLOCK_PER_POW == 0)
         {
