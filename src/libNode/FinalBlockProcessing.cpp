/**
* Copyright (c) 2018 Zilliqa 
* This source code is being disclosed to you solely for the purpose of your participation in 
* testing Zilliqa. You may view, compile and run the code for that purpose and pursuant to 
* the protocols and algorithms that are programmed into, and intended by, the code. You may 
* not do anything else with the code without express permission from Zilliqa Research Pte. Ltd., 
* including modifying or publishing the code (or any part of it), and developing or forming 
* another public or private blockchain network. This source code is provided ‘as is’ and no 
* warranties are given as to title or non-infringement, merchantability or fitness for purpose 
* and, to the extent permitted by law, all liability for your use of the code is disclaimed. 
* Some programs in this code are governed by the GNU General Public License v3.0 (available at 
* https://www.gnu.org/licenses/gpl-3.0.en.html) (‘GPLv3’). The programs that are governed by 
* GPLv3.0 are those programs that are located in the folders src/depends and tests/depends 
* and which include a reference to GPLv3 in their program files.
**/

#include <array>
#include <boost/multiprecision/cpp_int.hpp>
#include <chrono>
#include <functional>
#include <thread>

#include "Node.h"
#include "common/Constants.h"
#include "common/Messages.h"
#include "common/Serializable.h"
#include "depends/common/RLP.h"
#include "depends/libDatabase/MemoryDB.h"
#include "depends/libTrie/TrieDB.h"
#include "depends/libTrie/TrieHash.h"
#include "libConsensus/ConsensusUser.h"
#include "libCrypto/Sha2.h"
#include "libData/AccountData/Account.h"
#include "libData/AccountData/AccountStore.h"
#include "libData/AccountData/Transaction.h"
#include "libMediator/Mediator.h"
#include "libPOW/pow.h"
#include "libServer/Server.h"
#include "libUtils/BitVector.h"
#include "libUtils/DataConversion.h"
#include "libUtils/DetachedFunction.h"
#include "libUtils/Logger.h"
#include "libUtils/SanityChecks.h"
#include "libUtils/TimeLockedFunction.h"
#include "libUtils/TimeUtils.h"
#include "libUtils/TxnRootComputation.h"

using namespace std;
using namespace boost::multiprecision;

bool Node::ReadAuxilliaryInfoFromFinalBlockMsg(
    const vector<unsigned char>& message, unsigned int& cur_offset,
    uint8_t& shard_id)
{
    // 32-byte block number
    uint256_t dsBlockNum
        = Serializable::GetNumber<uint256_t>(message, cur_offset, UINT256_SIZE);
    cur_offset += UINT256_SIZE;

    // Check block number
    if (!CheckWhetherDSBlockNumIsLatest(dsBlockNum + 1))
    {
        return false;
    }

    // 4-byte consensus id
    uint32_t consensusID = Serializable::GetNumber<uint32_t>(
        message, cur_offset, sizeof(uint32_t));
    cur_offset += sizeof(uint32_t);

    if (consensusID != m_consensusID)
    {
        LOG_EPOCH(INFO, to_string(m_mediator.m_currentEpochNum).c_str(),
                  "Consensus ID is not correct. Expected ID: "
                      << consensusID << " My Consensus ID: " << m_consensusID);
        return false;
    }

    shard_id = Serializable::GetNumber<uint8_t>(message, cur_offset,
                                                sizeof(uint8_t));
    cur_offset += sizeof(uint8_t);

    LOG_EPOCH(INFO, to_string(m_mediator.m_currentEpochNum).c_str(),
              "DEBUG shard id is " << (unsigned int)shard_id)

    return true;
}

void Node::StoreState()
{
    LOG_MARKER();
    AccountStore::GetInstance().MoveUpdatesToDisk();
}

void Node::StoreFinalBlock(const TxBlock& txBlock)
{
    m_mediator.m_txBlockChain.AddBlock(txBlock);
    m_mediator.m_currentEpochNum
        = (uint64_t)m_mediator.m_txBlockChain.GetBlockCount();

    // At this point, the transactions in the last Epoch is no longer useful, thus erase.
    EraseCommittedTransactions(m_mediator.m_currentEpochNum - 2);

    LOG_EPOCH(INFO, to_string(m_mediator.m_currentEpochNum).c_str(),
              "Storing Tx Block Number: "
                  << txBlock.GetHeader().GetBlockNum()
                  << " with Type: " << txBlock.GetHeader().GetType()
                  << ", Version: " << txBlock.GetHeader().GetVersion()
                  << ", Timestamp: " << txBlock.GetHeader().GetTimestamp()
                  << ", NumTxs: " << txBlock.GetHeader().GetNumTxs());

    // Store Tx Block to disk
    vector<unsigned char> serializedTxBlock;
    txBlock.Serialize(serializedTxBlock, 0);
    BlockStorage::GetBlockStorage().PutTxBlock(
        txBlock.GetHeader().GetBlockNum(), serializedTxBlock);

    LOG_EPOCH(INFO, to_string(m_mediator.m_currentEpochNum).c_str(),
              "Final block " << m_mediator.m_txBlockChain.GetLastBlock()
                                    .GetHeader()
                                    .GetBlockNum()
                             << " received with prevhash 0x"
                             << DataConversion::charArrToHexStr(
                                    m_mediator.m_txBlockChain.GetLastBlock()
                                        .GetHeader()
                                        .GetPrevHash()
                                        .asArray()));

    LOG_STATE(
        "[FINBK]["
        << std::setw(15) << std::left
        << m_mediator.m_selfPeer.GetPrintableIPAddress() << "]["
        << m_mediator.m_txBlockChain.GetLastBlock().GetHeader().GetBlockNum()
        << "] RECV");
}

bool Node::IsMicroBlockTxRootHashInFinalBlock(
    TxnHash microBlockTxRootHash, StateHash microBlockStateDeltaHash,
    const uint256_t& blocknum, bool& isEveryMicroBlockAvailable)
{
    LOG_EPOCH(INFO, to_string(m_mediator.m_currentEpochNum).c_str(),
              "Deleting unavailable "
                  << "microblock txRootHash " << microBlockTxRootHash
                  << " stateDeltaHash " << microBlockStateDeltaHash
                  << " for blocknum " << blocknum);
    lock_guard<mutex> g(m_mutexUnavailableMicroBlocks);
    auto it = m_unavailableMicroBlocks.find(blocknum);
    bool found
        = (it != m_unavailableMicroBlocks.end()
           && RemoveTxRootHashFromUnavailableMicroBlock(
                  blocknum, microBlockTxRootHash, microBlockStateDeltaHash));
    isEveryMicroBlockAvailable = found && it->second.empty();
    LOG_EPOCH(INFO, to_string(m_mediator.m_currentEpochNum).c_str(),
              "Found txRootHash " << microBlockTxRootHash << " stateDeltaHash "
                                  << microBlockStateDeltaHash << " : "
                                  << isEveryMicroBlockAvailable);
    return found;
}

bool Node::IsMicroBlockStateDeltaHashInFinalBlock(
    StateHash microBlockStateDeltaHash, TxnHash microBlockTxRootHash,
    const boost::multiprecision::uint256_t& blocknum,
    bool& isEveryMicroBlockAvailable)
{
    LOG_EPOCH(INFO, to_string(m_mediator.m_currentEpochNum).c_str(),
              "Deleting unavailable "
                  << "microblock stateDeltaHash: " << microBlockStateDeltaHash
                  << " txRootHash " << microBlockTxRootHash << " for blocknum "
                  << blocknum);
    lock_guard<mutex> g(m_mutexUnavailableMicroBlocks);
    auto it = m_unavailableMicroBlocks.find(blocknum);
    bool found
        = (it != m_unavailableMicroBlocks.end()
           && RemoveStateDeltaHashFromUnavailableMicroBlock(
                  blocknum, microBlockStateDeltaHash, microBlockTxRootHash));
    isEveryMicroBlockAvailable = found && it->second.empty();
    LOG_EPOCH(INFO, to_string(m_mediator.m_currentEpochNum).c_str(),
              "Found stateDeltaHash " << microBlockStateDeltaHash << ": "
                                      << isEveryMicroBlockAvailable);
    return found;
}

void Node::LoadUnavailableMicroBlockHashes(
    const TxBlock& finalBlock, const boost::multiprecision::uint256_t& blocknum)
{
    LOG_EPOCH(INFO, to_string(m_mediator.m_currentEpochNum).c_str(),
              "Unavailable microblock hashes in final block : ")

    lock_guard<mutex> g(m_mutexUnavailableMicroBlocks);
    for (uint i = 0; i < finalBlock.GetMicroBlockHashes().size(); ++i)
    {
        if (!finalBlock.GetIsMicroBlockEmpty()[i])
        {
            auto hash = finalBlock.GetMicroBlockHashes()[i];
            m_unavailableMicroBlocks[blocknum].insert(
                {hash, vector<bool>{true, true}});
            LOG_EPOCH(INFO, to_string(m_mediator.m_currentEpochNum).c_str(),
                      hash)
        }
    }

#ifndef IS_LOOKUP_NODE
    if (m_unavailableMicroBlocks.find(blocknum)
            != m_unavailableMicroBlocks.end()
        && m_unavailableMicroBlocks[blocknum].size() > 0)
    {
        lock_guard<mutex> g2(m_mutexAllMicroBlocksRecvd);
        m_allMicroBlocksRecvd = false;
        m_tempStateDeltaCommitted = false;
    }
#endif //IS_LOOKUP_NODE
}

bool Node::RemoveTxRootHashFromUnavailableMicroBlock(
    const boost::multiprecision::uint256_t& blocknum,
    const TxnHash& txnRootHash, const StateHash& stateDeltaHash)
{
    for (auto it = m_unavailableMicroBlocks[blocknum].begin();
         it != m_unavailableMicroBlocks[blocknum].end(); it++)
    {
        if (it->first.m_txRootHash == txnRootHash
            && it->first.m_stateDeltaHash == stateDeltaHash)
        {
            LOG_GENERAL(INFO,
                        "Found microblock txnRootHash: " << txnRootHash
                                                         << " stateDeltaHash: "
                                                         << stateDeltaHash);
            it->second[0] = false;
            if (!it->second[1])
            {
                LOG_GENERAL(INFO,
                            "Remove microblock (txRootHash: "
                                << txnRootHash << " stateDeltaHash: "
                                << it->first.m_stateDeltaHash << ")");
                LOG_GENERAL(INFO,
                            "Microblocks count before removing: "
                                << m_unavailableMicroBlocks[blocknum].size());
                m_unavailableMicroBlocks[blocknum].erase(it);
                LOG_GENERAL(INFO,
                            "Microblocks count after removing: "
                                << m_unavailableMicroBlocks[blocknum].size());
            }
            return true;
        }
    }
    LOG_GENERAL(WARNING,
                "Haven't found microblock txnRootHash: " << txnRootHash);
    return false;
}

bool Node::RemoveStateDeltaHashFromUnavailableMicroBlock(
    const boost::multiprecision::uint256_t& blocknum,
    const StateHash& stateDeltaHash, const TxnHash& txnRootHash)
{
    for (auto it = m_unavailableMicroBlocks[blocknum].begin();
         it != m_unavailableMicroBlocks[blocknum].end(); it++)
    {
        if (it->first.m_stateDeltaHash == stateDeltaHash
            && it->first.m_txRootHash == txnRootHash)
        {
            LOG_GENERAL(INFO,
                        "Found microblock stateDeltaHash: " << stateDeltaHash
                                                            << " txnRootHash: "
                                                            << txnRootHash);
            it->second[1] = false;
            if (!it->second[0])
            {
                LOG_GENERAL(INFO,
                            "Remove microblock (txRootHash: "
                                << it->first.m_txRootHash << " stateDeltaHash: "
                                << stateDeltaHash << ")");
                LOG_GENERAL(INFO,
                            "Microblocks count before removing: "
                                << m_unavailableMicroBlocks[blocknum].size());
                m_unavailableMicroBlocks[blocknum].erase(it);
                LOG_GENERAL(INFO,
                            "Microblocks count after removing: "
                                << m_unavailableMicroBlocks[blocknum].size());
            }
            return true;
        }
    }
    LOG_GENERAL(WARNING,
                "Haven't found microblock stateDeltaHash: " << stateDeltaHash);
    return false;
}

bool Node::VerifyFinalBlockCoSignature(const TxBlock& txblock)
{
    LOG_MARKER();

    unsigned int index = 0;
    unsigned int count = 0;

    const vector<bool>& B2 = txblock.GetB2();
    if (m_mediator.m_DSCommitteePubKeys.size() != B2.size())
    {
        LOG_GENERAL(WARNING,
                    "Mismatch: DS committee size = "
                        << m_mediator.m_DSCommitteePubKeys.size()
                        << ", co-sig bitmap size = " << B2.size());
        return false;
    }

    // Generate the aggregated key
    vector<PubKey> keys;
    for (auto& kv : m_mediator.m_DSCommitteePubKeys)
    {
        if (B2.at(index) == true)
        {
            keys.push_back(kv);
            count++;
        }
        index++;
    }

    if (count != ConsensusCommon::NumForConsensus(B2.size()))
    {
        LOG_GENERAL(WARNING, "Cosig was not generated by enough nodes");
        return false;
    }

    shared_ptr<PubKey> aggregatedKey = MultiSig::AggregatePubKeys(keys);
    if (aggregatedKey == nullptr)
    {
        LOG_GENERAL(WARNING, "Aggregated key generation failed");
        return false;
    }

    // Verify the collective signature
    vector<unsigned char> message;
    txblock.GetHeader().Serialize(message, 0);
    txblock.GetCS1().Serialize(message, TxBlockHeader::SIZE);
    BitVector::SetBitVector(message, TxBlockHeader::SIZE + BLOCK_SIG_SIZE,
                            txblock.GetB1());
    if (Schnorr::GetInstance().Verify(message, 0, message.size(),
                                      txblock.GetCS2(), *aggregatedKey)
        == false)
    {
        LOG_GENERAL(WARNING, "Cosig verification failed");
        for (auto& kv : keys)
        {
            LOG_GENERAL(WARNING, kv);
        }
        return false;
    }

    return true;
}

bool Node::CheckMicroBlockRootHash(
    const TxBlock& finalBlock, const boost::multiprecision::uint256_t& blocknum)
{
    TxnHash microBlocksHash
        = ComputeTransactionsRoot(finalBlock.GetMicroBlockHashes());

    LOG_EPOCH(
        INFO, to_string(m_mediator.m_currentEpochNum).c_str(),
        "Expected FinalBlock TxRoot hash : "
            << DataConversion::charArrToHexStr(microBlocksHash.asArray()));

    if (finalBlock.GetHeader().GetTxRootHash() != microBlocksHash)
    {
        LOG_GENERAL(INFO,
                    "TxRootHash in Final Block Header doesn't match root of "
                    "microblock hashes");
        return false;
    }

    LOG_EPOCH(INFO, to_string(m_mediator.m_currentEpochNum).c_str(),
              "FinalBlock TxRoot hash in final block by DS is correct");

    return true;
}

#ifndef IS_LOOKUP_NODE
bool Node::FindTxnInSubmittedTxnsList(const TxBlock& finalblock,
                                      const uint256_t& blockNum,
                                      uint8_t sharing_mode,
                                      vector<Transaction>& txns_to_send,
                                      const TxnHash& tx_hash)
{
    LOG_MARKER();

    // boost::multiprecision::uint256_t blockNum = m_mediator.m_txBlockChain.GetBlockCount();

    lock(m_mutexSubmittedTransactions, m_mutexCommittedTransactions);
    lock_guard<mutex> g(m_mutexSubmittedTransactions, adopt_lock);
    lock_guard<mutex> g2(m_mutexCommittedTransactions, adopt_lock);

    auto& submittedTransactions = m_submittedTransactions[blockNum];
    auto& committedTransactions = m_committedTransactions[blockNum];
    const auto& txnIt = submittedTransactions.find(tx_hash);

    // Check if transaction is part of submitted Tx list
    if (txnIt != submittedTransactions.end())
    {
        if ((sharing_mode == SEND_ONLY) || (sharing_mode == SEND_AND_FORWARD))
        {
            txns_to_send.push_back(txnIt->second);
        }

        // Move entry from submitted Tx list to committed Tx list
        committedTransactions.push_back(txnIt->second);
        submittedTransactions.erase(txnIt);

        LOG_EPOCH(
            INFO, to_string(m_mediator.m_currentEpochNum).c_str(),
            "[TXN] ["
                << blockNum << "] Committed     = 0x"
                << DataConversion::charArrToHexStr(
                       committedTransactions.back().GetTranID().asArray()));

        // Update from and to accounts
        // if (!AccountStore::GetInstance().UpdateAccounts(
        //         m_mediator.m_currentEpochNum - 1, committedTransactions.back()))
        // {
        //     LOG_GENERAL(WARNING, "UpdateAccounts failed");
        //     committedTransactions.pop_back();
        //     return true;
        // }

        // DO NOT DELETE. PERISTENT STORAGE
        /**
        LOG_EPOCH(INFO, to_string(m_mediator.m_currentEpochNum).c_str(), "##Storing Transaction##");
        LOG_EPOCH(INFO, to_string(m_mediator.m_currentEpochNum).c_str(), DataConversion::charArrToHexStr(tx_hash));
        LOG_EPOCH(INFO, to_string(m_mediator.m_currentEpochNum).c_str(), (*entry).GetAmount());
        LOG_EPOCH(INFO, to_string(m_mediator.m_currentEpochNum).c_str(), DataConversion::charArrToHexStr((*entry).GetToAddr()));
        LOG_EPOCH(INFO, to_string(m_mediator.m_currentEpochNum).c_str(), DataConversion::charArrToHexStr((*entry).GetFromAddr()));
        **/

        //LOG_EPOCH(INFO, to_string(m_mediator.m_currentEpochNum).c_str(), "Storing Transaction: "<< DataConversion::charArrToHexStr(tx_hash) <<
        //    " with amount: "<<(*entry).GetAmount()<<
        //    ", to: "<<DataConversion::charArrToHexStr((*entry).GetToAddr())<<
        //   ", from: "<<DataConversion::charArrToHexStr((*entry).GetFromAddr()));

        // Store TxBody to disk
        vector<unsigned char> serializedTxBody;
        committedTransactions.back().Serialize(serializedTxBody, 0);
        if (!BlockStorage::GetBlockStorage().PutTxBody(tx_hash,
                                                       serializedTxBody))
        {
            LOG_GENERAL(INFO, "FAIL: PutTxBody Failed");
        }

        // Move on to next transaction in block
        return true;
    }

    return false;
}

bool Node::FindTxnInReceivedTxnsList(const TxBlock& finalblock,
                                     const uint256_t& blockNum,
                                     uint8_t sharing_mode,
                                     vector<Transaction>& txns_to_send,
                                     const TxnHash& tx_hash)
{
    LOG_MARKER();

    lock(m_mutexReceivedTransactions, m_mutexCommittedTransactions);
    lock_guard<mutex> g(m_mutexReceivedTransactions, adopt_lock);
    lock_guard<mutex> g2(m_mutexCommittedTransactions, adopt_lock);

    auto& receivedTransactions = m_receivedTransactions[blockNum];
    auto& committedTransactions = m_committedTransactions[blockNum];
    const auto& txnIt = receivedTransactions.find(tx_hash);

    // Check if transaction is part of received Tx list
    if (txnIt != receivedTransactions.end())
    {
        if ((sharing_mode == SEND_ONLY) || (sharing_mode == SEND_AND_FORWARD))
        {
            txns_to_send.push_back(txnIt->second);
        }

        // Move entry from received Tx list to committed Tx list
        committedTransactions.push_back(txnIt->second);
        receivedTransactions.erase(txnIt);

        LOG_EPOCH(
            INFO, to_string(m_mediator.m_currentEpochNum).c_str(),
            "[TXN] ["
                << blockNum << "] Committed     = 0x"
                << DataConversion::charArrToHexStr(
                       committedTransactions.back().GetTranID().asArray()));

        // Update from and to accounts
        // if (!AccountStore::GetInstance().UpdateAccounts(
        //         m_mediator.m_currentEpochNum - 1, committedTransactions.back()))
        // {
        //     LOG_GENERAL(WARNING, "UpdateAccounts failed");
        //     committedTransactions.pop_back();
        //     return true;
        // }

        /**
        LOG_EPOCH(INFO, to_string(m_mediator.m_currentEpochNum).c_str(), "##Storing Transaction##");
        LOG_EPOCH(INFO, to_string(m_mediator.m_currentEpochNum).c_str(), DataConversion::charArrToHexStr(tx_hash));
        LOG_EPOCH(INFO, to_string(m_mediator.m_currentEpochNum).c_str(), (*entry).GetAmount());
        LOG_EPOCH(INFO, to_string(m_mediator.m_currentEpochNum).c_str(), DataConversion::charArrToHexStr((*entry).GetToAddr()));
        LOG_EPOCH(INFO, to_string(m_mediator.m_currentEpochNum).c_str(), DataConversion::charArrToHexStr((*entry).GetFromAddr()));
        **/

        LOG_EPOCH(INFO, to_string(m_mediator.m_currentEpochNum).c_str(),
                  "ReceivedTransaction: Storing Transaction: "
                      << DataConversion::charArrToHexStr(tx_hash.asArray())
                      << " with amount: "
                      << committedTransactions.back().GetAmount() << ", to: "
                      << committedTransactions.back().GetToAddr() << ", from: "
                      << Account::GetAddressFromPublicKey(
                             committedTransactions.back().GetSenderPubKey()));

        // Store TxBody to disk
        vector<unsigned char> serializedTxBody;
        committedTransactions.back().Serialize(serializedTxBody, 0);
        if (!BlockStorage::GetBlockStorage().PutTxBody(tx_hash,
                                                       serializedTxBody))
        {
            LOG_GENERAL(INFO, "FAIL: PutTxBody Failed");
        }

        // Move on to next transaction in block
        return true;
    }

    return false;
}

void Node::CommitMyShardsMicroBlock(const TxBlock& finalblock,
                                    const uint256_t& blocknum,
                                    uint8_t sharing_mode,
                                    vector<Transaction>& txns_to_send)
{
    LOG_MARKER();

    // Loop through transactions in block
    const vector<TxnHash>& tx_hashes = m_microblock->GetTranHashes();
    for (unsigned int i = 0; i < tx_hashes.size(); i++)
    {
        const TxnHash& tx_hash = tx_hashes.at(i);

        if (FindTxnInSubmittedTxnsList(finalblock, blocknum, sharing_mode,
                                       txns_to_send, tx_hash))
        {
            continue;
        }

        if (!FindTxnInReceivedTxnsList(finalblock, blocknum, sharing_mode,
                                       txns_to_send, tx_hash))
        {
            // TODO
            LOG_EPOCH(WARNING, to_string(m_mediator.m_currentEpochNum).c_str(),
                      "Cannnot find txn in submitted txn and recv list");
        }
    }

    LOG_EPOCH(INFO, to_string(m_mediator.m_currentEpochNum).c_str(),
              "Number of transactions to broadcast for block "
                  << blocknum << " = " << txns_to_send.size());

    {
        lock_guard<mutex> g(m_mutexReceivedTransactions);
        m_receivedTransactions.erase(blocknum);
    }
    {
        lock_guard<mutex> g2(m_mutexSubmittedTransactions);
        m_submittedTransactions.erase(blocknum);
    }
}

void Node::BroadcastTransactionsToSendingAssignment(
    const uint256_t& blocknum, const vector<Peer>& sendingAssignment,
    const TxnHash& microBlockTxHash, vector<Transaction>& txns_to_send) const
{
    LOG_MARKER();

    LOG_STATE("[TXBOD][" << setw(15) << left
                         << m_mediator.m_selfPeer.GetPrintableIPAddress()
                         << "][" << m_mediator.m_txBlockChain.GetBlockCount()
                         << "] BEFORE TXN BODIES #" << blocknum);

    if (txns_to_send.size() > 0)
    {
        // Transaction body sharing
        unsigned int cur_offset = MessageOffset::BODY;
        vector<unsigned char> forwardtxn_message
            = {MessageType::NODE, NodeInstructionType::FORWARDTRANSACTION};

        // block num
        Serializable::SetNumber<uint256_t>(forwardtxn_message, cur_offset,
                                           blocknum, UINT256_SIZE);
        cur_offset += UINT256_SIZE;

        // microblock tx hash
        copy(microBlockTxHash.asArray().begin(),
             microBlockTxHash.asArray().end(),
             back_inserter(forwardtxn_message));
        cur_offset += TRAN_HASH_SIZE;

        // microblock state delta hash
        StateHash microBlockDeltaHash
            = m_microblock->GetHeader().GetStateDeltaHash();
        copy(microBlockDeltaHash.asArray().begin(),
             microBlockDeltaHash.asArray().end(),
             back_inserter(forwardtxn_message));
        cur_offset += STATE_HASH_SIZE;

        for (unsigned int i = 0; i < txns_to_send.size(); i++)
        {
            // txn body
            txns_to_send.at(i).Serialize(forwardtxn_message, cur_offset);
            cur_offset += txns_to_send.at(i).GetSerializedSize();

            LOG_EPOCH(INFO, to_string(m_mediator.m_currentEpochNum).c_str(),
                      "[TXN] ["
                          << blocknum << "] Broadcasted   = 0x"
                          << DataConversion::charArrToHexStr(
                                 txns_to_send.at(i).GetTranID().asArray()));
        }

        P2PComm::GetInstance().SendBroadcastMessage(sendingAssignment,
                                                    forwardtxn_message);

        LOG_EPOCH(INFO, to_string(m_mediator.m_currentEpochNum).c_str(),
                  "DEBUG: I have broadcasted the txn body!")

        LOG_EPOCH(INFO, to_string(m_mediator.m_currentEpochNum).c_str(),
                  "I will soon be sending the txn bodies to the lookup nodes");
        m_mediator.m_lookup->SendMessageToLookupNodes(forwardtxn_message);
    }
    else
    {
        LOG_EPOCH(INFO, to_string(m_mediator.m_currentEpochNum).c_str(),
                  "DEBUG I have no txn body to send")
    }

    if (m_microblock->GetHeader().GetStateDeltaHash() != StateHash())
    {

        BroadcastStateDeltaToSendingAssignment(
            blocknum, sendingAssignment,
            m_microblock->GetHeader().GetStateDeltaHash(), microBlockTxHash);
    }

    LOG_STATE("[TXBOD][" << setw(15) << left
                         << m_mediator.m_selfPeer.GetPrintableIPAddress()
                         << "][" << m_mediator.m_txBlockChain.GetBlockCount()
                         << "] AFTER SENDING TXN BODIES");
}

void Node::BroadcastStateDeltaToSendingAssignment(
    const boost::multiprecision::uint256_t& blocknum,
    const vector<Peer>& sendingAssignment,
    const StateHash& microBlockStateDeltaHash,
    const TxnHash& microBlockTxHash) const
{
    LOG_MARKER();

    unsigned int cur_offset = MessageOffset::BODY;
    vector<unsigned char> forwardstate_message
        = {MessageType::NODE, NodeInstructionType::FORWARDSTATEDELTA};

    // block num
    Serializable::SetNumber<uint256_t>(forwardstate_message, cur_offset,
                                       blocknum, UINT256_SIZE);
    cur_offset += UINT256_SIZE;

    // microblock state delta hash
    copy(microBlockStateDeltaHash.asArray().begin(),
         microBlockStateDeltaHash.asArray().end(),
         back_inserter(forwardstate_message));
    cur_offset += STATE_HASH_SIZE;

    // microblock tx hash
    copy(microBlockTxHash.asArray().begin(), microBlockTxHash.asArray().end(),
         back_inserter(forwardstate_message));
    cur_offset += TRAN_HASH_SIZE;

    // state delta
    vector<unsigned char> stateDel;
    AccountStore::GetInstance().GetSerializedDelta(stateDel);

    copy(stateDel.begin(), stateDel.end(), back_inserter(forwardstate_message));

    // sending

    P2PComm::GetInstance().SendBroadcastMessage(sendingAssignment,
                                                forwardstate_message);

    LOG_EPOCH(INFO, to_string(m_mediator.m_currentEpochNum).c_str(),
              "DEBUG: I have broadcasted the state delta! "
                  << " "
                  << DataConversion::Uint8VecToHexStr(forwardstate_message)
                  << " " << sendingAssignment.size());

    LOG_EPOCH(INFO, to_string(m_mediator.m_currentEpochNum).c_str(),
              "I will soon be sending the state delta to the lookup nodes");
    m_mediator.m_lookup->SendMessageToLookupNodes(forwardstate_message);
}

void Node::LoadForwardingAssignmentFromFinalBlock(
    const vector<Peer>& fellowForwarderNodes, const uint256_t& blocknum)
{
    // For now, since each sharding setup only processes one block, then whatever transactions we
    // failed to submit have to be discarded m_createdTransactions.clear();

    LOG_EPOCH(INFO, to_string(m_mediator.m_currentEpochNum).c_str(),
              "[shard " << m_myShardID
                        << "] I am a forwarder for transactions in block "
                        << blocknum);

    lock_guard<mutex> g2(m_mutexForwardingAssignment);

    m_forwardingAssignment.insert(make_pair(blocknum, vector<Peer>()));
    vector<Peer>& peers = m_forwardingAssignment.at(blocknum);

    LOG_EPOCH(INFO, to_string(m_mediator.m_currentEpochNum).c_str(),
              "Forward list:");

    for (unsigned int i = 0; i < m_myShardMembersNetworkInfo.size(); i++)
    {
        if (i == m_consensusMyID)
        {
            continue;
        }
        // if (rand() % m_myShardMembersNetworkInfo.size() <= GOSSIP_RATE)
        // {
        //     peers.push_back(m_myShardMembersNetworkInfo.at(i));
        // }
        peers.push_back(m_myShardMembersNetworkInfo.at(i));
    }

    for (unsigned int i = 0; i < fellowForwarderNodes.size(); i++)
    {
        Peer fellowforwarder = fellowForwarderNodes[i];

        for (unsigned int j = 0; j < peers.size(); j++)
        {
            if (peers.at(j) == fellowforwarder)
            {
                peers.at(j) = move(peers.back());
                peers.pop_back();
                break;
            }
        }
    }

    for (unsigned int i = 0; i < peers.size(); i++)
    {
        LOG_EPOCH(INFO, to_string(m_mediator.m_currentEpochNum).c_str(),
                  peers.at(i));
    }
}

bool Node::IsMyShardsMicroBlockTxRootHashInFinalBlock(
    const uint256_t& blocknum, bool& isEveryMicroBlockAvailable)
{
    return m_microblock != nullptr
        && IsMicroBlockTxRootHashInFinalBlock(
               m_microblock->GetHeader().GetTxRootHash(),
               m_microblock->GetHeader().GetStateDeltaHash(), blocknum,
               isEveryMicroBlockAvailable);
}

bool Node::IsMyShardsMicroBlockStateDeltaHashInFinalBlock(
    const uint256_t& blocknum, bool& isEveryMicroBlockAvailable)
{
    return m_microblock != nullptr
        && IsMicroBlockStateDeltaHashInFinalBlock(
               m_microblock->GetHeader().GetStateDeltaHash(),
               m_microblock->GetHeader().GetTxRootHash(), blocknum,
               isEveryMicroBlockAvailable);
}

bool Node::ActOnFinalBlock(uint8_t tx_sharing_mode, const vector<Peer>& nodes)
{
    // #ifndef IS_LOOKUP_NODE
    // If tx_sharing_mode=IDLE              ==> Body = [ignored]
    // If tx_sharing_mode=SEND_ONLY         ==> Body = [num receivers in other shards] [IP and node] ... [IP and node]
    // If tx_sharing_mode=DS_FORWARD_ONLY   ==> Body = [num receivers in DS comm] [IP and node] ... [IP and node]
    // If tx_sharing_mode=NODE_FORWARD_ONLY ==> Body = [num fellow forwarders] [IP and node] ... [IP and node]
    LOG_MARKER();

    lock_guard<mutex> g(m_mutexMicroBlock);
    const TxBlock finalblock = m_mediator.m_txBlockChain.GetLastBlock();
    const uint256_t& blocknum = finalblock.GetHeader().GetBlockNum();

    vector<Peer> sendingAssignment;

    switch (tx_sharing_mode)
    {
    case SEND_ONLY:
    {
        sendingAssignment = nodes;
        break;
    }
    case DS_FORWARD_ONLY:
    {
        lock_guard<mutex> g2(m_mutexForwardingAssignment);
        m_forwardingAssignment.insert(make_pair(blocknum, nodes));
        break;
    }
    case NODE_FORWARD_ONLY:
    {
        LoadForwardingAssignmentFromFinalBlock(nodes, blocknum);
        break;
    }
    case IDLE:
    default:
    {
        LOG_EPOCH(INFO, to_string(m_mediator.m_currentEpochNum).c_str(),
                  "I am idle for transactions in block " << blocknum);
        break;
    }
    }

    // LoadUnavailableMicroBlockTxRootHashes(finalblock, blocknum);
    lock_guard<mutex> gi(m_mutexIsEveryMicroBlockAvailable);
    bool isEveryMicroBlockAvailable;

    // For now, since each sharding setup only processes one block, then whatever transactions we
    // failed to submit have to be discarded m_createdTransactions.clear();
    if (IsMyShardsMicroBlockTxRootHashInFinalBlock(blocknum,
                                                   isEveryMicroBlockAvailable)
        && IsMyShardsMicroBlockStateDeltaHashInFinalBlock(
               blocknum, isEveryMicroBlockAvailable))
    {
        vector<Transaction> txns_to_send;

        CommitMyShardsMicroBlock(finalblock, blocknum, tx_sharing_mode,
                                 txns_to_send);

        if (sendingAssignment.size() > 0)
        {
            BroadcastTransactionsToSendingAssignment(
                blocknum, sendingAssignment,
                m_microblock->GetHeader().GetTxRootHash(), txns_to_send);
        }
        {
            lock_guard<mutex> gt(m_mutexTempCommitted);
            AccountStore::GetInstance().CommitTemp();
            m_tempStateDeltaCommitted = true;

            LOG_GENERAL(INFO, "Temp State Committed");
        }

        if (isEveryMicroBlockAvailable)
        {
            DeleteEntryFromFwdingAssgnAndMissingBodyCountMap(blocknum);
        }
    }
    else
    {
        // TODO
        LOG_GENERAL(WARNING, "Why my shards microblock not in finalblock, one");
    }
    // #endif // IS_LOOKUP_NODE
    return true;
}

bool Node::ActOnFinalBlock(uint8_t tx_sharing_mode,
                           vector<Peer> sendingAssignment,
                           const vector<Peer>& fellowForwarderNodes)
{
    // #ifndef IS_LOOKUP_NODE
    // Body = [num receivers in  other shards] [IP and node] ... [IP and node]
    //        [num fellow forwarders] [IP and node] ... [IP and node]

    LOG_MARKER();

    lock_guard<mutex> g(m_mutexMicroBlock);
    if (tx_sharing_mode == SEND_AND_FORWARD)
    {
        const TxBlock finalblock = m_mediator.m_txBlockChain.GetLastBlock();
        const uint256_t& blocknum = finalblock.GetHeader().GetBlockNum();

        LoadForwardingAssignmentFromFinalBlock(fellowForwarderNodes, blocknum);

        // LoadUnavailableMicroBlockTxRootHashes(finalblock, blocknum);
        lock_guard<mutex> gi(m_mutexIsEveryMicroBlockAvailable);
        bool isEveryMicroBlockAvailable;

        if (IsMyShardsMicroBlockTxRootHashInFinalBlock(
                blocknum, isEveryMicroBlockAvailable)
            && IsMyShardsMicroBlockStateDeltaHashInFinalBlock(
                   blocknum, isEveryMicroBlockAvailable))
        {
            vector<Transaction> txns_to_send;

            CommitMyShardsMicroBlock(finalblock, blocknum, tx_sharing_mode,
                                     txns_to_send);

            if (sendingAssignment.size() > 0)
            {
                BroadcastTransactionsToSendingAssignment(
                    blocknum, sendingAssignment,
                    m_microblock->GetHeader().GetTxRootHash(), txns_to_send);
            }
            {
                lock_guard<mutex> gt(m_mutexTempCommitted);
                AccountStore::GetInstance().CommitTemp();
                m_tempStateDeltaCommitted = true;

                LOG_GENERAL(INFO, "Temp State Committed");
            }
            if (isEveryMicroBlockAvailable)
            {
                DeleteEntryFromFwdingAssgnAndMissingBodyCountMap(blocknum);
            }
        }
        else
        {
            // TODO
            LOG_GENERAL(WARNING,
                        "Why my shards microblock not in finalblock, two");
        }
    }
    else
    {
        return false;
    }
    // #endif // IS_LOOKUP_NODE
    return true;
}

void Node::InitiatePoW1()
{
    // reset consensusID and first consensusLeader is index 0
    m_consensusID = 0;
    m_consensusLeaderID = 0;

    SetState(POW1_SUBMISSION);
    POW::GetInstance().EthashConfigureLightClient(
        (uint64_t)m_mediator.m_dsBlockChain
            .GetBlockCount()); // hack hack hack -- typecasting
    LOG_EPOCH(INFO, to_string(m_mediator.m_currentEpochNum).c_str(),
              "Start pow1 ");
    auto func = [this]() mutable -> void {
        auto epochNumber = m_mediator.m_dsBlockChain.GetBlockCount();
        auto dsBlockRand = m_mediator.m_dsBlockRand;
        auto txBlockRand = m_mediator.m_txBlockRand;
        StartPoW1(epochNumber, POW1_DIFFICULTY, dsBlockRand, txBlockRand);
    };

    DetachedFunction(1, func);
    LOG_EPOCH(INFO, to_string(m_mediator.m_currentEpochNum).c_str(),
              "Soln to pow1 found ");
}

void Node::UpdateStateForNextConsensusRound()
{
    // Set state to tx submission
    if (m_isPrimary == true)
    {
        LOG_EPOCH(INFO, to_string(m_mediator.m_currentEpochNum).c_str(),
                  "MS: I am no longer the shard leader ");
        m_isPrimary = false;
    }

    m_consensusLeaderID++;
    m_consensusID++;
    m_consensusLeaderID = m_consensusLeaderID % COMM_SIZE;

    if (m_consensusMyID == m_consensusLeaderID)
    {
        LOG_EPOCH(INFO, to_string(m_mediator.m_currentEpochNum).c_str(),
                  "MS: I am the new shard leader ");
        m_isPrimary = true;
    }
    else
    {
        LOG_EPOCH(INFO, to_string(m_mediator.m_currentEpochNum).c_str(),
                  "MS: The new shard leader is m_consensusMyID "
                      << m_consensusLeaderID);
    }

    LOG_EPOCH(INFO, to_string(m_mediator.m_currentEpochNum).c_str(),
              "MS: Next non-ds epoch begins");

    SetState(TX_SUBMISSION);
    cv_txSubmission.notify_all();
    LOG_EPOCH(INFO, to_string(m_mediator.m_currentEpochNum).c_str(),
              "[No PoW needed] MS: Start submit txn stage again.");
}

void Node::ScheduleTxnSubmission()
{
    auto main_func = [this]() mutable -> void { SubmitTransactions(); };

    DetachedFunction(1, main_func);

    LOG_GENERAL(INFO,
                "I am going to sleep for " << SUBMIT_TX_WINDOW << " seconds");
    this_thread::sleep_for(chrono::seconds(SUBMIT_TX_WINDOW));
    LOG_GENERAL(INFO,
                "I have woken up from the sleep of " << SUBMIT_TX_WINDOW
                                                     << " seconds");

    auto main_func2 = [this]() mutable -> void {
        SetState(TX_SUBMISSION_BUFFER);
        cv_txSubmission.notify_all();
    };

    DetachedFunction(1, main_func2);
}

void Node::ScheduleMicroBlockConsensus()
{
    LOG_GENERAL(INFO,
                "I am going to use conditional variable with timeout of  "
                    << SUBMIT_TX_WINDOW_EXTENDED
                    << " seconds. It is ok to timeout here. ");
    std::unique_lock<std::mutex> cv_lk(m_MutexCVMicroblockConsensus);
    if (cv_microblockConsensus.wait_for(
            cv_lk, std::chrono::seconds(SUBMIT_TX_WINDOW_EXTENDED))
        == std::cv_status::timeout)
    {
        LOG_GENERAL(INFO,
                    "I have woken up from the sleep of "
                        << SUBMIT_TX_WINDOW_EXTENDED << " seconds");
    }
    else
    {
        LOG_GENERAL(
            INFO,
            "I have received announcement message. Time to run consensus.");
    }
    auto main_func3 = [this]() mutable -> void { RunConsensusOnMicroBlock(); };

    DetachedFunction(1, main_func3);
}

void Node::BeginNextConsensusRound()
{
    LOG_MARKER();

    UpdateStateForNextConsensusRound();

    bool isVacuousEpoch
        = (m_consensusID >= (NUM_FINAL_BLOCK_PER_POW - NUM_VACUOUS_EPOCHS));

    if (!isVacuousEpoch)
    {
<<<<<<< HEAD
        {
            unique_lock<mutex> g(m_mutexAllMicroBlocksRecvd, defer_lock);
            if (!m_allMicroBlocksRecvd)
            {
                LOG_GENERAL(INFO, "Wait for allMicroBlocksRecvd");
                m_cvAllMicroBlocksRecvd.wait(
                    g, [this] { return m_allMicroBlocksRecvd; });
                LOG_EPOCH(
                    INFO, to_string(m_mediator.m_currentEpochNum).c_str(),
                    "All microblocks recvd, moving to ScheduleTxnSubmission");
            }
            else
            {
                LOG_GENERAL(INFO, "No need to wait for allMicroBlocksRecvd");
            }
        }
        // this_thread::sleep_for(
        //     chrono::seconds(WAITING_STATE_FORWARD_IN_SECONDS));
=======

        // {
        //     unique_lock<mutex> g(m_mutexAllMicroBlocksRecvd, defer_lock);
        //     if (!m_allMicroBlocksRecvd)
        //     {
        //         LOG_GENERAL(INFO, "Wait for allMicroBlocksRecvd");
        //         m_cvAllMicroBlocksRecvd.wait(
        //             g, [this] { return m_allMicroBlocksRecvd; });
        //         LOG_EPOCH(
        //             INFO, to_string(m_mediator.m_currentEpochNum).c_str(),
        //             "All microblocks recvd, moving to ScheduleTxnSubmission");
        //     }
        //     else
        //     {
        //         LOG_GENERAL(INFO, "No need to wait for allMicroBlocksRecvd");
        //     }
        // }
        this_thread::sleep_for(
            chrono::seconds(WAITING_STATE_FORWARD_IN_SECONDS));
>>>>>>> 5b42f26f

        ScheduleTxnSubmission();
    }
    else
    {
        LOG_EPOCH(INFO, to_string(m_mediator.m_currentEpochNum).c_str(),
                  "Vacuous epoch: Skipping submit transactions");
    }

    ScheduleMicroBlockConsensus();
}

void Node::LoadTxnSharingInfo(const vector<unsigned char>& message,
                              unsigned int& cur_offset, uint8_t shard_id,
                              bool& i_am_sender, bool& i_am_forwarder,
                              vector<vector<Peer>>& nodes)
{
    // Transaction body sharing setup
    // Everyone (DS and non-DS) needs to remember their sharing assignments for this particular block

    // Transaction body sharing assignments:
    // PART 1. Select X random nodes from DS committee for receiving Tx bodies and broadcasting to other DS nodes
    // PART 2. Select X random nodes per shard for receiving Tx bodies and broadcasting to other nodes in the shard
    // PART 3. Select X random nodes per shard for sending Tx bodies to the receiving nodes in other committees (DS and shards)

    // Message format:
    // [4-byte num of DS nodes]
    //   [16-byte IP] [4-byte port]
    //   [16-byte IP] [4-byte port]
    //   ...
    // [4-byte num of committees]
    // [4-byte num of committee receiving nodes]
    //   [16-byte IP] [4-byte port]
    //   [16-byte IP] [4-byte port]
    //   ...
    // [4-byte num of committee sending nodes]
    //   [16-byte IP] [4-byte port]
    //   [16-byte IP] [4-byte port]
    //   ...
    // [4-byte num of committee receiving nodes]
    //   [16-byte IP] [4-byte port]
    //   [16-byte IP] [4-byte port]
    //   ...
    // [4-byte num of committee sending nodes]
    //   [16-byte IP] [4-byte port]
    //   [16-byte IP] [4-byte port]
    //   ...
    // ...
    LOG_MARKER();

    uint32_t num_ds_nodes = Serializable::GetNumber<uint32_t>(
        message, cur_offset, sizeof(uint32_t));
    cur_offset += sizeof(uint32_t);

    LOG_EPOCH(INFO, to_string(m_mediator.m_currentEpochNum).c_str(),
              "Forwarders inside the DS committee (" << num_ds_nodes << "):");

    nodes.push_back(vector<Peer>());

    for (unsigned int i = 0; i < num_ds_nodes; i++)
    {
        nodes.back().push_back(Peer(message, cur_offset));
        cur_offset += IP_SIZE + PORT_SIZE;

        LOG_EPOCH(INFO, to_string(m_mediator.m_currentEpochNum).c_str(),
                  nodes.back().back());
    }

    uint32_t num_shards = Serializable::GetNumber<uint32_t>(message, cur_offset,
                                                            sizeof(uint32_t));
    cur_offset += sizeof(uint32_t);

    LOG_EPOCH(INFO, to_string(m_mediator.m_currentEpochNum).c_str(),
              "Number of shards: " << num_shards);

    for (unsigned int i = 0; i < num_shards; i++)
    {
        if (i == shard_id)
        {
            nodes.push_back(vector<Peer>());

            uint32_t num_recv = Serializable::GetNumber<uint32_t>(
                message, cur_offset, sizeof(uint32_t));
            cur_offset += sizeof(uint32_t);

            LOG_EPOCH(INFO, to_string(m_mediator.m_currentEpochNum).c_str(),
                      "  Shard " << i << " forwarders:");

            for (unsigned int j = 0; j < num_recv; j++)
            {
                nodes.back().push_back(Peer(message, cur_offset));
                cur_offset += IP_SIZE + PORT_SIZE;

                LOG_EPOCH(INFO, to_string(m_mediator.m_currentEpochNum).c_str(),
                          nodes.back().back());

                if (nodes.back().back() == m_mediator.m_selfPeer)
                {
                    i_am_forwarder = true;
                }
            }

            nodes.push_back(vector<Peer>());

            LOG_EPOCH(INFO, to_string(m_mediator.m_currentEpochNum).c_str(),
                      "  Shard " << i << " senders:");

            uint32_t num_send = Serializable::GetNumber<uint32_t>(
                message, cur_offset, sizeof(uint32_t));
            cur_offset += sizeof(uint32_t);

            for (unsigned int j = 0; j < num_send; j++)
            {
                nodes.back().push_back(Peer(message, cur_offset));
                cur_offset += IP_SIZE + PORT_SIZE;

                LOG_EPOCH(INFO, to_string(m_mediator.m_currentEpochNum).c_str(),
                          nodes.back().back());

                if (nodes.back().back() == m_mediator.m_selfPeer)
                {
                    i_am_sender = true;
                }
            }
        }
        else
        {
            nodes.push_back(vector<Peer>());

            uint32_t num_recv = Serializable::GetNumber<uint32_t>(
                message, cur_offset, sizeof(uint32_t));
            cur_offset += sizeof(uint32_t);

            LOG_EPOCH(INFO, to_string(m_mediator.m_currentEpochNum).c_str(),
                      "  Shard " << i << " forwarders:");

            for (unsigned int j = 0; j < num_recv; j++)
            {
                nodes.back().push_back(Peer(message, cur_offset));
                cur_offset += IP_SIZE + PORT_SIZE;

                LOG_EPOCH(INFO, to_string(m_mediator.m_currentEpochNum).c_str(),
                          nodes.back().back());
            }

            nodes.push_back(vector<Peer>());

            LOG_EPOCH(INFO, to_string(m_mediator.m_currentEpochNum).c_str(),
                      "  Shard " << i << " senders:");

            uint32_t num_send = Serializable::GetNumber<uint32_t>(
                message, cur_offset, sizeof(uint32_t));
            cur_offset += sizeof(uint32_t);

            for (unsigned int j = 0; j < num_send; j++)
            {
                nodes.back().push_back(Peer(message, cur_offset));
                cur_offset += IP_SIZE + PORT_SIZE;

                LOG_EPOCH(INFO, to_string(m_mediator.m_currentEpochNum).c_str(),
                          nodes.back().back());
            }
        }
    }
}

void Node::CallActOnFinalBlockBasedOnSenderForwarderAssgn(
    bool i_am_sender, bool i_am_forwarder, const vector<vector<Peer>>& nodes,
    uint8_t shard_id)
{
    if ((i_am_sender == false) && (i_am_forwarder == true))
    {
        // Give myself the list of my fellow forwarders
        const vector<Peer>& my_shard_receivers = nodes.at(shard_id + 1);
        ActOnFinalBlock(TxSharingMode::NODE_FORWARD_ONLY, my_shard_receivers);
    }
    else if ((i_am_sender == true) && (i_am_forwarder == false))
    {
        vector<Peer> nodes_to_send;

        LOG_EPOCH(INFO, to_string(m_mediator.m_currentEpochNum).c_str(),
                  "iii amam herehere");

        // Give myself the list of all receiving nodes in all other committees including DS
        for (unsigned int i = 0; i < nodes.at(0).size(); i++)
        {
            nodes_to_send.push_back(nodes[0][i]);
        }

        for (unsigned int i = 1; i < nodes.size(); i += 2)
        {
            if (((i - 1) / 2) == shard_id)
            {
                continue;
            }

            const vector<Peer>& shard = nodes.at(i);
            for (unsigned int j = 0; j < shard.size(); j++)
            {
                nodes_to_send.push_back(shard[j]);
            }
        }

        ActOnFinalBlock(TxSharingMode::SEND_ONLY, nodes_to_send);
    }
    else if ((i_am_sender == true) && (i_am_forwarder == true))
    {
        // Give myself the list of my fellow forwarders
        const vector<Peer>& my_shard_receivers = nodes.at(shard_id + 1);

        vector<Peer> fellowForwarderNodes;

        // Give myself the list of all receiving nodes in all other committees including DS
        for (unsigned int i = 0; i < nodes.at(0).size(); i++)
        {
            fellowForwarderNodes.push_back(nodes[0][i]);
        }

        for (unsigned int i = 1; i < nodes.size(); i += 2)
        {
            if (((i - 1) / 2) == shard_id)
            {
                continue;
            }

            const vector<Peer>& shard = nodes.at(i);
            for (unsigned int j = 0; j < shard.size(); j++)
            {
                fellowForwarderNodes.push_back(shard[j]);
            }
        }

        ActOnFinalBlock(TxSharingMode::SEND_AND_FORWARD, fellowForwarderNodes,
                        my_shard_receivers);
    }
    else
    {
        ActOnFinalBlock(TxSharingMode::IDLE, vector<Peer>());
    }
}
#endif // IS_LOOKUP_NODE

void Node::LogReceivedFinalBlockDetails(const TxBlock& txblock)
{
#ifdef IS_LOOKUP_NODE
    LOG_EPOCH(INFO, to_string(m_mediator.m_currentEpochNum).c_str(),
              "I the lookup node have deserialized the TxBlock");
    LOG_EPOCH(
        INFO, to_string(m_mediator.m_currentEpochNum).c_str(),
        "txblock.GetHeader().GetType(): " << txblock.GetHeader().GetType());
    LOG_EPOCH(INFO, to_string(m_mediator.m_currentEpochNum).c_str(),
              "txblock.GetHeader().GetVersion(): "
                  << txblock.GetHeader().GetVersion());
    LOG_EPOCH(INFO, to_string(m_mediator.m_currentEpochNum).c_str(),
              "txblock.GetHeader().GetGasLimit(): "
                  << txblock.GetHeader().GetGasLimit());
    LOG_EPOCH(INFO, to_string(m_mediator.m_currentEpochNum).c_str(),
              "txblock.GetHeader().GetGasUsed(): "
                  << txblock.GetHeader().GetGasUsed());
    LOG_EPOCH(INFO, to_string(m_mediator.m_currentEpochNum).c_str(),
              "txblock.GetHeader().GetBlockNum(): "
                  << txblock.GetHeader().GetBlockNum());
    LOG_EPOCH(INFO, to_string(m_mediator.m_currentEpochNum).c_str(),
              "txblock.GetHeader().GetNumMicroBlockHashes(): "
                  << txblock.GetHeader().GetNumMicroBlockHashes());
    LOG_EPOCH(INFO, to_string(m_mediator.m_currentEpochNum).c_str(),
              "txblock.GetHeader().GetStateRootHash(): "
                  << txblock.GetHeader().GetStateRootHash());
    LOG_EPOCH(
        INFO, to_string(m_mediator.m_currentEpochNum).c_str(),
        "txblock.GetHeader().GetNumTxs(): " << txblock.GetHeader().GetNumTxs());
    LOG_EPOCH(INFO, to_string(m_mediator.m_currentEpochNum).c_str(),
              "txblock.GetHeader().GetMinerPubKey(): "
                  << txblock.GetHeader().GetMinerPubKey());
#endif // IS_LOOKUP_NODE
}

bool Node::CheckStateRoot(const TxBlock& finalBlock)
{
    StateHash stateRoot = AccountStore::GetInstance().GetStateRootHash();

    AccountStore::GetInstance().PrintAccountState();

    if (stateRoot != finalBlock.GetHeader().GetStateRootHash())
    {
        LOG_EPOCH(WARNING, to_string(m_mediator.m_currentEpochNum).c_str(),
                  "State root doesn't match. Expected = "
                      << stateRoot << ". "
                      << "Received = "
                      << finalBlock.GetHeader().GetStateRootHash());
        return false;
    }

    LOG_EPOCH(INFO, to_string(m_mediator.m_currentEpochNum).c_str(),
              "State root matched "
                  << finalBlock.GetHeader().GetStateRootHash());

    return true;
}

// void Node::StoreMicroBlocksToDisk()
// {
//     LOG_MARKER();
//     for(auto microBlock : m_microblocks)
//     {

//         LOG_GENERAL(INFO,  "Storing Micro Block Hash: " << microBlock.GetHeader().GetTxRootHash() <<
//             " with Type: " << microBlock.GetHeader().GetType() <<
//             ", Version: " << microBlock.GetHeader().GetVersion() <<
//             ", Timestamp: " << microBlock.GetHeader().GetTimestamp() <<
//             ", NumTxs: " << microBlock.GetHeader().GetNumTxs());

//         vector<unsigned char> serializedMicroBlock;
//         microBlock.Serialize(serializedMicroBlock, 0);
//         BlockStorage::GetBlockStorage().PutMicroBlock(microBlock.GetHeader().GetTxRootHash(),
//                                                serializedMicroBlock);
//     }
//     m_microblocks.clear();
// }

bool Node::ProcessFinalBlock(const vector<unsigned char>& message,
                             unsigned int offset, const Peer& from)
{
    // Message = [32-byte DS blocknum] [4-byte consensusid] [1-byte shard id]
    //           [Final block] [Tx body sharing setup]
    LOG_MARKER();

#ifndef IS_LOOKUP_NODE
    if (m_state == MICROBLOCK_CONSENSUS)
    {
        LOG_EPOCH(INFO, to_string(m_mediator.m_currentEpochNum).c_str(),
                  "I may have missed the micrblock consensus. However, if I "
                  "recent a valid finalblock. I will accept it");
        // TODO: Optimize state transition.
        SetState(WAITING_FINALBLOCK);
    }

    if (!CheckState(PROCESS_FINALBLOCK))
    {
        LOG_EPOCH(INFO, to_string(m_mediator.m_currentEpochNum).c_str(),
                  "Too late - current state is " << m_state << ".");
        return false;
    }

        /*
    unsigned int sleep_time_while_waiting = 100;
    if (m_state == MICROBLOCK_CONSENSUS)
    {
        for (unsigned int i = 0; i < 50; i++)
        {
            if (m_state == WAITING_FINALBLOCK)
            {
                break;
            }

            if (i % 10 == 0)
            {
                LOG_EPOCH(INFO, to_string(m_mediator.m_currentEpochNum).c_str(),
                             "Waiting for MICROBLOCK_CONSENSUS before "
                             "proceeding to process finalblock");
            }
            this_thread::sleep_for(
                chrono::milliseconds(sleep_time_while_waiting));
        }
        LOG_GENERAL(INFO,
            "I got stuck at process final block but move on. Current state is "
            "MICROBLOCK_CONSENSUS, ")
        // return false;
        SetState(WAITING_FINALBLOCK);
    }
    */

#endif // IS_LOOKUP_NODE

    LOG_STATE("[FLBLK][" << setw(15) << left
                         << m_mediator.m_selfPeer.GetPrintableIPAddress()
                         << "][" << m_mediator.m_txBlockChain.GetBlockCount()
                         << "] RECEIVED FINAL BLOCK");

    unsigned int cur_offset = offset;

    uint8_t shard_id = (uint8_t)-1;

    // Reads and checks DS Block number, consensus ID and Shard ID
    if (!ReadAuxilliaryInfoFromFinalBlockMsg(message, cur_offset, shard_id))
    {
        return false;
    }

    // TxBlock txBlock(message, cur_offset);
    TxBlock txBlock;
    if (txBlock.Deserialize(message, cur_offset) != 0)
    {
        LOG_GENERAL(WARNING, "We failed to deserialize TxBlock.");
        return false;
    }
    cur_offset += txBlock.GetSerializedSize();

    LogReceivedFinalBlockDetails(txBlock);

    LOG_STATE("[TXBOD][" << std::setw(15) << std::left
                         << m_mediator.m_selfPeer.GetPrintableIPAddress()
                         << "][" << txBlock.GetHeader().GetBlockNum()
                         << "] FRST");

    // Verify the co-signature
    if (!VerifyFinalBlockCoSignature(txBlock))
    {
        LOG_EPOCH(WARNING, to_string(m_mediator.m_currentEpochNum).c_str(),
                  "TxBlock co-sig verification failed");
        return false;
    }

    // #ifdef IS_LOOKUP_NODE
    if (!CheckMicroBlockRootHash(txBlock, txBlock.GetHeader().GetBlockNum()))
    {
        return false;
    }

    bool isVacuousEpoch
        = (m_consensusID >= (NUM_FINAL_BLOCK_PER_POW - NUM_VACUOUS_EPOCHS));
    if (!isVacuousEpoch)
    {
        LoadUnavailableMicroBlockHashes(txBlock,
                                        txBlock.GetHeader().GetBlockNum());
    }
    else
    {
        LOG_GENERAL(INFO, "isVacuousEpoch now");

        if (!AccountStore::GetInstance().UpdateStateTrieAll())
        {
            LOG_GENERAL(WARNING, "UpdateStateTrieAll Failed");
            return false;
        }

        if (!CheckStateRoot(txBlock))
        {
#ifndef IS_LOOKUP_NODE
            RejoinAsNormal();
#endif // IS_LOOKUP_NODE
            return false;
        }
        StoreState();
        BlockStorage::GetBlockStorage().PutMetadata(MetaType::DSINCOMPLETED,
                                                    {'0'});
#ifndef IS_LOOKUP_NODE
        BlockStorage::GetBlockStorage().PopFrontTxBodyDB();
#else // IS_LOOKUP_NODE
        BlockStorage::GetBlockStorage().ResetDB(BlockStorage::TX_BODY_TMP);
#endif // IS_LOOKUP_NODE
    }
    // #endif // IS_LOOKUP_NODE

    StoreFinalBlock(txBlock);

    if (txBlock.GetHeader().GetNumMicroBlockHashes() == 1)
    {
        LOG_STATE("[TXBOD][" << std::setw(15) << std::left
                             << m_mediator.m_selfPeer.GetPrintableIPAddress()
                             << "][" << txBlock.GetHeader().GetBlockNum()
                             << "] LAST");
    }

    // Assumption: New PoW1 done after every block committed
    // If I am not a DS committee member (and since I got this FinalBlock message,
    // then I know I'm not), I can start doing PoW1 again
    m_mediator.UpdateDSBlockRand();
    m_mediator.UpdateTxBlockRand();

#ifndef IS_LOOKUP_NODE

    if (m_mediator.m_currentEpochNum % NUM_FINAL_BLOCK_PER_POW == 0)
    {
        InitiatePoW1();
    }
    else
    {
        auto main_func
            = [this]() mutable -> void { BeginNextConsensusRound(); };

        DetachedFunction(1, main_func);
    }

    bool i_am_sender = false;
    bool i_am_forwarder = false;
    vector<vector<Peer>> nodes;

    LoadTxnSharingInfo(message, cur_offset, shard_id, i_am_sender,
                       i_am_forwarder, nodes);

    CallActOnFinalBlockBasedOnSenderForwarderAssgn(i_am_sender, i_am_forwarder,
                                                   nodes, shard_id);
#else // IS_LOOKUP_NODE
    if (m_mediator.m_currentEpochNum % NUM_FINAL_BLOCK_PER_POW == 0)
    {
        m_consensusID = 0;
        m_consensusLeaderID = 0;
    }
    else
    {
        m_consensusID++;
        m_consensusLeaderID++;
        m_consensusLeaderID = m_consensusLeaderID % COMM_SIZE;
    }
#endif // IS_LOOKUP_NODE

    return true;
}

bool Node::LoadForwardedTxnsAndCheckRoot(
    const vector<unsigned char>& message, unsigned int cur_offset,
    TxnHash& microBlockTxHash, StateHash& microBlockStateDeltaHash,
    vector<Transaction>& txnsInForwardedMessage)
// vector<TxnHash> & txnHashesInForwardedMessage)
{
    LOG_MARKER();

    copy(message.begin() + cur_offset,
         message.begin() + cur_offset + TRAN_HASH_SIZE,
         microBlockTxHash.asArray().begin());
    cur_offset += TRAN_HASH_SIZE;

    LOG_GENERAL(
        INFO,
        "Received MicroBlock TxHash root : "
            << DataConversion::charArrToHexStr(microBlockTxHash.asArray()));

    copy(message.begin() + cur_offset,
         message.begin() + cur_offset + STATE_HASH_SIZE,
         microBlockStateDeltaHash.asArray().begin());
    cur_offset += STATE_HASH_SIZE;

    LOG_GENERAL(INFO,
                "Received MicroBlock StateDelta root : "
                    << DataConversion::charArrToHexStr(
                           microBlockStateDeltaHash.asArray()));

    vector<TxnHash> txnHashesInForwardedMessage;

    while (cur_offset < message.size())
    {
        // reading [Transaction] from received msg
        // Transaction tx(message, cur_offset);
        Transaction tx;
        if (tx.Deserialize(message, cur_offset) != 0)
        {
            LOG_GENERAL(WARNING, "We failed to deserialize Transaction.");
            return false;
        }
        cur_offset += tx.GetSerializedSize();

        txnsInForwardedMessage.push_back(tx);
        txnHashesInForwardedMessage.push_back(tx.GetTranID());
    }

    return ComputeTransactionsRoot(txnHashesInForwardedMessage)
        == microBlockTxHash;
}

bool Node::LoadForwardedStateDeltaAndCheckRoot(
    const vector<unsigned char>& message, unsigned int cur_offset,
    StateHash& microBlockStateDeltaHash, TxnHash& microBlockTxHash)
{
    LOG_MARKER();

    copy(message.begin() + cur_offset,
         message.begin() + cur_offset + STATE_HASH_SIZE,
         microBlockStateDeltaHash.asArray().begin());
    cur_offset += STATE_HASH_SIZE;

    LOG_GENERAL(INFO,
                "Received MicroBlock State Delta root : "
                    << DataConversion::charArrToHexStr(
                           microBlockStateDeltaHash.asArray()));

    copy(message.begin() + cur_offset,
         message.begin() + cur_offset + TRAN_HASH_SIZE,
         microBlockTxHash.asArray().begin());
    cur_offset += TRAN_HASH_SIZE;

    LOG_GENERAL(
        INFO,
        "Received MicroBlock TxHash root : "
            << DataConversion::charArrToHexStr(microBlockTxHash.asArray()));

    vector<unsigned char> vec;
    copy(message.begin() + cur_offset, message.end(), back_inserter(vec));

    SHA2<HASH_TYPE::HASH_VARIANT_256> sha2;
    sha2.Update(vec);
    StateHash delta(sha2.Finalize());

    LOG_GENERAL(INFO, "Calculated StateHash: " << delta);

    return delta == microBlockStateDeltaHash;
}

void Node::CommitForwardedTransactions(
    const vector<Transaction>& txnsInForwardedMessage,
    const uint256_t& blocknum)
{
    LOG_MARKER();

    unsigned int txn_counter = 0;
    for (const auto& tx : txnsInForwardedMessage)
    {
        {
            lock_guard<mutex> g(m_mutexCommittedTransactions);
            m_committedTransactions[blocknum].push_back(tx);
            // if (!AccountStore::GetInstance().UpdateAccounts(
            //         m_mediator.m_currentEpochNum - 1, tx))
            // {
            //     LOG_GENERAL(WARNING, "UpdateAccounts failed");
            //     m_committedTransactions[blocknum].pop_back();
            //     continue;
            // }
        }

            // LOG_EPOCH(INFO, to_string(m_mediator.m_currentEpochNum).c_str(),
            //              "[TXN] [" << blocknum << "] Body received = 0x" << tx.GetTranID());

            // Update from and to accounts
            // LOG_EPOCH(INFO, to_string(m_mediator.m_currentEpochNum).c_str(), "Account store updated");

            // LOG_EPOCH(INFO, to_string(m_mediator.m_currentEpochNum).c_str(),
            //              "Storing Transaction: " << tx.GetTranID() <<
            //              " with amount: " << tx.GetAmount() <<
            //              ", to: " << tx.GetToAddr() <<
            //              ", from: " << tx.GetFromAddr());
#ifdef IS_LOOKUP_NODE
        Server::AddToRecentTransactions(tx.GetTranID());
#endif //IS_LOOKUP_NODE

        // Store TxBody to disk
        vector<unsigned char> serializedTxBody;
        tx.Serialize(serializedTxBody, 0);
        BlockStorage::GetBlockStorage().PutTxBody(tx.GetTranID(),
                                                  serializedTxBody);

        txn_counter++;
        if (txn_counter % 10000 == 0)
        {
            LOG_EPOCH(INFO, to_string(m_mediator.m_currentEpochNum).c_str(),
                      "Proceessed " << txn_counter << " of txns.");
        }
    }
}

#ifndef IS_LOOKUP_NODE
void Node::LoadFwdingAssgnForThisBlockNum(const uint256_t& blocknum,
                                          vector<Peer>& forward_list)
{
    LOG_MARKER();

    lock_guard<mutex> g(m_mutexForwardingAssignment);
    auto f = m_forwardingAssignment.find(blocknum);
    if (f != m_forwardingAssignment.end())
    {
        forward_list = f->second;
    }
}
#endif // IS_LOOKUP_NODE

void Node::DeleteEntryFromFwdingAssgnAndMissingBodyCountMap(
    const uint256_t& blocknum)
{
    LOG_MARKER();

#ifndef IS_LOOKUP_NODE
    lock(m_mutexForwardingAssignment, m_mutexUnavailableMicroBlocks);
    lock_guard<mutex> g(m_mutexUnavailableMicroBlocks, adopt_lock);
    lock_guard<mutex> g2(m_mutexForwardingAssignment, adopt_lock);
#else // IS_LOOKUP_NODE
    lock_guard<mutex> g(m_mutexUnavailableMicroBlocks);
#endif // IS_LOOKUP_NODE

    auto it = m_unavailableMicroBlocks.find(blocknum);

    for (auto it : m_unavailableMicroBlocks)
    {
        LOG_EPOCH(INFO, to_string(m_mediator.m_currentEpochNum).c_str(),
                  "Unavailable"
                  " microblock bodies in finalblock "
                      << it.first << ": " << it.second.size());
        for (auto it2 : it.second)
        {
            LOG_EPOCH(INFO, to_string(m_mediator.m_currentEpochNum).c_str(),
                      it2.first);
        }
    }

    if (it != m_unavailableMicroBlocks.end() && it->second.empty())
    {
        m_unavailableMicroBlocks.erase(it);
        LOG_EPOCH(INFO, to_string(m_mediator.m_currentEpochNum).c_str(),
                  "Deleting blocknum "
                      << blocknum << " from unavailable microblocks list.");

#ifndef IS_LOOKUP_NODE
        m_forwardingAssignment.erase(blocknum);
        lock_guard<mutex> gt(m_mutexTempCommitted);
        if (m_unavailableMicroBlocks.empty() && m_tempStateDeltaCommitted)
        {
            {
                lock_guard<mutex> g2(m_mutexAllMicroBlocksRecvd);
                m_allMicroBlocksRecvd = true;
            }
            LOG_GENERAL(INFO, "Notify All MicroBlocks Received");
            m_cvAllMicroBlocksRecvd.notify_all();
        }
#endif // IS_LOOKUP_NODE
        LOG_STATE("[TXBOD][" << std::setw(15) << std::left
                             << m_mediator.m_selfPeer.GetPrintableIPAddress()
                             << "][" << blocknum << "] LAST");
    }
}

bool Node::ProcessForwardTransaction(const vector<unsigned char>& message,
                                     unsigned int cur_offset, const Peer& from)
{
    // Message = [block number] [microblocktxhash] [microblockdeltahash] [Transaction] [Transaction] [Transaction] ....
    // Received from other shards

    LOG_MARKER();

    lock_guard<mutex> gi(m_mutexIsEveryMicroBlockAvailable);

    // reading [block number] from received msg
    uint256_t blocknum
        = Serializable::GetNumber<uint256_t>(message, cur_offset, UINT256_SIZE);
    cur_offset += UINT256_SIZE;

    LOG_STATE("[TXBOD][" << setw(15) << left
                         << m_mediator.m_selfPeer.GetPrintableIPAddress()
                         << "][" << m_mediator.m_txBlockChain.GetBlockCount()
                         << "] RECEIVED TXN BODIES #" << blocknum);

    LOG_GENERAL(INFO, "Received forwarded txns for block number " << blocknum);

    if (m_mediator.m_txBlockChain.GetLastBlock().GetHeader().GetBlockNum()
        < blocknum)
    {
        unsigned int time_pass = 0;
        while (
            m_mediator.m_txBlockChain.GetLastBlock().GetHeader().GetBlockNum()
            < blocknum)
        {
            if (m_mediator.m_lookup->m_syncType != SyncType::NO_SYNC)
            {
                return false;
            }

            if (time_pass % 600 == 0)
            {
                LOG_EPOCH(INFO, to_string(m_mediator.m_currentEpochNum).c_str(),
                          "Blocknum " + blocknum.convert_to<string>()
                              + " waiting "
                              + "for state change from WAITING_FINALBLOCK "
                                "to TX_SUBMISSION");
            }
            time_pass++;

            this_thread::sleep_for(chrono::milliseconds(100));
        }
    }

    TxnHash microBlockTxRootHash;
    StateHash microBlockStateDeltaHash;
    vector<Transaction> txnsInForwardedMessage;
    // vector<TxnHash> txnHashesInForwardedMessage;

    if (!LoadForwardedTxnsAndCheckRoot(
            message, cur_offset, microBlockTxRootHash, microBlockStateDeltaHash,
            txnsInForwardedMessage /*, txnHashesInForwardedMessage*/))
    {
        return false;
    }

    bool isEveryMicroBlockAvailable;

    if (!IsMicroBlockTxRootHashInFinalBlock(microBlockTxRootHash,
                                            microBlockStateDeltaHash, blocknum,
                                            isEveryMicroBlockAvailable))
    {
        return false;
    }

    // StoreTxInMicroBlock(microBlockTxRootHash, txnHashesInForwardedMessage)

    CommitForwardedTransactions(txnsInForwardedMessage, blocknum);

#ifndef IS_LOOKUP_NODE
    vector<Peer> forward_list;
    LoadFwdingAssgnForThisBlockNum(blocknum, forward_list);
#endif // IS_LOOKUP_NODE

    LOG_EPOCH(INFO, to_string(m_mediator.m_currentEpochNum).c_str(),
              "isEveryMicroBlockAvailable: " << isEveryMicroBlockAvailable);

    if (isEveryMicroBlockAvailable)
    {
        DeleteEntryFromFwdingAssgnAndMissingBodyCountMap(blocknum);
    }

#ifndef IS_LOOKUP_NODE
    if (forward_list.size() > 0)
    {
        P2PComm::GetInstance().SendBroadcastMessage(forward_list, message);
        LOG_EPOCH(INFO, to_string(m_mediator.m_currentEpochNum).c_str(),
                  "DEBUG I have broadcasted the txn body!");
    }
#endif // IS_LOOKUP_NODE

    return true;
}

bool Node::ProcessForwardStateDelta(const vector<unsigned char>& message,
                                    unsigned int cur_offset, const Peer& from)
{
    // Message = [block number] [microblockdeltahash] [microblocktxhash] [AccountStateDelta]
    // Received from other shards

    LOG_MARKER();

    lock_guard<mutex> gi(m_mutexIsEveryMicroBlockAvailable);

    // reading [block number] from received msg
    uint256_t blocknum
        = Serializable::GetNumber<uint256_t>(message, cur_offset, UINT256_SIZE);
    cur_offset += UINT256_SIZE;

    LOG_GENERAL(INFO, "Received state delta for block number " << blocknum);

    if (m_mediator.m_txBlockChain.GetLastBlock().GetHeader().GetBlockNum()
        < blocknum)
    {
        unsigned int time_pass = 0;
        while (
            m_mediator.m_txBlockChain.GetLastBlock().GetHeader().GetBlockNum()
            < blocknum)
        {
            if (m_mediator.m_lookup->m_syncType != SyncType::NO_SYNC)
            {
                return false;
            }

            if (time_pass % 600 == 0)
            {
                LOG_EPOCH(INFO, to_string(m_mediator.m_currentEpochNum).c_str(),
                          "Blocknum " + blocknum.convert_to<string>()
                              + " waiting "
                              + "for state change from WAITING_FINALBLOCK "
                                "to TX_SUBMISSION");
            }
            time_pass++;

            this_thread::sleep_for(chrono::milliseconds(100));
        }
    }

    StateHash microBlockStateDeltaHash;
    TxnHash microBlockTxRootHash;

    if (!LoadForwardedStateDeltaAndCheckRoot(message, cur_offset,
                                             microBlockStateDeltaHash,
                                             microBlockTxRootHash))
    {
        return false;
    }

    LOG_GENERAL(INFO, "LoadedForwardedStateDelta!");

    cur_offset += STATE_HASH_SIZE + TRAN_HASH_SIZE;

    bool isEveryMicroBlockAvailable;

    if (!IsMicroBlockStateDeltaHashInFinalBlock(microBlockStateDeltaHash,
                                                microBlockTxRootHash, blocknum,
                                                isEveryMicroBlockAvailable))
    {
        return false;
    }

    AccountStore::GetInstance().DeserializeDelta(message, cur_offset);

#ifndef IS_LOOKUP_NODE
    vector<Peer> forward_list;
    LoadFwdingAssgnForThisBlockNum(blocknum, forward_list);
#endif // IS_LOOKUP_NODE

    LOG_EPOCH(INFO, to_string(m_mediator.m_currentEpochNum).c_str(),
              "isEveryMicroBlockAvailable: " << isEveryMicroBlockAvailable);

    if (isEveryMicroBlockAvailable)
    {
        DeleteEntryFromFwdingAssgnAndMissingBodyCountMap(blocknum);
    }

#ifndef IS_LOOKUP_NODE
    if (forward_list.size() > 0)
    {
        P2PComm::GetInstance().SendBroadcastMessage(forward_list, message);
        LOG_EPOCH(INFO, to_string(m_mediator.m_currentEpochNum).c_str(),
                  "DEBUG I have broadcasted the state delta!");
    }
#endif // IS_LOOKUP_NODE

    return true;
}<|MERGE_RESOLUTION|>--- conflicted
+++ resolved
@@ -191,9 +191,10 @@
     {
         if (!finalBlock.GetIsMicroBlockEmpty()[i])
         {
-            auto hash = finalBlock.GetMicroBlockHashes()[i];
+            auto& hash = finalBlock.GetMicroBlockHashes()[i];
             m_unavailableMicroBlocks[blocknum].insert(
-                {hash, vector<bool>{true, true}});
+                {hash,
+                 vector<bool>{true, true}});
             LOG_EPOCH(INFO, to_string(m_mediator.m_currentEpochNum).c_str(),
                       hash)
         }
@@ -204,9 +205,18 @@
             != m_unavailableMicroBlocks.end()
         && m_unavailableMicroBlocks[blocknum].size() > 0)
     {
-        lock_guard<mutex> g2(m_mutexAllMicroBlocksRecvd);
-        m_allMicroBlocksRecvd = false;
-        m_tempStateDeltaCommitted = false;
+        {
+            lock_guard<mutex> g2(m_mutexAllMicroBlocksRecvd);
+            m_allMicroBlocksRecvd = false;
+        }
+        {
+            lock_guard<mutex> g3(m_mutexTempCommitted);
+            m_tempStateDeltaCommitted = false;
+        }
+        {
+            lock_guard<mutex> g4(m_mutexNewRoungStarted);
+            m_newRoundStarted = false;
+        }
     }
 #endif //IS_LOOKUP_NODE
 }
@@ -1042,7 +1052,6 @@
 
     if (!isVacuousEpoch)
     {
-<<<<<<< HEAD
         {
             unique_lock<mutex> g(m_mutexAllMicroBlocksRecvd, defer_lock);
             if (!m_allMicroBlocksRecvd)
@@ -1058,30 +1067,15 @@
             {
                 LOG_GENERAL(INFO, "No need to wait for allMicroBlocksRecvd");
             }
+
+            {
+                lock_guard<mutex> g2(m_mutexNewRoungStarted);
+                m_newRoundStarted = true;
+            }
+            m_cvNewRoundStarted.notify_all();
         }
         // this_thread::sleep_for(
         //     chrono::seconds(WAITING_STATE_FORWARD_IN_SECONDS));
-=======
-
-        // {
-        //     unique_lock<mutex> g(m_mutexAllMicroBlocksRecvd, defer_lock);
-        //     if (!m_allMicroBlocksRecvd)
-        //     {
-        //         LOG_GENERAL(INFO, "Wait for allMicroBlocksRecvd");
-        //         m_cvAllMicroBlocksRecvd.wait(
-        //             g, [this] { return m_allMicroBlocksRecvd; });
-        //         LOG_EPOCH(
-        //             INFO, to_string(m_mediator.m_currentEpochNum).c_str(),
-        //             "All microblocks recvd, moving to ScheduleTxnSubmission");
-        //     }
-        //     else
-        //     {
-        //         LOG_GENERAL(INFO, "No need to wait for allMicroBlocksRecvd");
-        //     }
-        // }
-        this_thread::sleep_for(
-            chrono::seconds(WAITING_STATE_FORWARD_IN_SECONDS));
->>>>>>> 5b42f26f
 
         ScheduleTxnSubmission();
     }
