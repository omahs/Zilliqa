--- conflicted
+++ resolved
@@ -726,19 +726,7 @@
     CleanMicroblockConsensusBuffer();
 
     StoreFinalBlock(txBlock);
-<<<<<<< HEAD
-    LOG_STATE(
-        "[FLBLK]["
-        << setw(15) << left << m_mediator.m_selfPeer.GetPrintableIPAddress()
-        << "]["
-        << m_mediator.m_txBlockChain.GetLastBlock().GetHeader().GetBlockNum() +
-               1
-        << "] FINISH WRITE STATE TO DISK");
-    if (m_mediator.m_dsBlockChain.GetLastBlock().GetHeader().GetBlockNum() <
-        PREGEN_ACCOUNT_TIMES && ENABLE_ACCOUNTS_POPULATING) {
-      PopulateAccounts();
-    }
-=======
+
     auto writeStateToDisk = [this]() -> void {
       if (!AccountStore::GetInstance().MoveUpdatesToDisk(
               LOOKUP_NODE_MODE && ENABLE_REPOPULATE &&
@@ -774,10 +762,13 @@
                                         .GetBlockNum() +
                                     1
                              << "] FINISH WRITE STATE TO DISK");
+        if (m_mediator.m_dsBlockChain.GetLastBlock().GetHeader().GetBlockNum() <
+            PREGEN_ACCOUNT_TIMES && ENABLE_ACCOUNTS_POPULATING) {
+          PopulateAccounts();
+        }
       }
     };
     DetachedFunction(1, writeStateToDisk);
->>>>>>> c549cc2d
   }
 
   // m_mediator.HeartBeatPulse();
