--- conflicted
+++ resolved
@@ -720,20 +720,17 @@
       LOG_GENERAL(WARNING, "StoreFinalBlock failed!");
       return false;
     }
-<<<<<<< HEAD
+
     // Contract storage
     if (!Contract::ContractStorage2::GetContractStorage().CommitStateDB()) {
       LOG_GENERAL(WARNING, "CommitStateDB failed");
       return false;
     }
-    if (!LOOKUP_NODE_MODE) {
-=======
     // if lookup and loaded microblocks, then skip
     lock_guard<mutex> g(m_mutexUnavailableMicroBlocks);
     if (!(LOOKUP_NODE_MODE &&
           m_unavailableMicroBlocks.find(txBlock.GetHeader().GetBlockNum()) !=
               m_unavailableMicroBlocks.end())) {
->>>>>>> 04b33980
       if (!BlockStorage::GetBlockStorage().PutEpochFin(
               m_mediator.m_currentEpochNum)) {
         LOG_GENERAL(WARNING, "BlockStorage::PutEpochFin failed "
