/*
 * Copyright (C) 2019 Zilliqa
 *
 * This program is free software: you can redistribute it and/or modify
 * it under the terms of the GNU General Public License as published by
 * the Free Software Foundation, either version 3 of the License, or
 * (at your option) any later version.
 *
 * This program is distributed in the hope that it will be useful,
 * but WITHOUT ANY WARRANTY; without even the implied warranty of
 * MERCHANTABILITY or FITNESS FOR A PARTICULAR PURPOSE.  See the
 * GNU General Public License for more details.
 *
 * You should have received a copy of the GNU General Public License
 * along with this program.  If not, see <https://www.gnu.org/licenses/>.
 */

#include <boost/multiprecision/cpp_dec_float.hpp>

#include "Node.h"
#include "RootComputation.h"
#include "common/Constants.h"
#include "common/Messages.h"
#include "common/Serializable.h"
#include "libCrypto/Sha2.h"
#include "libData/AccountData/Account.h"
#include "libData/AccountData/Transaction.h"
#include "libData/AccountData/TransactionReceipt.h"
#include "libData/AccountStore/AccountStore.h"
#include "libEth/Filters.h"
#include "libMediator/Mediator.h"
#include "libMessage/Messenger.h"
#include "libMetrics/Tracing.h"
#include "libNetwork/Blacklist.h"
#include "libNetwork/Guard.h"
#include "libPOW/pow.h"
#include "libRemoteStorageDB/RemoteStorageDB.h"
#include "libServer/DedicatedWebsocketServer.h"
#include "libServer/JSONConversion.h"
#include "libServer/LookupServer.h"
#include "libUtils/BitVector.h"
#include "libUtils/CommonUtils.h"
#include "libUtils/DataConversion.h"
#include "libUtils/DetachedFunction.h"
#include "libUtils/Logger.h"
#include "libUtils/MemoryStats.h"
#include "libUtils/TimeUtils.h"
#include "libUtils/TimestampVerifier.h"


#include "opentelemetry/sdk/trace/tracer_provider_factory.h"
#include "opentelemetry/trace/propagation/b3_propagator.h"
#include "opentelemetry/trace/propagation/http_trace_context.h"
#include "opentelemetry/trace/provider.h"


using namespace std;
using namespace boost::multiprecision;

bool Node::StoreFinalBlock(const TxBlock& txBlock) {
  LOG_MARKER();

  AddBlock(txBlock);

  if (LOOKUP_NODE_MODE) {
    m_mediator.m_filtersAPICache->GetUpdate().StartEpoch(
        txBlock.GetHeader().GetBlockNum(), txBlock.GetBlockHash().hex(),
        txBlock.GetMicroBlockInfos().size(), txBlock.GetHeader().GetNumTxs());
  }

  // At this point, the transactions in the last Epoch is no longer useful, thus
  // erase. EraseCommittedTransactions(m_mediator.m_currentEpochNum - 2);

  LOG_GENERAL(INFO, "Storing TxBlock:" << endl << txBlock);

  // Store Tx Block to disk
  zbytes serializedTxBlock;
  txBlock.Serialize(serializedTxBlock, 0);
  if (!BlockStorage::GetBlockStorage().PutTxBlock(txBlock.GetHeader(),
                                                  serializedTxBlock)) {
    LOG_GENERAL(WARNING, "BlockStorage::PutTxBlock failed " << txBlock);
    return false;
  }

  // Update average block time except when txblock is first block for the epoch
  if ((txBlock.GetHeader().GetBlockNum() % NUM_FINAL_BLOCK_PER_POW) > 0) {
    const uint64_t timestampBef =
        m_mediator.m_txBlockChain
            .GetBlock(txBlock.GetHeader().GetBlockNum() - 1)
            .GetTimestamp();
    const uint64_t timestampNow = txBlock.GetTimestamp();
    const double lastBlockTimeInSeconds =
        static_cast<double>(timestampNow - timestampBef) / 1000000;
    double tmpAveBlockTimeInSeconds = m_mediator.m_aveBlockTimeInSeconds;
    tmpAveBlockTimeInSeconds -=
        tmpAveBlockTimeInSeconds / NUM_FINAL_BLOCK_PER_POW;
    tmpAveBlockTimeInSeconds +=
        lastBlockTimeInSeconds / NUM_FINAL_BLOCK_PER_POW;
    m_mediator.m_aveBlockTimeInSeconds =
        (tmpAveBlockTimeInSeconds < 1) ? 1 : tmpAveBlockTimeInSeconds;
  }

  m_mediator.IncreaseEpochNum();

  LOG_STATE(
      "[FINBK]["
      << std::setw(15) << std::left
      << m_mediator.m_selfPeer.GetPrintableIPAddress() << "]["
      << m_mediator.m_txBlockChain.GetLastBlock().GetHeader().GetBlockNum() + 1
      << "] RECV");

  return true;
}

bool Node::IsMicroBlockTxRootHashInFinalBlock(
    const MBnForwardedTxnEntry& entry, bool& isEveryMicroBlockAvailable) {
  LOG_EPOCH(INFO, m_mediator.m_currentEpochNum,
            "Deleting unavailable microblock: " << entry);
  lock_guard<mutex> g(m_mutexUnavailableMicroBlocks);
  auto it = m_unavailableMicroBlocks.find(
      entry.m_microBlock.GetHeader().GetEpochNum());
  bool found = (it != m_unavailableMicroBlocks.end() &&
                RemoveTxRootHashFromUnavailableMicroBlock(entry));
  isEveryMicroBlockAvailable = found && it->second.empty();
  LOG_EPOCH(INFO, m_mediator.m_currentEpochNum,
            "isEveryMicroBlockAvailable: " << isEveryMicroBlockAvailable);
  return found;
}

bool Node::LoadUnavailableMicroBlockHashes(const TxBlock& finalBlock,
                                           bool& toSendTxnToLookup,
                                           bool skipShardIDCheck) {
  lock_guard<mutex> g(m_mutexUnavailableMicroBlocks);

  uint64_t blockNum = finalBlock.GetHeader().GetBlockNum();
  const auto& microBlockInfos = finalBlock.GetMicroBlockInfos();

  bool foundMB = false;
  bool foundMismatchedMB = false;
  // bool doRejoin = false;

  for (const auto& info : microBlockInfos) {
    if (LOOKUP_NODE_MODE) {
      // Add all mbhashes to unavailable list if newlookup/levellookup is
      // syncing. Otherwise respect the check condition.
      if (skipShardIDCheck ||
          !(info.m_shardId == m_mediator.m_ds->m_shards.size() &&
            info.m_txnRootHash == TxnHash())) {
        auto& mbs = m_unavailableMicroBlocks[blockNum];
        if (std::find_if(mbs.begin(), mbs.end(),
                         [info](const std::pair<BlockHash, TxnHash>& e) {
                           return e.first == info.m_microBlockHash;
                         }) == mbs.end()) {
          mbs.push_back({info.m_microBlockHash, info.m_txnRootHash});
          LOG_GENERAL(
              INFO,
              "[TxBlk:" << blockNum << "] Add unavailable block [MbBlockHash] "
                        << info.m_microBlockHash << " [TxnRootHash] "
                        << info.m_txnRootHash << " shardID " << info.m_shardId);
        }
      }
    } else {
      if (info.m_shardId == m_myshardId) {
        foundMB = true;
        if (m_microblock == nullptr) {
          LOG_GENERAL(WARNING,
                      "Found my shard microblock but microblock obj "
                      "not initiated");
          foundMismatchedMB = true;
          // doRejoin = true;
        } else if (m_lastMicroBlockCoSig.first !=
                   m_mediator.m_currentEpochNum) {
          LOG_GENERAL(WARNING,
                      "Found my shard microblock but Cosig not updated");
          foundMismatchedMB = true;
          // doRejoin = true;
        } else if (m_microblock->GetBlockHash() == info.m_microBlockHash) {
          // Update transaction processed
          UpdateProcessedTransactions();
          toSendTxnToLookup = true;
        } else {
          LOG_GENERAL(WARNING,
                      "The microblock hashes in finalblock doesn't "
                      "match with the local one"
                          << endl
                          << "expected: " << m_microblock->GetBlockHash()
                          << endl
                          << "received: " << info.m_microBlockHash)
          return false;
        }

        break;
      }
    }
  }

  if (!LOOKUP_NODE_MODE) {
    if (!foundMB) {
      LOG_GENERAL(INFO, "No MB for my shard itself in FB!");
      PutAllTxnsInUnconfirmedTxns();
    } else if (foundMismatchedMB) {
      LOG_GENERAL(INFO,
                  "Received shard MB in FB. But since I had failed MB "
                  "Consensus, I will clear my txnpool!");
      // clear the transactions
      CleanCreatedTransaction();
    } else {
      LOG_GENERAL(INFO, "Found my MB in FB!");
    }
  }

  if (/*doRejoin || */ m_doRejoinAtFinalBlock) {
    LOG_GENERAL(WARNING,
                "Failed the last microblock consensus but "
                "still found my shard microblock, "
                " need to Rejoin");
    RejoinAsNormal();
    return false;
  }

  return true;
}

bool Node::RemoveTxRootHashFromUnavailableMicroBlock(
    const MBnForwardedTxnEntry& entry) {
  for (auto it = m_unavailableMicroBlocks
                     .at(entry.m_microBlock.GetHeader().GetEpochNum())
                     .begin();
       it !=
       m_unavailableMicroBlocks.at(entry.m_microBlock.GetHeader().GetEpochNum())
           .end();
       it++) {
    if (it->first == entry.m_microBlock.GetBlockHash()) {
      TxnHash txnHash = ComputeRoot(entry.m_transactions);
      if (it->second != txnHash) {
        LOG_CHECK_FAIL("Txn root hash", txnHash, it->second);
        return false;
      }

      LOG_GENERAL(INFO, "MB found" << it->first);
      LOG_GENERAL(INFO,
                  "Count before = "
                      << m_unavailableMicroBlocks
                             .at(entry.m_microBlock.GetHeader().GetEpochNum())
                             .size());
      m_unavailableMicroBlocks.at(entry.m_microBlock.GetHeader().GetEpochNum())
          .erase(it);
      LOG_GENERAL(INFO,
                  "Count after  = "
                      << m_unavailableMicroBlocks
                             .at(entry.m_microBlock.GetHeader().GetEpochNum())
                             .size());
      return true;
    }
  }

  LOG_GENERAL(WARNING, "MB not found = " << entry);
  return false;
}

bool Node::VerifyFinalBlockCoSignature(const TxBlock& txblock) {
  LOG_MARKER();

  unsigned int index = 0;
  unsigned int count = 0;

  const vector<bool>& B2 = txblock.GetB2();
  if (m_mediator.m_DSCommittee->size() != B2.size()) {
    LOG_CHECK_FAIL("Cosig size", B2.size(), m_mediator.m_DSCommittee->size());
    return false;
  }

  // Generate the aggregated key
  vector<PubKey> keys;
  for (auto const& kv : *m_mediator.m_DSCommittee) {
    if (B2.at(index)) {
      keys.emplace_back(kv.first);
      count++;
    }
    index++;
  }

  if (count != ConsensusCommon::NumForConsensus(B2.size())) {
    LOG_GENERAL(WARNING, "Cosig was not generated by enough nodes");
    return false;
  }

  shared_ptr<PubKey> aggregatedKey = MultiSig::AggregatePubKeys(keys);
  if (aggregatedKey == nullptr) {
    LOG_GENERAL(WARNING, "Aggregated key generation failed");
    return false;
  }

  // Verify the collective signature
  zbytes message;
  if (!txblock.GetHeader().Serialize(message, 0)) {
    LOG_GENERAL(WARNING, "TxBlockHeader serialization failed");
    return false;
  }
  txblock.GetCS1().Serialize(message, message.size());
  BitVector::SetBitVector(message, message.size(), txblock.GetB1());
  if (!MultiSig::MultiSigVerify(message, 0, message.size(), txblock.GetCS2(),
                                *aggregatedKey)) {
    LOG_GENERAL(WARNING, "Cosig verification failed");
    for (auto& kv : keys) {
      LOG_GENERAL(WARNING, kv);
    }
    return false;
  }

  return true;
}

void Node::InitiatePoW() {
  if (LOOKUP_NODE_MODE) {
    LOG_GENERAL(
        WARNING,
        "Node::InitiatePoW not expected to be called from LookUp node.");
    return;
  }

  SetState(POW_SUBMISSION);

  if (m_mediator.m_disablePoW) {
    LOG_GENERAL(INFO, "Skipping PoW");
    return;
  }

  POW::GetInstance().EthashConfigureClient(
      m_mediator.m_dsBlockChain.GetLastBlock().GetHeader().GetBlockNum() + 1,
      FULL_DATASET_MINE);
  LOG_EPOCH(INFO, m_mediator.m_currentEpochNum, "Start pow ");
  auto func = [this]() mutable -> void {
    auto epochNumber =
        m_mediator.m_dsBlockChain.GetLastBlock().GetHeader().GetBlockNum() + 1;
    auto dsBlockRand = m_mediator.m_dsBlockRand;
    auto txBlockRand = m_mediator.m_txBlockRand;
    StartPoW(
        epochNumber,
        m_mediator.m_dsBlockChain.GetLastBlock().GetHeader().GetDSDifficulty(),
        m_mediator.m_dsBlockChain.GetLastBlock().GetHeader().GetDifficulty(),
        dsBlockRand, txBlockRand);
  };

  DetachedFunction(1, func);
}

void Node::UpdateStateForNextConsensusRound() {
  if (LOOKUP_NODE_MODE) {
    LOG_GENERAL(WARNING,
                "Node::UpdateStateForNextConsensusRound not expected to be "
                "called from LookUp node.");
    return;
  }

  // Set state to tx submission
  if (m_isPrimary) {
    LOG_EPOCH(INFO, m_mediator.m_currentEpochNum,
              "I am no longer the shard leader ");
    m_isPrimary = false;
  }

  m_mediator.m_consensusID++;

  uint16_t lastBlockHash = DataConversion::charArrTo16Bits(
      m_mediator.m_txBlockChain.GetLastBlock().GetBlockHash().asBytes());
  {
    lock_guard<mutex> g(m_mutexShardMember);

    if (m_mediator.m_ds->m_mode != DirectoryService::IDLE && GUARD_MODE) {
      m_consensusLeaderID =
          lastBlockHash % Guard::GetInstance().GetNumOfDSGuard();
    } else {
      m_consensusLeaderID = CalculateShardLeaderFromDequeOfNode(
          lastBlockHash, m_myShardMembers->size(), *m_myShardMembers);
    }
  }

  if (m_consensusMyID == m_consensusLeaderID) {
    LOG_EPOCH(INFO, m_mediator.m_currentEpochNum,
              "I am the new shard leader of shard " << m_myshardId);
    LOG_STATE("[IDENT][" << std::setw(15) << std::left
                         << m_mediator.m_selfPeer.GetPrintableIPAddress()
                         << "][" << m_mediator.m_currentEpochNum << "]["
                         << m_myshardId << "][  0] SCLD");
    m_isPrimary = true;
  } else {
    LOG_EPOCH(
        INFO, m_mediator.m_currentEpochNum,
        "The new shard leader is m_consensusLeaderID " << m_consensusLeaderID);
  }
}

void Node::ScheduleMicroBlockConsensus() {
  if (LOOKUP_NODE_MODE) {
    LOG_GENERAL(WARNING,
                "Node::ScheduleMicroBlockConsensus not expected to be "
                "called from LookUp node.");
    return;
  }

  auto main_func = [this]() mutable -> void { RunConsensusOnMicroBlock(); };

  DetachedFunction(1, main_func);
}

void Node::BeginNextConsensusRound() {
  if (LOOKUP_NODE_MODE) {
    LOG_GENERAL(WARNING,
                "Node::BeginNextConsensusRound not expected to be called "
                "from LookUp node.");
    return;
  }

  LOG_MARKER();
  if (m_mediator.m_ds->m_dsEpochAfterUpgrade) {
    LOG_GENERAL(INFO, "Skip running mb consensus for current ds epoch..");
    return;
  }

  UpdateStateForNextConsensusRound();

  ScheduleMicroBlockConsensus();

  // CommitTxnPacketBuffer();
}

bool Node::FindTxnInProcessedTxnsList(
    const uint64_t& blockNum, uint8_t sharing_mode,
    vector<TransactionWithReceipt>& txns_to_send, const TxnHash& tx_hash) {
  if (LOOKUP_NODE_MODE) {
    LOG_GENERAL(WARNING,
                "Node::FindTxnInSubmittedTxnsList not expected to be "
                "called from LookUp node.");
    return true;
  }

  lock_guard<mutex> g(m_mutexProcessedTransactions);

  const auto& processedTransactions = m_processedTransactions[blockNum];
  // auto& committedTransactions = m_committedTransactions[blockNum];
  const auto& txnIt = processedTransactions.find(tx_hash);

  // Check if transaction is part of submitted Tx list
  if (txnIt != processedTransactions.end()) {
    if ((sharing_mode == SEND_ONLY) || (sharing_mode == SEND_AND_FORWARD)) {
      txns_to_send.emplace_back(txnIt->second);
    }

    // Move entry from submitted Tx list to committed Tx list
    // committedTransactions.push_back(txnIt->second);
    // processedTransactions.erase(txnIt);

    // Move on to next transaction in block
    return true;
  }

  return false;
}

void Node::CallActOnFinalblock() {
  if (LOOKUP_NODE_MODE) {
    LOG_GENERAL(WARNING,
                "Node::CallActOnFinalblock not expected to be called from "
                "LookUp node.");
    return;
  }

  LOG_MARKER();

  auto composeMBnForwardTxnMessageForSender =
      [this](zbytes& forwardtxn_message) -> bool {
    return ComposeMBnForwardTxnMessageForSender(forwardtxn_message);
  };

  auto sendMbnFowardTxnToShardNodes =
      []([[gnu::unused]] const zbytes& message,
         [[gnu::unused]] const DequeOfShard& shards,
         [[gnu::unused]] const unsigned int& my_shards_lo,
         [[gnu::unused]] const unsigned int& my_shards_hi) -> void {};

  lock_guard<mutex> g(m_mutexShardMember);

  DataSender::GetInstance().SendDataToOthers(
      *m_microblock, *m_myShardMembers, {}, {},
      m_mediator.m_lookup->GetLookupNodes(),
      m_mediator.m_txBlockChain.GetLastBlock().GetBlockHash(), m_consensusMyID,
      composeMBnForwardTxnMessageForSender, false, SendDataToLookupFuncDefault,
      sendMbnFowardTxnToShardNodes);
}

bool Node::ComposeMBnForwardTxnMessageForSender(zbytes& mb_txns_message) {
  if (LOOKUP_NODE_MODE) {
    LOG_GENERAL(WARNING,
                "Node::ComposeMBnForwardTxnMessageForSender not expected to be "
                "called from LookUp node.");
    return false;
  }

  std::vector<TransactionWithReceipt> txns_to_send;

  if (m_microblock == nullptr) {
    return false;
  }

  const auto& blocknum =
      m_mediator.m_txBlockChain.GetLastBlock().GetHeader().GetBlockNum();
  {
    const vector<TxnHash>& tx_hashes = m_microblock->GetTranHashes();
    lock_guard<mutex> g(m_mutexProcessedTransactions);
    auto& processedTransactions =
        m_mediator.m_ds->m_mode == DirectoryService::IDLE
            ? t_processedTransactions
            : m_processedTransactions[blocknum];
    for (const auto& tx_hash : tx_hashes) {
      const auto& txnIt = processedTransactions.find(tx_hash);
      if (txnIt != processedTransactions.end()) {
        txns_to_send.emplace_back(txnIt->second);
      } else {
        LOG_EPOCH(WARNING, m_mediator.m_currentEpochNum,
                  "Failed trying to find txn " << tx_hash
                                               << " in processed txn list");
      }
    }
  }
  // Transaction body sharing
  mb_txns_message = {MessageType::NODE,
                     NodeInstructionType::MBNFORWARDTRANSACTION};

  if (!Messenger::SetNodeMBnForwardTransaction(
          mb_txns_message, MessageOffset::BODY, *m_microblock, txns_to_send)) {
    LOG_EPOCH(WARNING, m_mediator.m_currentEpochNum,
              "Messenger::SetNodeMBnForwardTransaction failed.");
    return false;
  }

  LOG_STATE(
      "[TXBOD]["
      << setw(15) << left << m_mediator.m_selfPeer.GetPrintableIPAddress()
      << "]["
      << m_mediator.m_txBlockChain.GetLastBlock().GetHeader().GetBlockNum() + 1
      << "] BEFORE SENDING MB & FORWARDING TXN BODIES #" << blocknum);

  LOG_GENERAL(INFO, "[SendMBnTxn]"
                        << " Sending lookup :"
                        << m_microblock->GetHeader().GetShardId()
                        << " Epoch:" << m_mediator.m_currentEpochNum);

  return true;
}

bool Node::CheckStateRoot(const TxBlock& finalBlock) {
  StateHash stateRoot = AccountStore::GetInstance().GetStateRootHash();

  // AccountStore::GetInstance().PrintAccountState();

  if (stateRoot != finalBlock.GetHeader().GetStateRootHash()) {
    LOG_CHECK_FAIL("State root hash", finalBlock.GetHeader().GetStateRootHash(),
                   stateRoot);
    return false;
  }

  LOG_GENERAL(INFO, "State root hash = " << stateRoot);

  return true;
}

void Node::PrepareGoodStateForFinalBlock() {
  if (m_state == MICROBLOCK_CONSENSUS || m_state == MICROBLOCK_CONSENSUS_PREP) {
    LOG_EPOCH(INFO, m_mediator.m_currentEpochNum,
              "I may have missed the micrblock consensus. However, if I "
              "recently received a valid finalblock, I will accept it");
    // TODO: Optimize state transition.
    SetState(WAITING_FINALBLOCK);
  }
}

bool Node::ProcessVCFinalBlock(const zbytes& message, unsigned int offset,
                               const Peer& from,
                               const unsigned char& startByte) {
  LOG_MARKER();
  if (!LOOKUP_NODE_MODE || !ARCHIVAL_LOOKUP || MULTIPLIER_SYNC_MODE) {
    LOG_GENERAL(
        WARNING,
        "Node::ProcessVCFinalBlock not expected to be "
        "called by other than seed node without multiplier syncing mode.");
    return false;
  }
  return ProcessVCFinalBlockCore(message, offset, from, startByte);
}

bool Node::ProcessVCFinalBlockCore(
    const zbytes& message, unsigned int offset,
    [[gnu::unused]] const Peer& from,
    [[gnu::unused]] const unsigned char& startByte) {
  LOG_MARKER();
  uint64_t dsBlockNumber = 0;
  uint32_t consensusID = 0;
  TxBlock txBlock;
  zbytes stateDelta;
  std::vector<VCBlock> vcBlocks;

  if (!Messenger::GetNodeVCFinalBlock(message, offset, dsBlockNumber,
                                      consensusID, txBlock, stateDelta,
                                      vcBlocks)) {
    LOG_EPOCH(WARNING, m_mediator.m_currentEpochNum,
              "Messenger::GetNodeVCFinalBlock failed.");
    return false;
  }

  for (const auto& vcBlock : vcBlocks) {
    if (!ProcessVCBlockCore(vcBlock)) {
      LOG_GENERAL(WARNING, "view change failed for vc blocknum "
                               << vcBlock.GetHeader().GetViewChangeCounter());
      return false;
    }
  }

  if (ProcessFinalBlockCore(dsBlockNumber, consensusID, txBlock, stateDelta)) {
    if (LOOKUP_NODE_MODE && ARCHIVAL_LOOKUP && !MULTIPLIER_SYNC_MODE) {
      {
        unique_lock<mutex> lock(
            m_mediator.m_lookup->m_mutexVCFinalBlockProcessed);
        m_mediator.m_lookup->m_vcFinalBlockProcessed = true;
      }
      m_mediator.m_lookup->cv_vcFinalBlockProcessed.notify_all();
    }
    return true;
  }

  return false;
}

bool Node::ProcessFinalBlock(const zbytes& message, unsigned int offset,
                             [[gnu::unused]] const Peer& from,
                             [[gnu::unused]] const unsigned char& startByte) {
  LOG_MARKER();

  uint64_t dsBlockNumber = 0;
  uint32_t consensusID = 0;
  TxBlock txBlock;
  zbytes stateDelta;

  if (LOOKUP_NODE_MODE) {
    if (m_mediator.m_lookup->GetSyncType() != SyncType::NO_SYNC) {
      // Buffer the Final Block
      lock_guard<mutex> g(m_mutexSeedTxnBlksBuffer);
      m_seedTxnBlksBuffer.push_back(message);
      LOG_GENERAL(INFO, "Seed not synced, buffered this FBLK");
      return false;
    } else {
      // If seed node is synced and have buffered txn blocks
      lock_guard<mutex> g(m_mutexSeedTxnBlksBuffer);
      if (!m_seedTxnBlksBuffer.empty()) {
        LOG_GENERAL(INFO, "Seed synced, processing buffered FBLKS");
        for (const auto& message : m_seedTxnBlksBuffer) {
          if (!Messenger::GetNodeFinalBlock(message, offset, dsBlockNumber,
                                            consensusID, txBlock, stateDelta)) {
            LOG_EPOCH(WARNING, m_mediator.m_currentEpochNum,
                      "Messenger::GetNodeFinalBlock failed.");
            return false;
          }
          if (!ProcessFinalBlockCore(dsBlockNumber, consensusID, txBlock,
                                     stateDelta)) {
            // ignore bufferred final blocks because rejoin must have been
            // already
            break;
          }
        }
        // clear the buffer since all buffered ones are checked and processed
        m_seedTxnBlksBuffer.clear();
      }
    }
  }

  if (!Messenger::GetNodeFinalBlock(message, offset, dsBlockNumber, consensusID,
                                    txBlock, stateDelta)) {
    LOG_EPOCH(WARNING, m_mediator.m_currentEpochNum,
              "Messenger::GetNodeFinalBlock failed.");
    return false;
  }

  if (ProcessFinalBlockCore(dsBlockNumber, consensusID, txBlock, stateDelta)) {
    if (LOOKUP_NODE_MODE && ARCHIVAL_LOOKUP && MULTIPLIER_SYNC_MODE) {
      // Reached here. Final block was processed successfully.
      // Avoid using the original message in case it contains
      // excess data beyond the FINALBLOCK
      zbytes vc_fb_message = {MessageType::NODE,
                              NodeInstructionType::VCFINALBLOCK};
      /*
        Check if the VCBlock exist in local store for key:
        txBlock.GetHeader().GetBlockNum()
      */
      std::lock_guard<mutex> g1(m_mutexvcBlocksStore);
      if (!Messenger::SetNodeVCFinalBlock(vc_fb_message, MessageOffset::BODY,
                                          dsBlockNumber, consensusID, txBlock,
                                          stateDelta, m_vcBlockStore)) {
        LOG_GENERAL(WARNING, "Messenger::SetNodeVCFinalBlock failed");
      } else {
        // Store to local map for VCFINALBLOCK
        m_vcFinalBlockStore[txBlock.GetHeader().GetBlockNum()] = vc_fb_message;
      }
      // Clear the vc blocks store
      m_vcBlockStore.clear();
    } else if (REMOTESTORAGE_DB_ENABLE && !ARCHIVAL_LOOKUP &&
               LOOKUP_NODE_MODE) {
      RemoteStorageDB::GetInstance().ClearHashMapForUpdates();
      // Clear Hash map for duplicate updates
    }
    return true;
  }

  return false;
}

bool Node::ProcessFinalBlockCore(uint64_t& dsBlockNumber,
                                 [[gnu::unused]] uint32_t& consensusID,
                                 TxBlock& txBlock, zbytes& stateDelta) {
  LOG_MARKER();

  lock_guard<mutex> g(m_mutexFinalBlock);
  if (txBlock.GetHeader().GetVersion() != TXBLOCK_VERSION) {
    LOG_CHECK_FAIL("TxBlock version", txBlock.GetHeader().GetVersion(),
                   TXBLOCK_VERSION);
    return false;
  }

  BlockHash temp_blockHash = txBlock.GetHeader().GetMyHash();
  if (temp_blockHash != txBlock.GetBlockHash()) {
    LOG_CHECK_FAIL("Block Hash", txBlock.GetBlockHash(), temp_blockHash);
    return false;
  }

  // Check timestamp with extra time added for first txepoch for tx
  // distribution.
  auto extra_time =
      (m_mediator.m_currentEpochNum % NUM_FINAL_BLOCK_PER_POW != 0)
          ? 0
          : EXTRA_TX_DISTRIBUTE_TIME_IN_MS;
  if (!VerifyTimestamp(txBlock.GetTimestamp(),
                       CONSENSUS_OBJECT_TIMEOUT + MICROBLOCK_TIMEOUT +
                           (TX_DISTRIBUTE_TIME_IN_MS + extra_time +
                            DS_ANNOUNCEMENT_DELAY_IN_MS) /
                               1000)) {
    return false;
  }

  // Verify the CommitteeHash member of the BlockHeaderBase
  CommitteeHash committeeHash;
  if (!Messenger::GetDSCommitteeHash(*m_mediator.m_DSCommittee,
                                     committeeHash)) {
    LOG_EPOCH(WARNING, m_mediator.m_currentEpochNum,
              "Messenger::GetDSCommitteeHash failed.");
    return false;
  }
  if (committeeHash != txBlock.GetHeader().GetCommitteeHash()) {
    LOG_CHECK_FAIL("DS committee hash", txBlock.GetHeader().GetCommitteeHash(),
                   committeeHash);
    // Lets check if its legitimate hash check failure, if i am lagging behind
    // in prev ds epoch.
    if (LOOKUP_NODE_MODE && !m_mediator.m_lookup->m_confirmedLatestDSBlock) {
      // Check if I have a latest DS Info (but do it only once in current ds
      // epoch)
      uint64_t latestDSBlockNum =
          m_mediator.m_dsBlockChain.GetLastBlock().GetHeader().GetBlockNum();
      uint64_t recvdDsBlockNum = txBlock.GetHeader().GetDSBlockNum();
      m_mediator.m_lookup->m_confirmedLatestDSBlock = true;

      if ((recvdDsBlockNum > latestDSBlockNum) ||
          (m_mediator.m_dsBlockChain.GetBlockCount() <= 1)) {
        auto func = [this]() -> void {
          if (ARCHIVAL_LOOKUP) {
            m_mediator.m_lookup->SetSyncType(SyncType::NEW_LOOKUP_SYNC);
          } else {
            m_mediator.m_lookup->SetSyncType(SyncType::LOOKUP_SYNC);
          }
          if (!m_mediator.m_lookup->GetDSInfo()) {
            LOG_GENERAL(INFO,
                        "I am lagging behind actual ds epoch. Will Rejoin!");
            m_mediator.m_lookup->SetSyncType(SyncType::NO_SYNC);
            if (ARCHIVAL_LOOKUP) {
              // Sync from S3
              m_mediator.m_lookup->RejoinAsNewLookup(false);
            } else  // Lookup - sync from S3
            {
              m_mediator.m_lookup->RejoinAsLookup(false);
            }
          } else {
            m_mediator.m_lookup->SetSyncType(SyncType::NO_SYNC);
          }
        };
        DetachedFunction(1, func);
      }
    }

    return false;
  }

  if (LOOKUP_NODE_MODE) {
    LOG_EPOCH(INFO, m_mediator.m_currentEpochNum,
              "Deserialized TxBlock" << endl
                                     << txBlock);
  }

  LOG_STATE("[TXBOD][" << std::setw(15) << std::left
                       << m_mediator.m_selfPeer.GetPrintableIPAddress() << "]["
                       << txBlock.GetHeader().GetBlockNum() << "] FRST");

  // Verify the co-signature
  if (!VerifyFinalBlockCoSignature(txBlock)) {
    LOG_EPOCH(WARNING, m_mediator.m_currentEpochNum,
              "TxBlock co-sig verification failed");
    return false;
  }

  // Check block number. Now put after verify co-sig to prevent malicious Tx
  // block message to make the node rejoin.
  if (!m_mediator.CheckWhetherBlockIsLatest(
          dsBlockNumber + 1, txBlock.GetHeader().GetBlockNum())) {
    LOG_GENERAL(WARNING, "ProcessFinalBlock CheckWhetherBlockIsLatest failed");

    // Missed some ds block, rejoin
    if (dsBlockNumber >
        m_mediator.m_dsBlockChain.GetLastBlock().GetHeader().GetBlockNum()) {
      if (!LOOKUP_NODE_MODE) {
        RejoinAsNormal();
      } else if (ARCHIVAL_LOOKUP) {
        // Sync from S3
        m_mediator.m_lookup->RejoinAsNewLookup(false);
      } else  // Lookup
      {
        // Sync from S3
        m_mediator.m_lookup->RejoinAsLookup(false);
      }
    }
    // Missed some final block, rejoin
    else if (txBlock.GetHeader().GetBlockNum() > m_mediator.m_currentEpochNum) {
      if (!LOOKUP_NODE_MODE) {
        if (txBlock.GetHeader().GetBlockNum() - m_mediator.m_currentEpochNum <=
            NUM_FINAL_BLOCK_PER_POW) {
          LOG_GENERAL(INFO, "Syncing as normal node from seeds ...");
          m_mediator.m_lookup->SetSyncType(SyncType::NORMAL_SYNC);
          auto func = [this]() mutable -> void { StartSynchronization(); };
          DetachedFunction(1, func);
        } else {
          RejoinAsNormal();
        }
      } else if (ARCHIVAL_LOOKUP) {
        // Too many txblks ( and corresponding mb/txns) to be fetch from lookup.
        // so sync from S3 instead
        if (txBlock.GetHeader().GetBlockNum() - m_mediator.m_currentEpochNum >
            NUM_FINAL_BLOCK_PER_POW) {
          m_mediator.m_lookup->RejoinAsNewLookup(false);
        } else {
          // Sync from lookup
          m_mediator.m_lookup->RejoinAsNewLookup(true);
        }
      } else  // Lookup
      {
        // Sync from lookup
        m_mediator.m_lookup->RejoinAsLookup();
      }
    }
    return false;
  }

  // Compute the MBInfoHash of the extra MicroBlock information
  MBInfoHash mbInfoHash;
  if (!Messenger::GetMbInfoHash(txBlock.GetMicroBlockInfos(), mbInfoHash)) {
    LOG_EPOCH(WARNING, m_mediator.m_currentEpochNum,
              "Messenger::GetMbInfoHash failed.");
    return false;
  }

  if (mbInfoHash != txBlock.GetHeader().GetMbInfoHash()) {
    LOG_CHECK_FAIL("MBInfo hash", txBlock.GetHeader().GetMbInfoHash(),
                   mbInfoHash);
    return false;
  }

  if (!LOOKUP_NODE_MODE) {
    // After rejoin or recovery or dsepoch-after-upgrade
    if (m_lastMicroBlockCoSig.first == 0) {
      m_txn_distribute_window_open = true;
    }
    // I don't want to wait if I failed last mb consensus already and already in
    // WAITING_FINALBLOCK state
    else if (m_lastMicroBlockCoSig.first != m_mediator.m_currentEpochNum &&
             (m_state == MICROBLOCK_CONSENSUS ||
              m_state == MICROBLOCK_CONSENSUS_PREP)) {
      std::unique_lock<mutex> cv_lk(m_MutexCVFBWaitMB);
      if (cv_FBWaitMB.wait_for(
              cv_lk, std::chrono::seconds(CONSENSUS_MSG_ORDER_BLOCK_WINDOW)) ==
          std::cv_status::timeout) {
        LOG_GENERAL(WARNING, "Timeout, I didn't finish microblock consensus");
      }
    }

    PrepareGoodStateForFinalBlock();

    if (!CheckState(PROCESS_FINALBLOCK)) {
      return false;
    }
  }

  LOG_STATE("[FLBLK][" << setw(15) << left
                       << m_mediator.m_selfPeer.GetPrintableIPAddress() << "]["
                       << m_mediator.m_currentEpochNum << "] RECVD FLBLK");

  bool toSendTxnToLookup = false;

  bool isVacuousEpoch = m_mediator.GetIsVacuousEpoch();
  m_isVacuousEpochBuffer = isVacuousEpoch;

  if (!ProcessStateDeltaFromFinalBlock(
          stateDelta, txBlock.GetHeader().GetStateDeltaHash())) {
    return false;
  }

  if (isVacuousEpoch) {
    unordered_map<Address, int256_t> addressMap;
    if (!Messenger::StateDeltaToAddressMap(stateDelta, 0, addressMap)) {
      LOG_GENERAL(WARNING, "Messenger::StateDeltaToAccountMap failed");
    } else {
      auto it = addressMap.find(
          Account::GetAddressFromPublicKey(m_mediator.m_selfKey.second));
      if (it != addressMap.end()) {
        auto reward = it->second;
        LOG_EPOCH(INFO, m_mediator.m_currentEpochNum,
                  "[REWARD]"
                      << " Got " << reward << " as reward");
        LOG_STATE("[REWARD][" << setw(15) << left
                              << m_mediator.m_selfPeer.GetPrintableIPAddress()
                              << "][" << m_mediator.m_currentEpochNum << "]["
                              << reward << "] FLBLK");
      } else {
        LOG_EPOCH(INFO, m_mediator.m_currentEpochNum,
                  "[REWARD]"
                      << "Got no reward this ds epoch");
      }
    }
  }

  if (!BlockStorage::GetBlockStorage().PutStateDelta(
          txBlock.GetHeader().GetBlockNum(), stateDelta)) {
    LOG_GENERAL(WARNING, "BlockStorage::PutStateDelta failed");
    return false;
  }

  if (!LOOKUP_NODE_MODE &&
      (!CheckStateRoot(txBlock) || m_doRejoinAtStateRoot)) {
    RejoinAsNormal();
    return false;
  } else if (LOOKUP_NODE_MODE && !CheckStateRoot(txBlock)) {
    return false;
  }

  auto resumeBlackList = []() mutable -> void {
    this_thread::sleep_for(chrono::seconds(RESUME_BLACKLIST_DELAY_IN_SECONDS));
    Blacklist::GetInstance().Enable(true);
  };

  DetachedFunction(1, resumeBlackList);

  if (!LoadUnavailableMicroBlockHashes(txBlock, toSendTxnToLookup)) {
    return false;
  }

  const bool& toSendPendingTxn = !(IsUnconfirmedTxnEmpty());

  if (!isVacuousEpoch) {
    if (!StoreFinalBlock(txBlock)) {
      LOG_GENERAL(WARNING, "StoreFinalBlock failed!");
      return false;
    }

    // if lookup and loaded microblocks, then skip
    lock_guard<mutex> g(m_mutexUnavailableMicroBlocks);
    if (!(LOOKUP_NODE_MODE &&
          m_unavailableMicroBlocks.find(txBlock.GetHeader().GetBlockNum()) !=
              m_unavailableMicroBlocks.end())) {
      if (!BlockStorage::GetBlockStorage().PutEpochFin(
              m_mediator.m_currentEpochNum)) {
        LOG_GENERAL(WARNING, "BlockStorage::PutEpochFin failed "
                                 << m_mediator.m_currentEpochNum);
        return false;
      }
    }
  } else {
    LOG_GENERAL(INFO, "isVacuousEpoch now");

    // Check whether any ds guard change network info
    if (!LOOKUP_NODE_MODE) {
      QueryLookupForDSGuardNetworkInfoUpdate();
    }

    if (m_mediator.m_ds->m_dsEpochAfterUpgrade) {
      m_mediator.m_ds->m_dsEpochAfterUpgrade = false;
    }

    // Remove because shard nodes will be shuffled in next epoch.
    CleanMicroblockConsensusBuffer();

    if (!StoreFinalBlock(txBlock)) {
      LOG_GENERAL(WARNING, "StoreFinalBlock failed!");
      return false;
    }

    auto writeStateToDisk = [this]() -> void {
      if (!AccountStore::GetInstance().MoveUpdatesToDisk(
              m_mediator.m_dsBlockChain.GetLastBlock()
                  .GetHeader()
                  .GetBlockNum())) {
        LOG_GENERAL(WARNING, "MoveUpdatesToDisk() failed, what to do?");
        // return false;
      } else {
        if (!BlockStorage::GetBlockStorage().PutLatestEpochStatesUpdated(
                m_mediator.m_currentEpochNum)) {
          LOG_GENERAL(WARNING, "BlockStorage::PutLatestEpochStatesUpdated "
                                   << m_mediator.m_currentEpochNum
                                   << " failed");
          return;
        }
        if (!LOOKUP_NODE_MODE) {
          if (!BlockStorage::GetBlockStorage().PutEpochFin(
                  m_mediator.m_currentEpochNum)) {
            LOG_GENERAL(WARNING, "BlockStorage::PutEpochFin failed "
                                     << m_mediator.m_currentEpochNum);
            return;
          }
        } else {
          // change if all microblock received from shards
          lock_guard<mutex> g(m_mutexUnavailableMicroBlocks);
          if (m_unavailableMicroBlocks.find(
                  m_mediator.m_txBlockChain.GetLastBlock()
                      .GetHeader()
                      .GetBlockNum()) == m_unavailableMicroBlocks.end()) {
            if (!BlockStorage::GetBlockStorage().PutEpochFin(
                    m_mediator.m_currentEpochNum)) {
              LOG_GENERAL(WARNING, "BlockStorage::PutEpochFin failed "
                                       << m_mediator.m_currentEpochNum);
              return;
            }
          }
        }
        LOG_STATE("[FLBLK][" << setw(15) << left
                             << m_mediator.m_selfPeer.GetPrintableIPAddress()
                             << "]["
                             << m_mediator.m_txBlockChain.GetLastBlock()
                                        .GetHeader()
                                        .GetBlockNum() +
                                    1
                             << "] FINISH WRITE STATE TO DISK");
        if (ENABLE_ACCOUNTS_POPULATING &&
            m_mediator.m_dsBlockChain.GetLastBlock().GetHeader().GetBlockNum() <
                PREGEN_ACCOUNT_TIMES) {
          PopulateAccounts();
        }
      }
    };
    DetachedFunction(1, writeStateToDisk);
  }

  // m_mediator.HeartBeatPulse();

  if (txBlock.GetMicroBlockInfos().size() == 1) {
    LOG_STATE("[TXBOD][" << std::setw(15) << std::left
                         << m_mediator.m_selfPeer.GetPrintableIPAddress()
                         << "][" << txBlock.GetHeader().GetBlockNum()
                         << "] LAST");
  }
  // Clear STL memory cache
  DetachedFunction(1, CommonUtils::ReleaseSTLMemoryCache);

  // Assumption: New PoW done after every block committed
  // If I am not a DS committee member (and since I got this FinalBlock message,
  // then I know I'm not), I can start doing PoW again
  m_mediator.UpdateDSBlockRand();
  m_mediator.UpdateTxBlockRand();

  LOG_GENERAL(INFO, "toSendPendingTxn " << toSendPendingTxn);

  if (!LOOKUP_NODE_MODE) {
    if (toSendPendingTxn) {
      SendPendingTxnToLookup();
    }
    ClearUnconfirmedTxn();
    if (isVacuousEpoch) {
      InitiatePoW();
    } else {
      auto main_func = [this]() mutable -> void { BeginNextConsensusRound(); };

      DetachedFunction(1, main_func);
    }
  } else {
    if (!isVacuousEpoch) {
      m_mediator.m_consensusID++;
      m_consensusLeaderID++;
      m_consensusLeaderID = m_consensusLeaderID % m_mediator.GetShardSize(true);
    }
    // Now only forwarded txn are left, so only call in lookup

    uint32_t numShards = m_mediator.m_ds->GetNumShards();

    CommitMBnForwardedTransactionBuffer();
    if (!ARCHIVAL_LOOKUP && m_mediator.m_lookup->GetIsServer() &&
        !isVacuousEpoch && !m_mediator.GetIsVacuousEpoch() &&
        ((m_mediator.m_currentEpochNum + NUM_VACUOUS_EPOCHS) %
         NUM_FINAL_BLOCK_PER_POW) != 0) {
      m_mediator.m_lookup->SenderTxnBatchThread(numShards);
    }

    m_mediator.m_lookup->CheckAndFetchUnavailableMBs(
        true);  // except last block
  }
  return true;
}

bool Node::ProcessStateDeltaFromFinalBlock(
    const zbytes& stateDeltaBytes, const StateHash& finalBlockStateDeltaHash) {
  LOG_MARKER();

  // Init local AccountStoreTemp first
  AccountStore::GetInstance().InitTemp();

  LOG_GENERAL(INFO,
              "State delta root hash = " << finalBlockStateDeltaHash.hex());

  if (finalBlockStateDeltaHash == StateHash()) {
    LOG_GENERAL(INFO,
                "State Delta hash received from finalblock is null, "
                "skip processing state delta");
    AccountStore::GetInstance().CommitTemp();
    return true;
  }

  if (stateDeltaBytes.empty()) {
    LOG_GENERAL(WARNING, "Cannot get state delta from message");
    return false;
  }

  SHA256Calculator sha2;
  sha2.Update(stateDeltaBytes);
  StateHash stateDeltaHash(sha2.Finalize());

  if (stateDeltaHash != finalBlockStateDeltaHash) {
    LOG_CHECK_FAIL("State delta hash", finalBlockStateDeltaHash,
                   stateDeltaHash);
    return false;
  }

  LOG_GENERAL(INFO, "State delta hash = " << stateDeltaHash);

  // Deserialize State Delta
  if (finalBlockStateDeltaHash == StateHash()) {
    LOG_GENERAL(INFO, "State Delta from finalblock is empty");
    return false;
  }

  if (!AccountStore::GetInstance().DeserializeDelta(stateDeltaBytes, 0)) {
    LOG_GENERAL(WARNING, "AccountStore::GetInstance().DeserializeDelta failed");
    return false;
  }

  return true;
}

void Node::CommitForwardedTransactions(const MBnForwardedTxnEntry& entry) {
  if (!LOOKUP_NODE_MODE) {
    LOG_GENERAL(WARNING,
                "Node::CommitForwardedTransactions not expected to be "
                "called from Normal node.");
    return;
  }

  LOG_MARKER();

  if (!entry.m_transactions.empty()) {
    uint64_t epochNum = entry.m_microBlock.GetHeader().GetEpochNum();
    uint32_t shardId = entry.m_microBlock.GetHeader().GetShardId();

    auto& cache_upd = m_mediator.m_filtersAPICache->GetUpdate();

    for (const auto& twr : entry.m_transactions) {
      const auto& tran = twr.GetTransaction();
      const auto& txhash = tran.GetTranID();

      LOG_GENERAL(INFO, "Commit txn " << txhash.hex());

      // feed the event log holder
      if (ENABLE_WEBSOCKET) {
        m_mediator.m_websocketServer->ParseTxn(twr);
      }

      if (REMOTESTORAGE_DB_ENABLE && !ARCHIVAL_LOOKUP) {
        RemoteStorageDB::GetInstance().UpdateTxn(
            txhash.hex(), TxnStatus::CONFIRMED, m_mediator.m_currentEpochNum,
            twr.GetTransactionReceipt().GetJsonValue()["success"].asBool());
      }

      // Store TxBody to disk
      zbytes serializedTxBody;
      twr.Serialize(serializedTxBody, 0);
      if (!BlockStorage::GetBlockStorage().PutTxBody(
              epochNum, twr.GetTransaction().GetTranID(), serializedTxBody)) {
        LOG_GENERAL(WARNING, "BlockStorage::PutTxBody failed " << txhash);
        return;
      }

      if (LOOKUP_NODE_MODE) {
        LookupServer::AddToRecentTransactions(txhash);

        const auto& receipt = twr.GetTransactionReceipt();
        cache_upd.AddCommittedTransaction(epochNum, shardId, txhash.hex(),
                                          receipt.GetJsonValue());

        LOG_GENERAL(INFO, entry << " receipt=" << receipt.GetString());
      }
    }
  }

  if (REMOTESTORAGE_DB_ENABLE && !ARCHIVAL_LOOKUP) {
    RemoteStorageDB::GetInstance().ExecuteWriteDetached();
  }
  LOG_EPOCH(INFO, m_mediator.m_currentEpochNum,
            "Proceessed " << entry.m_transactions.size() << " of txns.");
}

void Node::SoftConfirmForwardedTransactions(const MBnForwardedTxnEntry& entry) {
  if (!LOOKUP_NODE_MODE) {
    LOG_GENERAL(WARNING,
                "Node::SoftConfirmForwardedTransactions not expected to be "
                "called from Normal node.");
    return;
  }

  LOG_MARKER();

  lock_guard<mutex> g(m_mutexSoftConfirmedTxns);

  for (const auto& twr : entry.m_transactions) {
    const auto& txhash = twr.GetTransaction().GetTranID();
    m_softConfirmedTxns.emplace(txhash, twr);
    if (REMOTESTORAGE_DB_ENABLE && !ARCHIVAL_LOOKUP) {
      RemoteStorageDB::GetInstance().UpdateTxn(
          txhash.hex(), TxnStatus::SOFT_CONFIRMED, m_mediator.m_currentEpochNum,
          twr.GetTransactionReceipt().GetJsonValue()["success"].asBool());
    }
  }
  if (REMOTESTORAGE_DB_ENABLE && !ARCHIVAL_LOOKUP) {
    RemoteStorageDB::GetInstance().ExecuteWriteDetached();
  }
}

bool Node::GetSoftConfirmedTransaction(const TxnHash& txnHash,
                                       TxBodySharedPtr& tptr) {
  if (!LOOKUP_NODE_MODE) {
    LOG_GENERAL(WARNING,
                "Node::GetSoftConfirmedTransaction not expected to be "
                "called from Normal node.");
    return false;
  }

  lock_guard<mutex> g(m_mutexSoftConfirmedTxns);

  auto find = m_softConfirmedTxns.find(txnHash);
  if (find != m_softConfirmedTxns.end()) {
    tptr = TxBodySharedPtr(new TransactionWithReceipt(find->second));
    return true;
  }
  return false;
}

void Node::ClearSoftConfirmedTransactions() {
  if (!LOOKUP_NODE_MODE) {
    LOG_GENERAL(WARNING,
                "Node::ClearSoftConfirmedTransactions not expected to be "
                "called from Normal node.");
    return;
  }

  LOG_MARKER();

  lock_guard<mutex> g(m_mutexSoftConfirmedTxns);

  m_softConfirmedTxns.clear();
}

void Node::DeleteEntryFromFwdingAssgnAndMissingBodyCountMap(
    const uint64_t& blocknum) {
  LOG_MARKER();

  lock_guard<mutex> g(m_mutexUnavailableMicroBlocks);

  auto it = m_unavailableMicroBlocks.find(blocknum);

  for (const auto& it : m_unavailableMicroBlocks) {
    LOG_EPOCH(INFO, m_mediator.m_currentEpochNum,
              "Unavailable"
              " microblock bodies in finalblock "
                  << it.first << ": " << it.second.size());
    for (auto it2 : it.second) {
      LOG_EPOCH(INFO, m_mediator.m_currentEpochNum, it2.first);
    }
  }

  if (it != m_unavailableMicroBlocks.end() && it->second.empty()) {
    m_unavailableMicroBlocks.erase(it);
    LOG_EPOCH(INFO, m_mediator.m_currentEpochNum,
              "Deleting blocknum " << blocknum
                                   << " from unavailable microblocks list.");

    // #ifndef IS_LOOKUP_NODE
    //         m_forwardingAssignment.erase(blocknum);
    //         lock_guard<mutex> gt(m_mutexTempCommitted);
    //         if (m_unavailableMicroBlocks.empty() &&
    //         m_tempStateDeltaCommitted)
    //         {
    //             {
    //                 lock_guard<mutex> g2(m_mutexAllMicroBlocksRecvd);
    //                 m_allMicroBlocksRecvd = true;
    //             }
    //             LOG_GENERAL(INFO, "Notify All MicroBlocks Received");
    //             m_cvAllMicroBlocksRecvd.notify_all();
    //         }
    // #endif // IS_LOOKUP_NODE
    LOG_STATE("[TXBOD][" << std::setw(15) << std::left
                         << m_mediator.m_selfPeer.GetPrintableIPAddress()
                         << "][" << blocknum << "] LAST");
  }
}

bool Node::ProcessMBnForwardTransaction(
    const zbytes& message, unsigned int cur_offset, const Peer& from,
    [[gnu::unused]] const unsigned char& startByte) {
  if (!LOOKUP_NODE_MODE) {
    LOG_GENERAL(WARNING,
                "Node::ProcessMBnForwardTransaction not expected to be "
                "called from Normal node.");
    return true;
  }

  LOG_MARKER();

#ifdef SJ_TEST_SJ_MISSING_MBTXNS
  if (LOOKUP_NODE_MODE && ARCHIVAL_LOOKUP) {
    LOG_GENERAL(
        INFO,
        "Stimulating missing mb/txns so ignoring received mb/txns message "
        "(SJ_TEST_SJ_MISSING_MBTXNS)");
    return false;
  }
#endif  // SJ_TEST_SJ_MISSING_MBTXNS

  MBnForwardedTxnEntry entry;

  if (!Messenger::GetNodeMBnForwardTransaction(message, cur_offset, entry)) {
    LOG_EPOCH(WARNING, m_mediator.m_currentEpochNum,
              "Messenger::ProcessMBnForwardTransaction failed.");
    return false;
  }

  if (entry.m_microBlock.GetHeader().GetVersion() != MICROBLOCK_VERSION) {
    LOG_CHECK_FAIL("MicroBlock version",
                   entry.m_microBlock.GetHeader().GetVersion(),
                   MICROBLOCK_VERSION);
    return false;
  }

  bool isDSMB = false;

  {
    std::lock_guard<mutex> g(m_mediator.m_ds->m_mutexShards);
    isDSMB = entry.m_microBlock.GetHeader().GetShardId() ==
             m_mediator.m_ds->m_shards.size();
  }

  // Verify the co-signature if not DS MB
  if (!isDSMB &&
      !m_mediator.m_ds->VerifyMicroBlockCoSignature(
          entry.m_microBlock, entry.m_microBlock.GetHeader().GetShardId())) {
    LOG_EPOCH(WARNING, m_mediator.m_currentEpochNum,
              "Microblock co-sig verification failed");
    return false;
  }

  // Verify Microblock agains forwarded txns
  // BlockHash
  BlockHash temp_blockHash = entry.m_microBlock.GetHeader().GetMyHash();
  if (temp_blockHash != entry.m_microBlock.GetBlockHash()) {
    LOG_CHECK_FAIL("Block hash", entry.m_microBlock.GetBlockHash(),
                   temp_blockHash);
    return false;
  }

  // Verify txnhash
  TxnHash txnHash = ComputeRoot(entry.m_transactions);
  if (txnHash != entry.m_microBlock.GetHeader().GetTxRootHash()) {
    LOG_CHECK_FAIL("Txn root hash",
                   entry.m_microBlock.GetHeader().GetTxRootHash(), txnHash);
    return false;
  }

  // Verify txreceipt
  TxnHash txReceiptHash =
      TransactionWithReceipt::ComputeTransactionReceiptsHash(
          entry.m_transactions);
  if (txReceiptHash != entry.m_microBlock.GetHeader().GetTranReceiptHash()) {
    LOG_CHECK_FAIL("Txn receipt hash",
                   entry.m_microBlock.GetHeader().GetTranReceiptHash(),
                   txReceiptHash);
    return false;
  }

  LOG_GENERAL(INFO, "[SendMBnTXBOD] Recvd from " << from);
  LOG_GENERAL(INFO,
              " EpochNum = " << entry.m_microBlock.GetHeader().GetEpochNum());
  LOG_GENERAL(INFO,
              " ShardID  = " << entry.m_microBlock.GetHeader().GetShardId());

  LOG_STATE(
      "[TXBOD]["
      << setw(15) << left << m_mediator.m_selfPeer.GetPrintableIPAddress()
      << "]["
      << m_mediator.m_txBlockChain.GetLastBlock().GetHeader().GetBlockNum() + 1
      << "] RECVD MB & TXN BODIES #"
      << entry.m_microBlock.GetHeader().GetEpochNum() << " shard "
      << entry.m_microBlock.GetHeader().GetShardId());

  if ((m_mediator.m_txBlockChain.GetLastBlock().GetHeader().GetBlockNum() <
       entry.m_microBlock.GetHeader()
           .GetEpochNum()) || /* Buffer for syncing seed node */
      (LOOKUP_NODE_MODE && ARCHIVAL_LOOKUP &&
       m_mediator.m_lookup->GetSyncType() == SyncType::NEW_LOOKUP_SYNC) ||
      (LOOKUP_NODE_MODE && !ARCHIVAL_LOOKUP &&
       m_mediator.m_lookup->GetSyncType() == SyncType::LOOKUP_SYNC)) {
    {
      lock_guard<mutex> g(m_mutexMBnForwardedTxnBuffer);
      m_mbnForwardedTxnBuffer[entry.m_microBlock.GetHeader().GetEpochNum()]
          .push_back(entry);
      LOG_GENERAL(INFO, "Buffered MB & TXN BODIES #"
                            << entry.m_microBlock.GetHeader().GetEpochNum()
                            << " shard "
                            << entry.m_microBlock.GetHeader().GetShardId());
    }

    // skip soft confirmation for DSMB
    if (isDSMB) {
      return true;
    }

    // shard microblock only:
    // pre-process of early MBnForwardTxn submission
    // soft confirmation
    SoftConfirmForwardedTransactions(entry);
    // invoke txn distribution
    if (!ARCHIVAL_LOOKUP && !m_mediator.GetIsVacuousEpoch() &&
        ((m_mediator.m_currentEpochNum + NUM_VACUOUS_EPOCHS + 1) %
             NUM_FINAL_BLOCK_PER_POW !=
         0)) {
      m_mediator.m_lookup->SendTxnPacketToShard(
          entry.m_microBlock.GetHeader().GetShardId(), false, true);
    }

    return true;
  }

  return ProcessMBnForwardTransactionCore(entry);
}

bool Node::AddPendingTxn(const HashCodeMap& pendingTxns, const PubKey& pubkey,
                         uint32_t shardId, const zbytes& txnListHash) {
  uint size;
  {
    lock_guard<mutex> g(m_mediator.m_ds->m_mutexShards);
    size = m_mediator.m_ds->m_shards.size();
    if (shardId > size) {
      LOG_GENERAL(WARNING, "Shard id exceeds shards: " << shardId);
      return false;
    } else if (shardId < size) {
      if (!Lookup::VerifySenderNode(m_mediator.m_ds->m_shards.at(shardId),
                                    pubkey)) {
        LOG_GENERAL(WARNING, "Could not find PubKey in shard " << shardId);
        return false;
      }
    }
  }
  if (shardId == size) {
    // DS Committee
    lock_guard<mutex> g(m_mediator.m_mutexDSCommittee);
    if (!Lookup::VerifySenderNode(*m_mediator.m_DSCommittee, pubkey)) {
      LOG_GENERAL(WARNING, "Could not find pubkey in ds committee");
      return false;
    }
  }

  {
    lock_guard<mutex> g(m_mutexPendingTxnListsThisEpoch);
    if (!m_pendingTxnListsThisEpoch.insert(txnListHash).second) {
      LOG_GENERAL(WARNING, "Dropping duplicate PENDINGTXN message");
      return false;
    }
  }

  const auto& currentEpochNum =
      m_mediator.m_txBlockChain.GetLastBlock().GetHeader().GetBlockNum();

  auto& cacheUpdate = m_mediator.m_filtersAPICache->GetUpdate();

  for (const auto& entry : pendingTxns) {
    LOG_GENERAL(INFO, " " << entry.first << " " << entry.second);

    if (BlockStorage::GetBlockStorage().CheckTxBody(entry.first)) {
      LOG_GENERAL(INFO, "TranHash: " << entry.first << " sent by pubkey "
                                     << pubkey << " of shard " << shardId
                                     << " is already confirmed");
      continue;
    }

    if (LOOKUP_NODE_MODE) {
      cacheUpdate.AddPendingTransaction(entry.first.hex(), currentEpochNum);
    }

    if (IsTxnDropped(entry.second)) {
      LOG_GENERAL(INFO, "[DTXN]" << entry.first << " " << currentEpochNum);
    }

    if (REMOTESTORAGE_DB_ENABLE && !ARCHIVAL_LOOKUP) {
      RemoteStorageDB::GetInstance().UpdateTxn(
          entry.first.hex(), entry.second, m_mediator.m_currentEpochNum, false);
    }
  }

  if (!ARCHIVAL_LOOKUP && REMOTESTORAGE_DB_ENABLE) {
    RemoteStorageDB::GetInstance().ExecuteWriteDetached();
  }
  return true;
}

bool Node::SendPendingTxnToLookup() {
  if (LOOKUP_NODE_MODE) {
    LOG_GENERAL(WARNING, "SendPendingTxnToLookup called from lookup");
    return false;
  }

  if (m_consensusMyID > NUM_SHARE_PENDING_TXNS && !m_isPrimary) {
    return false;
  }

  const auto pendingTxns = GetUnconfirmedTxns();
  const auto& blocknum =
      m_mediator.m_txBlockChain.GetLastBlock().GetHeader().GetBlockNum();

  zbytes pend_txns_message = {MessageType::NODE,
                              NodeInstructionType::PENDINGTXN};
  if (!Messenger::SetNodePendingTxn(pend_txns_message, MessageOffset::BODY,
                                    blocknum, pendingTxns, m_myshardId,
                                    m_mediator.m_selfKey)) {
    LOG_GENERAL(WARNING, "Failed to set SetNodePendingTxn");
    return false;
  }

  LOG_GENERAL(
      INFO, "Sending " << pendingTxns.size() << "pending txns to lookup nodes");

<<<<<<< HEAD
  auto span = Tracing::GetInstance().get_tracer()->StartSpan("PendingTxnsSend");
  auto scope = Tracing::GetInstance().get_tracer()->WithActiveSpan(span);
  span->SetAttribute("Count", pendingTxns.size());
=======

  auto provider = opentelemetry::trace::Provider::GetTracerProvider();
  static auto scoped_span = opentelemetry::trace::Scope(provider->GetTracer("manual")
                               ->StartSpan("PendingTxnsSend", {
                                                          {"hello", "world"}
                                                      }));

  auto current_ctx = opentelemetry::context::RuntimeContext::GetCurrent();
  auto parent   = opentelemetry::trace::GetSpan(current_ctx)->GetContext();

  LOG_GENERAL(WARNING,"parent isValid " << std::boolalpha << parent.trace_id().IsValid());





>>>>>>> 89db5af2

  m_mediator.m_lookup->SendMessageToLookupNodes(pend_txns_message);

  auto aSpan = Tracing::GetInstance().get_tracer()->GetCurrentSpan();

  if (not aSpan->GetContext().IsValid()) {
    LOG_GENERAL(INFO, "no spans active");
  } else {
    LOG_GENERAL(INFO, "spans active");
  };


  return true;
}

bool Node::ProcessPendingTxn(const zbytes& message, unsigned int cur_offset,
                             [[gnu::unused]] const Peer& from,
                             [[gnu::unused]] const unsigned char& startByte) {
  if (!LOOKUP_NODE_MODE) {
    LOG_GENERAL(WARNING, "Node::ProcessPendingTxn called from Normal node");
    return false;
  }
  uint64_t epochNum;
  unordered_map<TxnHash, TxnStatus> hashCodeMap;
  uint32_t shardId;
  PubKey pubkey;
  zbytes txnListHash;

  if (!Messenger::GetNodePendingTxn(message, cur_offset, epochNum, hashCodeMap,
                                    shardId, pubkey, txnListHash)) {
    LOG_GENERAL(WARNING, "Failed to set GetNodePendingTxn");
    return false;
  }
  const auto& currentEpochNum =
      m_mediator.m_txBlockChain.GetLastBlock().GetHeader().GetBlockNum();

  if (currentEpochNum > epochNum + 1) {
    LOG_GENERAL(WARNING,
                "PENDINGTXN sent of an two epoches older epoch " << epochNum);
    return false;
  }

  LOG_GENERAL(INFO, "Received PENDINGTXN for epoch "
                        << epochNum << " and shard " << shardId
                        << " id=" << hashCodeMap.begin()->first
                        << " s=" << hashCodeMap.begin()->second);

  AddPendingTxn(hashCodeMap, pubkey, shardId, txnListHash);

  return true;
}

bool Node::ProcessMBnForwardTransactionCore(const MBnForwardedTxnEntry& entry) {
  if (!LOOKUP_NODE_MODE) {
    LOG_GENERAL(WARNING,
                "Node::ProcessMBnForwardTransactionCore not expected to be "
                "called from Normal node.");
    return true;
  }

  LOG_MARKER();

  LOG_GENERAL(INFO, entry);

  {
    lock_guard<mutex> gi(m_mutexIsEveryMicroBlockAvailable);
    bool isEveryMicroBlockAvailable;

    if (!IsMicroBlockTxRootHashInFinalBlock(entry,
                                            isEveryMicroBlockAvailable)) {
      LOG_GENERAL(WARNING, "The forwarded data is not in finalblock, why?");
      return false;
    }

    m_mediator.m_lookup->AddMicroBlockToStorage(entry.m_microBlock);

    CommitForwardedTransactions(entry);

    // Microblock and Transaction body sharing
    zbytes mb_txns_message = {MessageType::NODE,
                              NodeInstructionType::MBNFORWARDTRANSACTION};

    if (!Messenger::SetNodeMBnForwardTransaction(
            mb_txns_message, MessageOffset::BODY, entry.m_microBlock,
            entry.m_transactions)) {
      LOG_GENERAL(WARNING, "Messenger::SetNodeMBnForwardTransaction failed.");
    } else if (LOOKUP_NODE_MODE && ARCHIVAL_LOOKUP && MULTIPLIER_SYNC_MODE) {
      // Store to local map for MBNFORWARDTRANSACTION
      std::lock_guard<mutex> g1(m_mutexMBnForwardedTxnStore);
      m_mbnForwardedTxnStore[entry.m_microBlock.GetHeader().GetEpochNum()]
                            [entry.m_microBlock.GetHeader().GetShardId()] =
                                mb_txns_message;
    }

    if (isEveryMicroBlockAvailable) {
      DeleteEntryFromFwdingAssgnAndMissingBodyCountMap(
          entry.m_microBlock.GetHeader().GetEpochNum());

      ClearSoftConfirmedTransactions();

      if (m_isVacuousEpochBuffer) {
        // Check is states updated
        uint64_t epochNum;
        if (m_mediator.m_dsBlockChain.GetLastBlock()
                .GetHeader()
                .GetBlockNum() == 1) {
          epochNum = 1;
        } else {
          if (!BlockStorage::GetBlockStorage().GetLatestEpochStatesUpdated(
                  epochNum)) {
            LOG_GENERAL(WARNING,
                        "BlockStorage::GetLatestEpochStateusUpdated failed");
            return false;
          }
        }
        if (AccountStore::GetInstance().GetPrevRootHash() ==
            m_mediator.m_txBlockChain.GetLastBlock()
                .GetHeader()
                .GetStateRootHash()) {
          if (!BlockStorage::GetBlockStorage().PutEpochFin(
                  m_mediator.m_currentEpochNum)) {
            LOG_GENERAL(WARNING,
                        "BlockStorage::PutEpochFin failed "
                            << entry.m_microBlock.GetHeader().GetEpochNum());
            return false;
          }
        }
      } else {
        if (!BlockStorage::GetBlockStorage().PutEpochFin(
                m_mediator.m_currentEpochNum)) {
          LOG_GENERAL(WARNING,
                      "BlockStorage::PutEpochFin failed "
                          << entry.m_microBlock.GetHeader().GetEpochNum());
          return false;
        }
      }

      if (ENABLE_WEBSOCKET) {
        // send tx block and attach txhashes
        const TxBlock& txBlock = m_mediator.m_txBlockChain.GetLastBlock();
        Json::Value j_txnhashes;
        try {
          j_txnhashes = LookupServer::GetTransactionsForTxBlock(txBlock);
        } catch (...) {
          j_txnhashes = Json::arrayValue;
        }

        // sends out everything to subscriptions
        m_mediator.m_websocketServer->FinalizeTxBlock(
            JSONConversion::convertTxBlocktoJson(txBlock), j_txnhashes);
      }
    }
  }

  return true;
}

void Node::CommitMBnForwardedTransactionBuffer() {
  if (!LOOKUP_NODE_MODE) {
    LOG_GENERAL(WARNING,
                "Node::CommitMBnForwardedTransactionBuffer not expected to be "
                "called from Normal node.");
    return;
  }

  LOG_MARKER();

  lock_guard<mutex> g(m_mutexMBnForwardedTxnBuffer);

  for (auto it = m_mbnForwardedTxnBuffer.begin();
       it != m_mbnForwardedTxnBuffer.end();) {
    if (it->first <=
        m_mediator.m_txBlockChain.GetLastBlock().GetHeader().GetBlockNum()) {
      for (const auto& entry : it->second) {
        ProcessMBnForwardTransactionCore(entry);
      }
    }
    it = m_mbnForwardedTxnBuffer.erase(it);
  }
}<|MERGE_RESOLUTION|>--- conflicted
+++ resolved
@@ -47,12 +47,10 @@
 #include "libUtils/TimeUtils.h"
 #include "libUtils/TimestampVerifier.h"
 
-
 #include "opentelemetry/sdk/trace/tracer_provider_factory.h"
 #include "opentelemetry/trace/propagation/b3_propagator.h"
 #include "opentelemetry/trace/propagation/http_trace_context.h"
 #include "opentelemetry/trace/provider.h"
-
 
 using namespace std;
 using namespace boost::multiprecision;
@@ -653,8 +651,8 @@
       lock_guard<mutex> g(m_mutexSeedTxnBlksBuffer);
       if (!m_seedTxnBlksBuffer.empty()) {
         LOG_GENERAL(INFO, "Seed synced, processing buffered FBLKS");
-        for (const auto& message : m_seedTxnBlksBuffer) {
-          if (!Messenger::GetNodeFinalBlock(message, offset, dsBlockNumber,
+        for (const auto& m : m_seedTxnBlksBuffer) {
+          if (!Messenger::GetNodeFinalBlock(m, offset, dsBlockNumber,
                                             consensusID, txBlock, stateDelta)) {
             LOG_EPOCH(WARNING, m_mediator.m_currentEpochNum,
                       "Messenger::GetNodeFinalBlock failed.");
@@ -1563,28 +1561,9 @@
   LOG_GENERAL(
       INFO, "Sending " << pendingTxns.size() << "pending txns to lookup nodes");
 
-<<<<<<< HEAD
   auto span = Tracing::GetInstance().get_tracer()->StartSpan("PendingTxnsSend");
   auto scope = Tracing::GetInstance().get_tracer()->WithActiveSpan(span);
   span->SetAttribute("Count", pendingTxns.size());
-=======
-
-  auto provider = opentelemetry::trace::Provider::GetTracerProvider();
-  static auto scoped_span = opentelemetry::trace::Scope(provider->GetTracer("manual")
-                               ->StartSpan("PendingTxnsSend", {
-                                                          {"hello", "world"}
-                                                      }));
-
-  auto current_ctx = opentelemetry::context::RuntimeContext::GetCurrent();
-  auto parent   = opentelemetry::trace::GetSpan(current_ctx)->GetContext();
-
-  LOG_GENERAL(WARNING,"parent isValid " << std::boolalpha << parent.trace_id().IsValid());
-
-
-
-
-
->>>>>>> 89db5af2
 
   m_mediator.m_lookup->SendMessageToLookupNodes(pend_txns_message);
 
@@ -1595,7 +1574,6 @@
   } else {
     LOG_GENERAL(INFO, "spans active");
   };
-
 
   return true;
 }
