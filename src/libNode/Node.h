/**
* Copyright (c) 2018 Zilliqa 
* This source code is being disclosed to you solely for the purpose of your participation in 
* testing Zilliqa. You may view, compile and run the code for that purpose and pursuant to 
* the protocols and algorithms that are programmed into, and intended by, the code. You may 
* not do anything else with the code without express permission from Zilliqa Research Pte. Ltd., 
* including modifying or publishing the code (or any part of it), and developing or forming 
* another public or private blockchain network. This source code is provided ‘as is’ and no 
* warranties are given as to title or non-infringement, merchantability or fitness for purpose 
* and, to the extent permitted by law, all liability for your use of the code is disclaimed. 
* Some programs in this code are governed by the GNU General Public License v3.0 (available at 
* https://www.gnu.org/licenses/gpl-3.0.en.html) (‘GPLv3’). The programs that are governed by 
* GPLv3.0 are those programs that are located in the folders src/depends and tests/depends 
* and which include a reference to GPLv3 in their program files.
**/
#ifndef __NODE_H__
#define __NODE_H__

#include <condition_variable>
#include <deque>
#include <list>
#include <map>
#include <mutex>
#include <shared_mutex>
#include <unordered_map>
#include <vector>

#include "common/Broadcastable.h"
#include "common/Constants.h"
#include "common/Executable.h"
#include "common/MultiIndexContainer.h"
#include "depends/common/FixedHash.h"
#include "libConsensus/Consensus.h"
#include "libData/AccountData/Transaction.h"
#include "libData/BlockData/Block.h"
#include "libData/BlockData/BlockHeader/UnavailableMicroBlock.h"
#include "libLookup/Synchronizer.h"
#include "libNetwork/P2PComm.h"
#include "libNetwork/PeerStore.h"
#include "libPOW/pow.h"
#include "libPersistence/BlockStorage.h"

class Mediator;
class Retriever;

/// Implements PoW submission and sharding node functionality.
class Node : public Executable, public Broadcastable
{
    enum Action
    {
        STARTPOW = 0x00,
        STARTPOW2,
        PROCESS_SHARDING,
        PROCESS_MICROBLOCKCONSENSUS,
        PROCESS_FINALBLOCK,
        PROCESS_TXNBODY,
        NUM_ACTIONS
    };

    enum SUBMITTRANSACTIONTYPE : unsigned char
    {
        MISSINGTXN = 0x01
    };

    enum REJOINTYPE : unsigned char
    {
        ATFINALBLOCK = 0x00,
        ATNEXTROUND = 0x01,
        ATSTATEROOT = 0x02
    };

    enum LEGITIMACYRESULT : unsigned char
    {
        SUCCESS = 0x00,
        MISSEDTXN,
        WRONGORDER
    };

    Mediator& m_mediator;

    Synchronizer m_synchronizer;

    std::mutex m_mutexConsensus;

    // Sharding information
    std::deque<PubKey> m_myShardMembersPubKeys;
    std::deque<Peer> m_myShardMembersNetworkInfo;
    std::atomic<bool> m_isPrimary;
    std::atomic<bool> m_isMBSender;
    std::atomic<uint32_t> m_myShardID;
    std::atomic<uint32_t> m_numShards;

    // Transaction sharing assignments
    std::atomic<bool> m_txnSharingIAmSender;
    std::atomic<bool> m_txnSharingIAmForwarder;
    std::vector<std::vector<Peer>> m_txnSharingAssignedNodes;

    // DS committee information
    bool m_isDSNode = true;

    // Consensus variables
    std::mutex m_mutexProcessConsensusMessage;
    std::condition_variable cv_processConsensusMessage;
    std::shared_ptr<ConsensusCommon> m_consensusObject;
    std::mutex m_MutexCVMicroblockConsensus;
    std::condition_variable cv_microblockConsensus;
    std::mutex m_MutexCVMicroblockConsensusObject;
    std::condition_variable cv_microblockConsensusObject;

    std::mutex m_MutexCVFBWaitMB;
    std::condition_variable cv_FBWaitMB;

    std::mutex m_mutexCVMicroBlockMissingTxn;
    std::condition_variable cv_MicroBlockMissingTxn;

    // Persistence Retriever
    std::shared_ptr<Retriever> m_retriever;

    std::vector<unsigned char> m_consensusBlockHash;
    std::atomic<uint32_t> m_consensusMyID;
    std::shared_ptr<MicroBlock> m_microblock;
    std::pair<uint64_t, BlockBase> m_lastMicroBlockCoSig;
    std::mutex m_mutexMicroBlock;

    const static uint32_t RECVTXNDELAY_MILLISECONDS = 3000;
    const static unsigned int GOSSIP_RATE = 48;

    // Transactions information
    std::mutex m_mutexCreatedTransactions;
    gas_txnid_comp_txns m_createdTransactions;

    std::unordered_map<Address,
                       std::map<boost::multiprecision::uint256_t, Transaction>>
        m_addrNonceTxnMap;

    vector<unsigned char> m_txMessage;

    std::vector<TxnHash> m_txnsOrdering;

    std::mutex m_mutexProcessedTransactions;
    std::unordered_map<uint64_t, std::unordered_map<TxnHash, Transaction>>
        m_processedTransactions;

    uint32_t m_numOfAbsentTxnHashes;

    std::mutex m_mutexCommittedTransactions;
    std::unordered_map<uint64_t, std::list<Transaction>>
        m_committedTransactions;

    std::mutex m_mutexForwardingAssignment;
    std::unordered_map<uint64_t, std::vector<Peer>> m_forwardingAssignment;

    std::mutex m_mutexForwardedTxnBuffer;
    std::unordered_map<uint64_t, std::vector<std::vector<unsigned char>>>
        m_forwardedTxnBuffer;

    std::mutex m_mutexForwardedDeltaBuffer;
    std::map<uint64_t, std::vector<std::vector<unsigned char>>>
        m_forwardedDeltaBuffer;

    bool CheckState(Action action);

    // To block certain types of incoming message for certain states
    bool ToBlockMessage(unsigned char ins_byte);

#ifndef IS_LOOKUP_NODE
    // internal calls from ProcessStartPoW1
    bool ReadVariablesFromStartPoWMessage(const vector<unsigned char>& message,
                                          unsigned int offset,
                                          uint64_t& block_num,
                                          uint8_t& difficulty,
                                          array<unsigned char, 32>& rand1,
                                          array<unsigned char, 32>& rand2);
#endif // IS_LOOKUP_NODE

    // internal calls from ProcessStartPoW2
    bool ReadVariablesFromStartPoW2Message(const vector<unsigned char>& message,
                                           unsigned int offset,
                                           uint64_t& block_num,
                                           uint8_t& difficulty,
                                           array<unsigned char, 32>& rand1,
                                           array<unsigned char, 32>& rand2);
#ifndef IS_LOOKUP_NODE
    void SharePoW2WinningResultWithDS(
        const uint64_t& block_num,
        const ethash_mining_result& winning_result) const;
    void StartPoW2MiningAndShareResultWithDS(
        const uint64_t& block_num, uint8_t difficulty,
        const array<unsigned char, 32>& rand1,
        const array<unsigned char, 32>& rand2) const;
    bool ProcessSubmitMissingTxn(const vector<unsigned char>& message,
                                 unsigned int offset, const Peer& from);
<<<<<<< HEAD
#endif // IS_LOOKUP_NODE
=======
    bool ProcessSubmitTxnSharing(const vector<unsigned char>& message,
                                 unsigned int offset, const Peer& from);
>>>>>>> 45179173

    // internal calls from ActOnMicroBlock for NODE_FORWARD_ONLY and SEND_AND_FORWARD
    void LoadForwardingAssignment(const vector<Peer>& fellowForwarderNodes,
                                  const uint64_t& blocknum);

<<<<<<< HEAD
    // internal calls from ActOnFinalBlock for NODE_FORWARD_ONLY and SEND_AND_FORWARD
    void LoadForwardingAssignmentFromFinalBlock(
        const vector<Peer>& fellowForwarderNodes, const uint64_t& blocknum);
    bool FindTxnInProcessedTxnsList(const TxBlock& finalblock,
                                    const uint64_t& blocknum,
                                    uint8_t sharing_mode,
                                    vector<Transaction>& txns_to_send,
                                    const TxnHash& tx_hash);
    void CommitMyShardsMicroBlock(const TxBlock& finalblock,
                                  const uint64_t& blocknum,
                                  uint8_t sharing_mode,
                                  vector<Transaction>& txns_to_send);
=======
    bool FindTxnInSubmittedTxnsList(const uint64_t& blockNum,
                                    uint8_t sharing_mode,
                                    vector<Transaction>& txns_to_send,
                                    const TxnHash& tx_hash);
    bool FindTxnInReceivedTxnsList(const uint64_t& blockNum,
                                   uint8_t sharing_mode,
                                   vector<Transaction>& txns_to_send,
                                   const TxnHash& tx_hash);
    void GetMyShardsMicroBlock(const uint64_t& blocknum, uint8_t sharing_mode,
                               vector<Transaction>& txns_to_send);
    void CommitMyShardsMicroBlock();

>>>>>>> 45179173
    void BroadcastTransactionsToSendingAssignment(
        const uint64_t& blocknum, const vector<Peer>& sendingAssignment,
        const TxnHash& microBlockTxHash,
        vector<Transaction>& txns_to_send) const;

    void BroadcastStateDeltaToSendingAssignment(
        const uint64_t& blocknum, const vector<Peer>& sendingAssignment,
        const StateHash& microBlockStateDeltaHash,
        const TxnHash& microBlockTxHash) const;
#endif // IS_LOOKUP_NODE

    bool LoadUnavailableMicroBlockHashes(const TxBlock& finalblock,
                                         const uint64_t& blocknum);

    bool
    RemoveTxRootHashFromUnavailableMicroBlock(const uint64_t& blocknum,
                                              const TxnHash& txnRootHash,
                                              const StateHash& stateDeltaHash);
    bool RemoveStateDeltaHashFromUnavailableMicroBlock(
        const uint64_t& blocknum, const StateHash& stateDeltaHash,
        const TxnHash& txnRootHash);

    bool CheckMicroBlockRootHash(const TxBlock& finalBlock,
                                 const uint64_t& blocknum);
    bool IsMicroBlockTxRootHashInFinalBlock(TxnHash microBlockTxRootHash,
                                            StateHash microBlockStateDeltaHash,
                                            const uint64_t& blocknum,
                                            bool& isEveryMicroBlockAvailable);
    bool IsMicroBlockStateDeltaHashInFinalBlock(
        StateHash microBlockStateDeltaHash, TxnHash microBlockTxRootHash,
        const uint64_t& blocknum, bool& isEveryMicroBlockAvailable);
    bool
    IsMyShardMicroBlockTxRootHashInFinalBlock(const uint64_t& blocknum,
                                              bool& isEveryMicroBlockAvailable);
    bool IsMyShardMicroBlockStateDeltaHashInFinalBlock(
        const uint64_t& blocknum, bool& isEveryMicroBlockAvailable);
    bool IsMyShardMicroBlockInFinalBlock(const uint64_t& blocknum);
    bool IsMyShardIdInFinalBlock(const uint64_t& blocknum);
    bool
    ReadAuxilliaryInfoFromFinalBlockMsg(const vector<unsigned char>& message,
                                        unsigned int& cur_offset,
                                        uint32_t& shard_id);
    void StoreState();
    // void StoreMicroBlocks();
    void StoreFinalBlock(const TxBlock& txBlock);
    void InitiatePoW();
    void UpdateStateForNextConsensusRound();
    void ScheduleMicroBlockConsensus();
    void BeginNextConsensusRound();
    bool LoadShardingStructure(const vector<unsigned char>& message,
                               unsigned int& cur_offset);
    void LoadTxnSharingInfo(const vector<unsigned char>& message,
                            unsigned int cur_offset);
    void CallActOnMicroblockDoneBasedOnSenderForwarderAssign(uint8_t shard_id);

    void CallActOnFinalBlock();

    // internal calls from ProcessForwardTransaction
    void LoadFwdingAssgnForThisBlockNum(const uint64_t& blocknum,
                                        vector<Peer>& forward_list);
    bool LoadForwardedTxnsAndCheckRoot(
        const vector<unsigned char>& message, unsigned int cur_offset,
        TxnHash& microBlockTxHash, StateHash& microBlockStateDeltaHash,
        vector<Transaction>& txnsInForwardedMessage);
    // vector<TxnHash> & txnHashesInForwardedMessage);
    bool LoadForwardedStateDeltaAndCheckRoot(
        const vector<unsigned char>& message, unsigned int cur_offset,
        StateHash& microBlockStateDeltaHash, TxnHash& microBlockTxHash);
    void CommitForwardedTransactions(
        const vector<Transaction>& txnsInForwardedMessage,
        const uint64_t& blocknum);

    void
    DeleteEntryFromFwdingAssgnAndMissingBodyCountMap(const uint64_t& blocknum);
    void LogReceivedFinalBlockDetails(const TxBlock& txblock);

    // internal calls from ProcessDSBlock
    void LogReceivedDSBlockDetails(const DSBlock& dsblock);
    void StoreDSBlockToDisk(const DSBlock& dsblock);
    void UpdateDSCommiteeComposition(const Peer& winnerpeer); //TODO: Refactor

    // Message handlers
    bool ProcessStartPoW(const std::vector<unsigned char>& message,
                         unsigned int offset, const Peer& from);
    bool ProcessSharding(const std::vector<unsigned char>& message,
                         unsigned int offset, const Peer& from);
    bool ProcessSubmitTransaction(const std::vector<unsigned char>& message,
                                  unsigned int offset, const Peer& from);
    bool ProcessMicroblockConsensus(const std::vector<unsigned char>& message,
                                    unsigned int offset, const Peer& from);
    bool ProcessFinalBlock(const std::vector<unsigned char>& message,
                           unsigned int offset, const Peer& from);
    bool ProcessForwardTransaction(const std::vector<unsigned char>& message,
                                   unsigned int offset, const Peer& from);
    bool
    ProcessForwardTransactionCore(const std::vector<unsigned char>& message,
                                  unsigned int offset);
    bool ProcessCreateTransactionFromLookup(
        const std::vector<unsigned char>& message, unsigned int offset,
        const Peer& from);
    bool ProcessForwardStateDelta(const std::vector<unsigned char>& message,
                                  unsigned int offset, const Peer& from);
    bool ProcessForwardStateDeltaCore(const std::vector<unsigned char>& message,
                                      unsigned int offset);
    // bool ProcessCreateAccounts(const std::vector<unsigned char> & message, unsigned int offset, const Peer & from);
    bool ProcessDSBlock(const std::vector<unsigned char>& message,
                        unsigned int offset, const Peer& from);
    bool ProcessDoRejoin(const std::vector<unsigned char>& message,
                         unsigned int offset, const Peer& from);

    bool CheckWhetherDSBlockNumIsLatest(const uint64_t dsblock_num);
    bool VerifyDSBlockCoSignature(const DSBlock& dsblock);
    bool VerifyFinalBlockCoSignature(const TxBlock& txblock);
    bool CheckStateRoot(const TxBlock& finalblock);

    // View change
    void UpdateDSCommiteeComposition();
    bool VerifyVCBlockCoSignature(const VCBlock& vcblock);
    bool ProcessVCBlock(const vector<unsigned char>& message,
                        unsigned int cur_offset, const Peer& from);

#ifndef IS_LOOKUP_NODE
    // Transaction functions
    bool OnNodeMissingTxns(const std::vector<unsigned char>& errorMsg,
                           unsigned int offset, const Peer& from);
    bool
    OnCommitFailure(const std::map<unsigned int, std::vector<unsigned char>>&);

    bool RunConsensusOnMicroBlockWhenShardLeader();
    bool RunConsensusOnMicroBlockWhenShardBackup();
    bool RunConsensusOnMicroBlock();
    bool ComposeMicroBlock();
    void SubmitMicroblockToDSCommittee() const;
    bool
    MicroBlockValidator(const std::vector<unsigned char>& sharding_structure,
                        std::vector<unsigned char>& errorMsg);
    unsigned char
    CheckLegitimacyOfTxnHashes(std::vector<unsigned char>& errorMsg);
    bool CheckBlockTypeIsMicro();
    bool CheckMicroBlockVersion();
    bool CheckMicroBlockTimestamp();
    bool CheckMicroBlockHashes(std::vector<unsigned char>& errorMsg);
    bool CheckMicroBlockTxnRootHash();
    bool CheckMicroBlockStateDeltaHash();
    bool CheckMicroBlockShardID();

<<<<<<< HEAD
    bool VerifyTxnsOrdering(const list<Transaction>& txns);

    void ProcessTransactionWhenShardLeader();
    bool ProcessTransactionWhenShardBackup(const vector<TxnHash>& tranHashes,
                                           vector<TxnHash>& missingtranHashes);

    bool ActOnFinalBlock(uint8_t tx_sharing_mode,
                         vector<Peer> my_shard_receivers,
                         const vector<Peer>& fellowForwarderNodes);
=======
    void ActOnMicroBlockDone(uint8_t tx_sharing_mode,
                             vector<Peer> my_shard_receivers,
                             const vector<Peer>& fellowForwarderNodes);
>>>>>>> 45179173

    //Coinbase txns
    bool Coinbase(const BlockBase& lastMicroBlock, const TxBlock& lastTxBlock);
    void InitCoinbase();

    // Is Running from New Process
    bool m_fromNewProcess = true;

    bool m_doRejoinAtNextRound = false;
    bool m_doRejoinAtStateRoot = false;
    bool m_doRejoinAtFinalBlock = false;

    void ResetRejoinFlags();

    // Rejoin the network as a shard node in case of failure happens in protocol
    void RejoinAsNormal();
#endif // IS_LOOKUP_NODE

public:
    enum NodeState : unsigned char
    {
        POW_SUBMISSION = 0x00,
        POW2_SUBMISSION,
        MICROBLOCK_CONSENSUS_PREP,
        MICROBLOCK_CONSENSUS,
        WAITING_FINALBLOCK,
        ERROR,
        SYNC
    };

    // This process is newly invoked by shell from late node join script
    bool m_runFromLate = false;

    std::condition_variable m_cvAllMicroBlocksRecvd;
    std::mutex m_mutexAllMicroBlocksRecvd;
    bool m_allMicroBlocksRecvd = true;

    std::mutex m_mutexTempCommitted;
    bool m_tempStateDeltaCommitted = true;

    std::condition_variable m_cvNewRoundStarted;
    std::mutex m_mutexNewRoundStarted;
    bool m_newRoundStarted = true;

    std::mutex m_mutexIsEveryMicroBlockAvailable;

    // Transaction body sharing variables
    std::mutex m_mutexUnavailableMicroBlocks;
    std::unordered_map<
        uint64_t, std::unordered_map<UnavailableMicroBlock, std::vector<bool>>>
        m_unavailableMicroBlocks;

    uint32_t m_consensusID;

    std::atomic<uint32_t> m_consensusLeaderID;

    /// The current internal state of this Node instance.
    std::atomic<NodeState> m_state;

    /// Constructor. Requires mediator reference to access DirectoryService and other global members.
    Node(Mediator& mediator, unsigned int syncType, bool toRetrieveHistory);

    /// Destructor.
    ~Node();

    /// Install the Node
    void Install(unsigned int syncType, bool toRetrieveHistory = true);

    /// Set initial state, variables, and clean-up storage
    void Init();

    // Reset certain variables to the initial state
    bool CleanVariables();

    /// Prepare for processing protocols after initialization
    void Prepare(bool runInitializeGenesisBlocks);

    /// Get number of shards
    uint32_t getNumShards() { return m_numShards; };

    /// Get this node shard ID
    uint32_t getShardID() { return m_myShardID; };

    /// Sets the value of m_state.
    void SetState(NodeState state);

    /// Implements the Execute function inherited from Executable.
    bool Execute(const std::vector<unsigned char>& message, unsigned int offset,
                 const Peer& from);

    /// Implements the GetBroadcastList function inherited from Broadcastable.
    std::vector<Peer> GetBroadcastList(unsigned char ins_type,
                                       const Peer& broadcast_originator);

    Mediator& GetMediator() { return m_mediator; }

    /// Recover the previous state by retrieving persistence data
    bool StartRetrieveHistory();

    //Erase m_committedTransactions for given epoch number
    void EraseCommittedTransactions(uint64_t epochNum)
    {
        std::lock_guard<std::mutex> g(m_mutexCommittedTransactions);
        m_committedTransactions.erase(epochNum);
    }

    /// Add new block into tx blockchain
    void AddBlock(const TxBlock& block);

    void CommitForwardedMsgBuffer();
#ifndef IS_LOOKUP_NODE

    // Start synchronization with lookup as a shard node
    void StartSynchronization();

    /// Called from DirectoryService during FINALBLOCK processing.
    void ActOnMicroBlockDone(uint8_t tx_sharing_mode,
                             const vector<Peer>& nodes);

    /// Performs PoW mining and submission for DirectoryService committee membership.
    bool StartPoW(const uint64_t& block_num, uint8_t difficulty,
                  const std::array<unsigned char, UINT256_SIZE>& rand1,
                  const std::array<unsigned char, UINT256_SIZE>& rand2);

    /// Performs PoW mining and submission for sharding committee membership.
    bool StartPoW2(const uint64_t block_num, uint8_t difficulty,
                   array<unsigned char, 32> rand1,
                   array<unsigned char, 32> rand2);

    /// Call when the normal node be promoted to DS
    void CleanCreatedTransaction();
#endif // IS_LOOKUP_NODE

private:
    static std::map<NodeState, std::string> NodeStateStrings;
    std::string GetStateString() const;
    static std::map<Action, std::string> ActionStrings;
    std::string GetActionString(Action action) const;
};

#endif // __NODE_H__<|MERGE_RESOLUTION|>--- conflicted
+++ resolved
@@ -190,44 +190,29 @@
         const array<unsigned char, 32>& rand2) const;
     bool ProcessSubmitMissingTxn(const vector<unsigned char>& message,
                                  unsigned int offset, const Peer& from);
-<<<<<<< HEAD
-#endif // IS_LOOKUP_NODE
-=======
-    bool ProcessSubmitTxnSharing(const vector<unsigned char>& message,
-                                 unsigned int offset, const Peer& from);
->>>>>>> 45179173
-
     // internal calls from ActOnMicroBlock for NODE_FORWARD_ONLY and SEND_AND_FORWARD
     void LoadForwardingAssignment(const vector<Peer>& fellowForwarderNodes,
                                   const uint64_t& blocknum);
 
-<<<<<<< HEAD
     // internal calls from ActOnFinalBlock for NODE_FORWARD_ONLY and SEND_AND_FORWARD
     void LoadForwardingAssignmentFromFinalBlock(
         const vector<Peer>& fellowForwarderNodes, const uint64_t& blocknum);
-    bool FindTxnInProcessedTxnsList(const TxBlock& finalblock,
-                                    const uint64_t& blocknum,
+
+    bool FindTxnInProcessedTxnsList(const uint64_t& blocknum,
                                     uint8_t sharing_mode,
                                     vector<Transaction>& txns_to_send,
                                     const TxnHash& tx_hash);
+
     void CommitMyShardsMicroBlock(const TxBlock& finalblock,
                                   const uint64_t& blocknum,
                                   uint8_t sharing_mode,
                                   vector<Transaction>& txns_to_send);
-=======
-    bool FindTxnInSubmittedTxnsList(const uint64_t& blockNum,
-                                    uint8_t sharing_mode,
-                                    vector<Transaction>& txns_to_send,
-                                    const TxnHash& tx_hash);
-    bool FindTxnInReceivedTxnsList(const uint64_t& blockNum,
-                                   uint8_t sharing_mode,
-                                   vector<Transaction>& txns_to_send,
-                                   const TxnHash& tx_hash);
+
     void GetMyShardsMicroBlock(const uint64_t& blocknum, uint8_t sharing_mode,
                                vector<Transaction>& txns_to_send);
+
     void CommitMyShardsMicroBlock();
 
->>>>>>> 45179173
     void BroadcastTransactionsToSendingAssignment(
         const uint64_t& blocknum, const vector<Peer>& sendingAssignment,
         const TxnHash& microBlockTxHash,
@@ -374,21 +359,14 @@
     bool CheckMicroBlockStateDeltaHash();
     bool CheckMicroBlockShardID();
 
-<<<<<<< HEAD
     bool VerifyTxnsOrdering(const list<Transaction>& txns);
 
     void ProcessTransactionWhenShardLeader();
     bool ProcessTransactionWhenShardBackup(const vector<TxnHash>& tranHashes,
                                            vector<TxnHash>& missingtranHashes);
-
-    bool ActOnFinalBlock(uint8_t tx_sharing_mode,
-                         vector<Peer> my_shard_receivers,
-                         const vector<Peer>& fellowForwarderNodes);
-=======
     void ActOnMicroBlockDone(uint8_t tx_sharing_mode,
                              vector<Peer> my_shard_receivers,
                              const vector<Peer>& fellowForwarderNodes);
->>>>>>> 45179173
 
     //Coinbase txns
     bool Coinbase(const BlockBase& lastMicroBlock, const TxBlock& lastTxBlock);
