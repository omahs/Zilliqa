--- conflicted
+++ resolved
@@ -106,10 +106,7 @@
     // Consensus variables
     std::shared_ptr<ConsensusCommon> m_consensusObject;
 
-<<<<<<< HEAD
-=======
     // Persistence Retriever
->>>>>>> f2da3dff
     std::shared_ptr<Retriever> m_retriever;
 
     std::vector<unsigned char> m_consensusBlockHash;
