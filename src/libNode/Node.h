/**
* Copyright (c) 2018 Zilliqa 
* This source code is being disclosed to you solely for the purpose of your participation in 
* testing Zilliqa. You may view, compile and run the code for that purpose and pursuant to 
* the protocols and algorithms that are programmed into, and intended by, the code. You may 
* not do anything else with the code without express permission from Zilliqa Research Pte. Ltd., 
* including modifying or publishing the code (or any part of it), and developing or forming 
* another public or private blockchain network. This source code is provided ‘as is’ and no 
* warranties are given as to title or non-infringement, merchantability or fitness for purpose 
* and, to the extent permitted by law, all liability for your use of the code is disclaimed. 
* Some programs in this code are governed by the GNU General Public License v3.0 (available at 
* https://www.gnu.org/licenses/gpl-3.0.en.html) (‘GPLv3’). The programs that are governed by 
* GPLv3.0 are those programs that are located in the folders src/depends and tests/depends 
* and which include a reference to GPLv3 in their program files.
**/
#ifndef __NODE_H__
#define __NODE_H__

#include <condition_variable>
#include <deque>
#include <list>
#include <map>
#include <mutex>
#include <shared_mutex>
#include <unordered_map>
#include <unordered_set>
#include <vector>

#include "common/Broadcastable.h"
#include "common/Constants.h"
#include "common/Executable.h"
#include "depends/common/FixedHash.h"
#include "libConsensus/Consensus.h"
#include "libData/AccountData/Transaction.h"
#include "libData/BlockChainData/TxBlockChain.h"
#include "libData/BlockData/Block.h"
#include "libData/BlockData/BlockHeader/UnavailableMicroBlock.h"
#include "libLookup/Synchronizer.h"
#include "libNetwork/P2PComm.h"
#include "libNetwork/PeerStore.h"
#include "libPOW/pow.h"
#include "libPersistence/BlockStorage.h"

class Mediator;
class Retriever;

/// Implements PoW submission and sharding node functionality.
class Node : public Executable, public Broadcastable
{
    enum Action
    {
        STARTPOW1 = 0x00,
        STARTPOW2,
        PROCESS_SHARDING,
        PROCESS_MICROBLOCKCONSENSUS,
        PROCESS_FINALBLOCK,
        PROCESS_TXNBODY,
        NUM_ACTIONS
    };

    enum SUBMITTRANSACTIONTYPE : unsigned char
    {
        TXNSHARING = 0x00,
        MISSINGTXN = 0x01
    };

    enum REJOINTYPE : unsigned char
    {
        ATFINALBLOCK = 0x00,
        ATNEXTROUND = 0x01,
        ATSTATEROOT = 0x02
    };

    string ActionString(enum Action action)
    {
        switch (action)
        {
        case STARTPOW1:
            return "STARTPOW1";
        case STARTPOW2:
            return "STARTPOW2";
        case PROCESS_SHARDING:
            return "PROCESS_SHARDING";
        case PROCESS_MICROBLOCKCONSENSUS:
            return "PROCESS_MICROBLOCKCONSENSUS";
        case PROCESS_FINALBLOCK:
            return "PROCESS_FINALBLOCK";
        case PROCESS_TXNBODY:
            return "PROCESS_TXNBODY";
        default:
            return "Unknown Action";
        }
    }

    Mediator& m_mediator;

    Synchronizer m_synchronizer;

    std::mutex m_mutexConsensus;

    // Sharding information
    std::deque<PubKey> m_myShardMembersPubKeys;
    std::deque<Peer> m_myShardMembersNetworkInfo;
    std::atomic<bool> m_isPrimary;
    std::atomic<bool> m_isMBSender;
    std::atomic<uint32_t> m_myShardID;
    std::atomic<uint32_t> m_numShards;

    // DS committee information
    bool m_isDSNode = true;

    // Consensus variables
    std::shared_ptr<ConsensusCommon> m_consensusObject;
    std::mutex m_MutexCVMicroblockConsensus;
    std::condition_variable cv_microblockConsensus;
    std::mutex m_MutexCVMicroblockConsensusObject;
    std::condition_variable cv_microblockConsensusObject;

    std::mutex m_MutexCVFBWaitMB;
    std::condition_variable cv_FBWaitMB;

    // Persistence Retriever
    std::shared_ptr<Retriever> m_retriever;

    std::vector<unsigned char> m_consensusBlockHash;
    std::atomic<uint32_t> m_consensusMyID;
    std::shared_ptr<MicroBlock> m_microblock;
    std::pair<uint64_t, BlockBase> m_lastMicroBlockCoSig;
    std::mutex m_mutexMicroBlock;

    const static uint32_t RECVTXNDELAY_MILLISECONDS = 3000;
    const static unsigned int GOSSIP_RATE = 48;

    // Transactions information
    std::mutex m_mutexCreatedTransactions;
    std::list<Transaction> m_createdTransactions;

    vector<unsigned char> m_txMessage;

    // prefilled transactions sorted by fromAddress
    std::mutex m_mutexPrefilledTxns;
    std::atomic_size_t m_nRemainingPrefilledTxns{0};
    std::unordered_map<Address, std::list<Transaction>> m_prefilledTxns{};

    std::mutex m_mutexSubmittedTransactions;
    std::unordered_map<uint64_t, std::unordered_map<TxnHash, Transaction>>
        m_submittedTransactions;

    std::mutex m_mutexReceivedTransactions;
    std::unordered_map<uint64_t, std::unordered_map<TxnHash, Transaction>>
        m_receivedTransactions;

    uint32_t m_numOfAbsentTxnHashes;

    std::mutex m_mutexCommittedTransactions;
    std::unordered_map<uint64_t, std::list<Transaction>>
        m_committedTransactions;

    std::mutex m_mutexForwardingAssignment;
    std::unordered_map<uint64_t, std::vector<Peer>> m_forwardingAssignment;

    bool CheckState(Action action);

    // To block certain types of incoming message for certain states
    bool ToBlockMessage(unsigned char ins_byte);

#ifndef IS_LOOKUP_NODE
    // internal calls from ProcessStartPoW1
    bool ReadVariablesFromStartPoW1Message(const vector<unsigned char>& message,
                                           unsigned int offset,
                                           uint64_t& block_num,
                                           uint8_t& difficulty,
                                           array<unsigned char, 32>& rand1,
                                           array<unsigned char, 32>& rand2);
#endif // IS_LOOKUP_NODE

    // internal calls from ProcessStartPoW2
    bool ReadVariablesFromStartPoW2Message(const vector<unsigned char>& message,
                                           unsigned int offset,
                                           uint64_t& block_num,
                                           uint8_t& difficulty,
                                           array<unsigned char, 32>& rand1,
                                           array<unsigned char, 32>& rand2);
#ifndef IS_LOOKUP_NODE
    void SharePoW2WinningResultWithDS(
        const uint64_t& block_num,
        const ethash_mining_result& winning_result) const;
    void StartPoW2MiningAndShareResultWithDS(
        const uint64_t& block_num, uint8_t difficulty,
        const array<unsigned char, 32>& rand1,
        const array<unsigned char, 32>& rand2) const;
    bool ProcessSubmitMissingTxn(const vector<unsigned char>& message,
                                 unsigned int offset, const Peer& from);
    bool ProcessSubmitTxnSharing(const vector<unsigned char>& message,
                                 unsigned int offset, const Peer& from);
#endif // IS_LOOKUP_NODE

    // internal call from ProcessSharding
    bool ReadVariablesFromShardingMessage(const vector<unsigned char>& message,
                                          unsigned int offset);

    // internal calls from ActOnFinalBlock for NODE_FORWARD_ONLY and SEND_AND_FORWARD
    void LoadForwardingAssignmentFromFinalBlock(
        const vector<Peer>& fellowForwarderNodes, const uint64_t& blocknum);
    bool FindTxnInSubmittedTxnsList(const TxBlock& finalblock,
                                    const uint64_t& blocknum,
                                    uint8_t sharing_mode,
                                    vector<Transaction>& txns_to_send,
                                    const TxnHash& tx_hash);
    bool FindTxnInReceivedTxnsList(const TxBlock& finalblock,
                                   const uint64_t& blocknum,
                                   uint8_t sharing_mode,
                                   vector<Transaction>& txns_to_send,
                                   const TxnHash& tx_hash);
    void CommitMyShardsMicroBlock(const TxBlock& finalblock,
                                  const uint64_t& blocknum,
                                  uint8_t sharing_mode,
                                  vector<Transaction>& txns_to_send);
    void BroadcastTransactionsToSendingAssignment(
        const uint64_t& blocknum, const vector<Peer>& sendingAssignment,
        const TxnHash& microBlockTxHash,
        vector<Transaction>& txns_to_send) const;

    void BroadcastStateDeltaToSendingAssignment(
        const uint64_t& blocknum, const vector<Peer>& sendingAssignment,
        const StateHash& microBlockStateDeltaHash,
        const TxnHash& microBlockTxHash) const;

    bool LoadUnavailableMicroBlockHashes(const TxBlock& finalblock,
                                         const uint64_t& blocknum);

    bool
    RemoveTxRootHashFromUnavailableMicroBlock(const uint64_t& blocknum,
                                              const TxnHash& txnRootHash,
                                              const StateHash& stateDeltaHash);
    bool RemoveStateDeltaHashFromUnavailableMicroBlock(
        const uint64_t& blocknum, const StateHash& stateDeltaHash,
        const TxnHash& txnRootHash);

    bool CheckMicroBlockRootHash(const TxBlock& finalBlock,
                                 const uint64_t& blocknum);
    bool IsMicroBlockTxRootHashInFinalBlock(TxnHash microBlockTxRootHash,
                                            StateHash microBlockStateDeltaHash,
                                            const uint64_t& blocknum,
                                            bool& isEveryMicroBlockAvailable);
    bool IsMicroBlockStateDeltaHashInFinalBlock(
        StateHash microBlockStateDeltaHash, TxnHash microBlockTxRootHash,
<<<<<<< HEAD
        const uint64_t& blocknum, bool& isEveryMicroBlockAvailable);
    bool IsMyShardsMicroBlockTxRootHashInFinalBlock(
        const uint64_t& blocknum, bool& isEveryMicroBlockAvailable);
    bool IsMyShardsMicroBlockStateDeltaHashInFinalBlock(
        const uint64_t& blocknum, bool& isEveryMicroBlockAvailable);
    bool IsMyShardsMicroBlockInFinalBlock(const uint64_t& blocknum);
=======
        const boost::multiprecision::uint256_t& blocknum,
        bool& isEveryMicroBlockAvailable);
    bool IsMyShardMicroBlockTxRootHashInFinalBlock(
        const boost::multiprecision::uint256_t& blocknum,
        bool& isEveryMicroBlockAvailable);
    bool IsMyShardMicroBlockStateDeltaHashInFinalBlock(
        const boost::multiprecision::uint256_t& blocknum,
        bool& isEveryMicroBlockAvailable);
    bool IsMyShardMicroBlockInFinalBlock(
        const boost::multiprecision::uint256_t& blocknum);
>>>>>>> 64a1dcb0
    bool
    IsMyShardIdInFinalBlock(const boost::multiprecision::uint256_t& blocknum);
    bool
    ReadAuxilliaryInfoFromFinalBlockMsg(const vector<unsigned char>& message,
                                        unsigned int& cur_offset,
                                        uint32_t& shard_id);
    void StoreState();
    // void StoreMicroBlocks();
    void StoreFinalBlock(const TxBlock& txBlock);
    void InitiatePoW1();
    void UpdateStateForNextConsensusRound();
    void ScheduleTxnSubmission();
    void ScheduleMicroBlockConsensus();
    void BeginNextConsensusRound();
    void LoadTxnSharingInfo(const vector<unsigned char>& message,
                            unsigned int& cur_offset, uint32_t shard_id,
                            bool& i_am_sender, bool& i_am_forwarder,
                            vector<vector<Peer>>& nodes);
    void CallActOnFinalBlockBasedOnSenderForwarderAssgn(
        bool i_am_sender, bool i_am_forwarder,
        const vector<vector<Peer>>& nodes, uint32_t shard_id);

    // internal calls from ProcessForwardTransaction
    void LoadFwdingAssgnForThisBlockNum(const uint64_t& blocknum,
                                        vector<Peer>& forward_list);
    bool LoadForwardedTxnsAndCheckRoot(
        const vector<unsigned char>& message, unsigned int cur_offset,
        TxnHash& microBlockTxHash, StateHash& microBlockStateDeltaHash,
        vector<Transaction>& txnsInForwardedMessage);
    // vector<TxnHash> & txnHashesInForwardedMessage);
    bool LoadForwardedStateDeltaAndCheckRoot(
        const vector<unsigned char>& message, unsigned int cur_offset,
        StateHash& microBlockStateDeltaHash, TxnHash& microBlockTxHash);
    void CommitForwardedTransactions(
        const vector<Transaction>& txnsInForwardedMessage,
        const uint64_t& blocknum);

    void
    DeleteEntryFromFwdingAssgnAndMissingBodyCountMap(const uint64_t& blocknum);
    void LogReceivedFinalBlockDetails(const TxBlock& txblock);

    // internal calls from ProcessDSBlock
    void LogReceivedDSBlockDetails(const DSBlock& dsblock);
    void StoreDSBlockToDisk(const DSBlock& dsblock);
    void UpdateDSCommiteeComposition(const Peer& winnerpeer); //TODO: Refactor

    // Message handlers
    bool ProcessStartPoW1(const std::vector<unsigned char>& message,
                          unsigned int offset, const Peer& from);
    bool ProcessSharding(const std::vector<unsigned char>& message,
                         unsigned int offset, const Peer& from);
    bool ProcessCreateTransaction(const std::vector<unsigned char>& message,
                                  unsigned int offset, const Peer& from);
    bool ProcessSubmitTransaction(const std::vector<unsigned char>& message,
                                  unsigned int offset, const Peer& from);
    bool ProcessMicroblockConsensus(const std::vector<unsigned char>& message,
                                    unsigned int offset, const Peer& from);
    bool ProcessFinalBlock(const std::vector<unsigned char>& message,
                           unsigned int offset, const Peer& from);
    bool ProcessForwardTransaction(const std::vector<unsigned char>& message,
                                   unsigned int offset, const Peer& from);
    bool ProcessCreateTransactionFromLookup(
        const std::vector<unsigned char>& message, unsigned int offset,
        const Peer& from);
    bool ProcessForwardStateDelta(const std::vector<unsigned char>& message,
                                  unsigned int offset, const Peer& from);
    // bool ProcessCreateAccounts(const std::vector<unsigned char> & message, unsigned int offset, const Peer & from);
    bool ProcessDSBlock(const std::vector<unsigned char>& message,
                        unsigned int offset, const Peer& from);
    bool ProcessDoRejoin(const std::vector<unsigned char>& message,
                         unsigned int offset, const Peer& from);

    bool CheckWhetherDSBlockNumIsLatest(const uint64_t dsblock_num);
    bool VerifyDSBlockCoSignature(const DSBlock& dsblock);
    bool VerifyFinalBlockCoSignature(const TxBlock& txblock);
    bool CheckStateRoot(const TxBlock& finalblock);

    // View change
    void UpdateDSCommiteeComposition();
    bool VerifyVCBlockCoSignature(const VCBlock& vcblock);
    bool ProcessVCBlock(const vector<unsigned char>& message,
                        unsigned int cur_offset, const Peer& from);

#ifndef IS_LOOKUP_NODE
    // Transaction functions
    void SubmitTransactions();

    bool OnNodeMissingTxns(const std::vector<unsigned char>& errorMsg,
                           unsigned int offset, const Peer& from);
    bool
    OnCommitFailure(const std::map<unsigned int, std::vector<unsigned char>>&);

    bool RunConsensusOnMicroBlockWhenShardLeader();
    bool RunConsensusOnMicroBlockWhenShardBackup();
    bool RunConsensusOnMicroBlock();
    bool ComposeMicroBlock();
    void SubmitMicroblockToDSCommittee() const;
    bool
    MicroBlockValidator(const std::vector<unsigned char>& sharding_structure,
                        std::vector<unsigned char>& errorMsg);
    bool CheckLegitimacyOfTxnHashes(std::vector<unsigned char>& errorMsg);
    bool CheckBlockTypeIsMicro();
    bool CheckMicroBlockVersion();
    bool CheckMicroBlockTimestamp();
    bool CheckMicroBlockHashes(std::vector<unsigned char>& errorMsg);
    bool CheckMicroBlockTxnRootHash();
    bool CheckMicroBlockStateDeltaHash();
    bool CheckMicroBlockShardID();

    bool ActOnFinalBlock(uint8_t tx_sharing_mode,
                         vector<Peer> my_shard_receivers,
                         const vector<Peer>& fellowForwarderNodes);

    //Coinbase txns
    bool Coinbase(const BlockBase& lastMicroBlock, const TxBlock& lastTxBlock);
    void InitCoinbase();

    // Is Running from New Process
    bool m_fromNewProcess = true;

    bool m_doRejoinAtNextRound = false;
    bool m_doRejoinAtStateRoot = false;
    bool m_doRejoinAtFinalBlock = false;

    void ResetRejoinFlags();

    // Rejoin the network as a shard node in case of failure happens in protocol
    void RejoinAsNormal();
#endif // IS_LOOKUP_NODE

public:
    enum NodeState : unsigned char
    {
        POW1_SUBMISSION = 0x00,
        POW2_SUBMISSION,
        TX_SUBMISSION,
        TX_SUBMISSION_BUFFER,
        MICROBLOCK_CONSENSUS_PREP,
        MICROBLOCK_CONSENSUS,
        WAITING_FINALBLOCK,
        ERROR,
        SYNC
    };

private:
    static string NodeStateString(enum NodeState nodeState);
    static bool compatibleState(enum NodeState state, enum Action action);

public:
    // This process is newly invoked by shell from late node join script
    bool m_runFromLate = false;

    std::condition_variable m_cvAllMicroBlocksRecvd;
    std::mutex m_mutexAllMicroBlocksRecvd;
    bool m_allMicroBlocksRecvd = true;

    std::mutex m_mutexTempCommitted;
    bool m_tempStateDeltaCommitted = true;

    std::condition_variable m_cvNewRoundStarted;
    std::mutex m_mutexNewRoundStarted;
    bool m_newRoundStarted = true;

    std::mutex m_mutexIsEveryMicroBlockAvailable;

    // Transaction body sharing variables
    std::mutex m_mutexUnavailableMicroBlocks;
<<<<<<< HEAD
    std::unordered_map<uint64_t,
                       std::unordered_map<MicroBlockHashSet, std::vector<bool>>>
=======
    std::unordered_map<
        boost::multiprecision::uint256_t,
        std::unordered_map<UnavailableMicroBlock, std::vector<bool>>>
>>>>>>> 64a1dcb0
        m_unavailableMicroBlocks;

    uint32_t m_consensusID;

    std::atomic<uint32_t> m_consensusLeaderID;

    /// The current internal state of this Node instance.
    std::atomic<NodeState> m_state;

    /// Constructor. Requires mediator reference to access DirectoryService and other global members.
    Node(Mediator& mediator, unsigned int syncType, bool toRetrieveHistory);

    /// Destructor.
    ~Node();

    /// Install the Node
    void Install(unsigned int syncType, bool toRetrieveHistory = true);

    /// Set initial state, variables, and clean-up storage
    void Init();

    // Reset certain variables to the initial state
    bool CleanVariables();

    /// Prepare for processing protocols after initialization
    void Prepare(bool runInitializeGenesisBlocks);

    /// Get number of shards
    uint32_t getNumShards() { return m_numShards; };

    /// Get this node shard ID
    uint32_t getShardID() { return m_myShardID; };

    /// Sets the value of m_state.
    void SetState(NodeState state);

    /// Implements the Execute function inherited from Executable.
    bool Execute(const std::vector<unsigned char>& message, unsigned int offset,
                 const Peer& from);

    /// Implements the GetBroadcastList function inherited from Broadcastable.
    std::vector<Peer> GetBroadcastList(unsigned char ins_type,
                                       const Peer& broadcast_originator);

    Mediator& GetMediator() { return m_mediator; }

    /// Recover the previous state by retrieving persistence data
    bool StartRetrieveHistory();

    //Erase m_committedTransactions for given epoch number
    void EraseCommittedTransactions(uint64_t epochNum)
    {
        m_committedTransactions.erase(epochNum);
    }

#ifndef IS_LOOKUP_NODE

    // Start synchronization with lookup as a shard node
    void StartSynchronization();

    /// Called from DirectoryService during FINALBLOCK processing.
    bool ActOnFinalBlock(uint8_t tx_sharing_mode, const vector<Peer>& nodes);

    /// Performs PoW mining and submission for DirectoryService committee membership.
    bool StartPoW1(const uint64_t& block_num, uint8_t difficulty,
                   const std::array<unsigned char, UINT256_SIZE>& rand1,
                   const std::array<unsigned char, UINT256_SIZE>& rand2);

    /// Performs PoW mining and submission for sharding committee membership.
    bool StartPoW2(const uint64_t block_num, uint8_t difficulty,
                   array<unsigned char, 32> rand1,
                   array<unsigned char, 32> rand2);

    /// Call when the normal node be promoted to DS
    void CleanCreatedTransaction();
#endif // IS_LOOKUP_NODE
};

#endif // __NODE_H__<|MERGE_RESOLUTION|>--- conflicted
+++ resolved
@@ -245,25 +245,12 @@
                                             bool& isEveryMicroBlockAvailable);
     bool IsMicroBlockStateDeltaHashInFinalBlock(
         StateHash microBlockStateDeltaHash, TxnHash microBlockTxRootHash,
-<<<<<<< HEAD
         const uint64_t& blocknum, bool& isEveryMicroBlockAvailable);
-    bool IsMyShardsMicroBlockTxRootHashInFinalBlock(
+    bool IsMyShardMicroBlockTxRootHashInFinalBlock(
         const uint64_t& blocknum, bool& isEveryMicroBlockAvailable);
-    bool IsMyShardsMicroBlockStateDeltaHashInFinalBlock(
+    bool IsMyShardMicroBlockStateDeltaHashInFinalBlock(
         const uint64_t& blocknum, bool& isEveryMicroBlockAvailable);
-    bool IsMyShardsMicroBlockInFinalBlock(const uint64_t& blocknum);
-=======
-        const boost::multiprecision::uint256_t& blocknum,
-        bool& isEveryMicroBlockAvailable);
-    bool IsMyShardMicroBlockTxRootHashInFinalBlock(
-        const boost::multiprecision::uint256_t& blocknum,
-        bool& isEveryMicroBlockAvailable);
-    bool IsMyShardMicroBlockStateDeltaHashInFinalBlock(
-        const boost::multiprecision::uint256_t& blocknum,
-        bool& isEveryMicroBlockAvailable);
-    bool IsMyShardMicroBlockInFinalBlock(
-        const boost::multiprecision::uint256_t& blocknum);
->>>>>>> 64a1dcb0
+    bool IsMyShardMicroBlockInFinalBlock(const uint64_t& blocknum);
     bool
     IsMyShardIdInFinalBlock(const boost::multiprecision::uint256_t& blocknum);
     bool
@@ -431,14 +418,8 @@
 
     // Transaction body sharing variables
     std::mutex m_mutexUnavailableMicroBlocks;
-<<<<<<< HEAD
     std::unordered_map<uint64_t,
-                       std::unordered_map<MicroBlockHashSet, std::vector<bool>>>
-=======
-    std::unordered_map<
-        boost::multiprecision::uint256_t,
-        std::unordered_map<UnavailableMicroBlock, std::vector<bool>>>
->>>>>>> 64a1dcb0
+                       std::unordered_map<UnavailableMicroBlock, std::vector<bool>>>
         m_unavailableMicroBlocks;
 
     uint32_t m_consensusID;
