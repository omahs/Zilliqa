/**
* Copyright (c) 2018 Zilliqa 
* This source code is being disclosed to you solely for the purpose of your participation in 
* testing Zilliqa. You may view, compile and run the code for that purpose and pursuant to 
* the protocols and algorithms that are programmed into, and intended by, the code. You may 
* not do anything else with the code without express permission from Zilliqa Research Pte. Ltd., 
* including modifying or publishing the code (or any part of it), and developing or forming 
* another public or private blockchain network. This source code is provided ‘as is’ and no 
* warranties are given as to title or non-infringement, merchantability or fitness for purpose 
* and, to the extent permitted by law, all liability for your use of the code is disclaimed. 
* Some programs in this code are governed by the GNU General Public License v3.0 (available at 
* https://www.gnu.org/licenses/gpl-3.0.en.html) (‘GPLv3’). The programs that are governed by 
* GPLv3.0 are those programs that are located in the folders src/depends and tests/depends 
* and which include a reference to GPLv3 in their program files.
**/
#ifndef __NODE_H__
#define __NODE_H__

#include <condition_variable>
#include <deque>
#include <list>
#include <map>
#include <mutex>
#include <shared_mutex>
#include <unordered_map>
#include <vector>

#include "common/Broadcastable.h"
#include "common/Constants.h"
#include "common/Executable.h"
#include "depends/common/FixedHash.h"
#include "libConsensus/Consensus.h"
#include "libData/AccountData/Transaction.h"
#include "libData/AccountData/TransactionReceipt.h"
#include "libData/BlockData/Block.h"
#include "libData/BlockData/BlockHeader/UnavailableMicroBlock.h"
#include "libData/DataStructures/MultiIndexContainer.h"
#include "libLookup/Synchronizer.h"
#include "libNetwork/P2PComm.h"
#include "libNetwork/PeerStore.h"
#include "libPOW/pow.h"
#include "libPersistence/BlockStorage.h"

class Mediator;
class Retriever;

/// Implements PoW submission and sharding node functionality.
class Node : public Executable, public Broadcastable
{
    enum Action
    {
        STARTPOW = 0x00,
        PROCESS_DSBLOCK,
        PROCESS_MICROBLOCKCONSENSUS,
        PROCESS_FINALBLOCK,
        PROCESS_TXNBODY,
        NUM_ACTIONS
    };

    enum SUBMITTRANSACTIONTYPE : unsigned char
    {
        MISSINGTXN = 0x01
    };

    enum REJOINTYPE : unsigned char
    {
        ATFINALBLOCK = 0x00,
        ATNEXTROUND = 0x01,
        ATSTATEROOT = 0x02
    };

    enum LEGITIMACYRESULT : unsigned char
    {
        SUCCESS = 0x00,
        MISSEDTXN,
        WRONGORDER
    };

    Mediator& m_mediator;

    Synchronizer m_synchronizer;

    // DS block information
    std::mutex m_mutexConsensus;

    // Sharding information
    std::atomic<bool> m_isMBSender;
    std::atomic<uint32_t> m_numShards;

    // Transaction sharing assignments
    std::atomic<bool> m_txnSharingIAmForwarder;
    std::vector<std::vector<Peer>> m_txnSharingAssignedNodes;

    // Consensus variables
    std::mutex m_mutexProcessConsensusMessage;
    std::condition_variable cv_processConsensusMessage;
    std::shared_ptr<ConsensusCommon> m_consensusObject;
    std::mutex m_MutexCVMicroblockConsensus;
    std::condition_variable cv_microblockConsensus;
    std::mutex m_MutexCVMicroblockConsensusObject;
    std::condition_variable cv_microblockConsensusObject;

    std::mutex m_MutexCVFBWaitMB;
    std::condition_variable cv_FBWaitMB;

    std::mutex m_mutexCVMicroBlockMissingTxn;
    std::condition_variable cv_MicroBlockMissingTxn;

    // Persistence Retriever
    std::shared_ptr<Retriever> m_retriever;

    std::vector<unsigned char> m_consensusBlockHash;
    std::shared_ptr<MicroBlock> m_microblock;
    std::pair<uint64_t, BlockBase> m_lastMicroBlockCoSig;
    std::mutex m_mutexMicroBlock;

    const static uint32_t RECVTXNDELAY_MILLISECONDS = 3000;
    const static unsigned int GOSSIP_RATE = 48;

    // Transactions information
    std::mutex m_mutexCreatedTransactions;
    gas_txnid_comp_txns m_createdTransactions;

    std::unordered_map<Address,
                       std::map<boost::multiprecision::uint256_t, Transaction>>
        m_addrNonceTxnMap;
    std::vector<TxnHash> m_txnsOrdering;

    std::mutex m_mutexProcessedTransactions;
    std::unordered_map<uint64_t,
                       std::unordered_map<TxnHash, TransactionWithReceipt>>
        m_processedTransactions;
    //operates under m_mutexProcessedTransaction
    std::vector<TxnHash> m_TxnOrder;

    uint32_t m_numOfAbsentTxnHashes;

    // std::mutex m_mutexCommittedTransactions;
    // std::unordered_map<uint64_t, std::list<TransactionWithReceipt>>
    //     m_committedTransactions;

    std::mutex m_mutexForwardedTxnBuffer;
    std::unordered_map<uint64_t, std::vector<std::vector<unsigned char>>>
        m_forwardedTxnBuffer;

    std::mutex m_mutexTxnPacketBuffer;
    std::vector<std::vector<unsigned char>> m_txnPacketBuffer;

    atomic<bool> m_isVacuousEpoch;

    bool CheckState(Action action);

    // To block certain types of incoming message for certain states
    bool ToBlockMessage(unsigned char ins_byte);

    // internal calls from ProcessStartPoW1
    bool ReadVariablesFromStartPoWMessage(const vector<unsigned char>& message,
                                          unsigned int offset,
                                          uint64_t& block_num,
                                          uint8_t& difficulty,
                                          array<unsigned char, 32>& rand1,
                                          array<unsigned char, 32>& rand2);
    bool ProcessSubmitMissingTxn(const vector<unsigned char>& message,
                                 unsigned int offset, const Peer& from);

    // internal calls from ActOnFinalBlock for NODE_FORWARD_ONLY and SEND_AND_FORWARD
    void LoadForwardingAssignmentFromFinalBlock(
        const vector<Peer>& fellowForwarderNodes, const uint64_t& blocknum);

    bool
    FindTxnInProcessedTxnsList(const uint64_t& blocknum, uint8_t sharing_mode,
                               vector<TransactionWithReceipt>& txns_to_send,
                               const TxnHash& tx_hash);

    void GetMyShardsMicroBlock(const uint64_t& blocknum, uint8_t sharing_mode,
                               vector<TransactionWithReceipt>& txns_to_send);

<<<<<<< HEAD
    void BroadcastTransactionsToLookup(
        const vector<TransactionWithReceipt>& txns_to_send);
#endif // IS_LOOKUP_NODE
=======
    void BroadcastTransactionsToLookup(const vector<Transaction>& txns_to_send);
>>>>>>> 4657e398

    bool LoadUnavailableMicroBlockHashes(const TxBlock& finalblock,
                                         const uint64_t& blocknum,
                                         bool& toSendTxnToLookup);

    bool
    ProcessStateDeltaFromFinalBlock(const vector<unsigned char>& message,
                                    unsigned int cur_offset,
                                    const StateHash& finalBlockStateDeltaHash);

    bool
    RemoveTxRootHashFromUnavailableMicroBlock(const uint64_t& blocknum,
                                              const TxnHash& txnRootHash,
                                              const StateHash& stateDeltaHash);

    bool CheckMicroBlockRootHash(const TxBlock& finalBlock,
                                 const uint64_t& blocknum);
    bool IsMicroBlockTxRootHashInFinalBlock(TxnHash microBlockTxRootHash,
                                            StateHash microBlockStateDeltaHash,
                                            const uint64_t& blocknum,
                                            bool& isEveryMicroBlockAvailable);
    bool
    IsMyShardMicroBlockTxRootHashInFinalBlock(const uint64_t& blocknum,
                                              bool& isEveryMicroBlockAvailable);
    bool IsMyShardMicroBlockInFinalBlock(const uint64_t& blocknum);
    bool IsMyShardIdInFinalBlock(const uint64_t& blocknum);
    bool
    ReadAuxilliaryInfoFromFinalBlockMsg(const vector<unsigned char>& message,
                                        unsigned int& cur_offset,
                                        uint32_t& shard_id);
    void StoreState();
    // void StoreMicroBlocks();
    void StoreFinalBlock(const TxBlock& txBlock);
    void InitiatePoW();
    void ScheduleMicroBlockConsensus();
    void BeginNextConsensusRound();

    // internal calls from ProcessForwardTransaction
    bool LoadForwardedTxnsAndCheckRoot(
        const vector<unsigned char>& message, unsigned int cur_offset,
        TxnHash& microBlockTxHash, StateHash& microBlockStateDeltaHash,
        vector<TransactionWithReceipt>& txnsInForwardedMessage);
    // vector<TxnHash> & txnHashesInForwardedMessage);
    void CommitForwardedTransactions(
        const vector<TransactionWithReceipt>& txnsInForwardedMessage,
        const uint64_t& blocknum);

    void
    DeleteEntryFromFwdingAssgnAndMissingBodyCountMap(const uint64_t& blocknum);
    void LogReceivedFinalBlockDetails(const TxBlock& txblock);

    // internal calls from ProcessDSBlock
    void LogReceivedDSBlockDetails(const DSBlock& dsblock);
    void StoreDSBlockToDisk(const DSBlock& dsblock);
    void UpdateDSCommiteeComposition(const Peer& winnerpeer); //TODO: Refactor

    // Message handlers
    bool ProcessStartPoW(const std::vector<unsigned char>& message,
                         unsigned int offset, const Peer& from);
    bool ProcessSharding(const std::vector<unsigned char>& message,
                         unsigned int offset, const Peer& from);
    bool ProcessSubmitTransaction(const std::vector<unsigned char>& message,
                                  unsigned int offset, const Peer& from);
    bool ProcessMicroblockConsensus(const std::vector<unsigned char>& message,
                                    unsigned int offset, const Peer& from);
    bool ProcessFinalBlock(const std::vector<unsigned char>& message,
                           unsigned int offset, const Peer& from);
    bool ProcessForwardTransaction(const std::vector<unsigned char>& message,
                                   unsigned int offset, const Peer& from);
    bool
    ProcessForwardTransactionCore(const std::vector<unsigned char>& message,
                                  unsigned int offset);
    bool ProcessCreateTransactionFromLookup(
        const std::vector<unsigned char>& message, unsigned int offset,
        const Peer& from);
    bool ProcessTxnPacketFromLookup(const std::vector<unsigned char>& message,
                                    unsigned int offset, const Peer& from);
    bool ProcessTxnPacketFromLookupCore(const vector<unsigned char>& message,
                                        unsigned int offset);

    // bool ProcessCreateAccounts(const std::vector<unsigned char> & message, unsigned int offset, const Peer & from);
    bool ProcessDSBlock(const std::vector<unsigned char>& message,
                        unsigned int offset, const Peer& from);
    bool ProcessDoRejoin(const std::vector<unsigned char>& message,
                         unsigned int offset, const Peer& from);

    bool CheckWhetherDSBlockNumIsLatest(const uint64_t dsblock_num);
    bool VerifyDSBlockCoSignature(const DSBlock& dsblock);
    bool VerifyFinalBlockCoSignature(const TxBlock& txblock);
    bool CheckStateRoot(const TxBlock& finalblock);

    // View change
    void UpdateDSCommiteeComposition();
    bool VerifyVCBlockCoSignature(const VCBlock& vcblock);
    bool ProcessVCBlock(const vector<unsigned char>& message,
                        unsigned int cur_offset, const Peer& from);

    // Transaction functions
    bool OnNodeMissingTxns(const std::vector<unsigned char>& errorMsg,
                           unsigned int offset, const Peer& from);
    bool
    OnCommitFailure(const std::map<unsigned int, std::vector<unsigned char>>&);

    bool RunConsensusOnMicroBlockWhenShardLeader();
    bool RunConsensusOnMicroBlockWhenShardBackup();
    bool ComposeMicroBlock();
    void SubmitMicroblockToDSCommittee() const;
    bool
    MicroBlockValidator(const std::vector<unsigned char>& sharding_structure,
                        std::vector<unsigned char>& errorMsg);
    unsigned char
    CheckLegitimacyOfTxnHashes(std::vector<unsigned char>& errorMsg);
    bool CheckBlockTypeIsMicro();
    bool CheckMicroBlockVersion();
    bool CheckMicroBlockShardID();
    bool CheckMicroBlockTimestamp();
    bool CheckMicroBlockHashes(std::vector<unsigned char>& errorMsg);
    bool CheckMicroBlockTxnRootHash();
    bool CheckMicroBlockStateDeltaHash();
    bool CheckMicroBlockTranReceiptHash();

    bool VerifyTxnsOrdering(const vector<TxnHash>& tranHashes,
                            list<Transaction>& curTxns);

    void ProcessTransactionWhenShardLeader();
    bool ProcessTransactionWhenShardBackup(const vector<TxnHash>& tranHashes,
                                           vector<TxnHash>& missingtranHashes);

    // Is Running from New Process
    bool m_fromNewProcess = true;

    bool m_doRejoinAtNextRound = false;
    bool m_doRejoinAtStateRoot = false;
    bool m_doRejoinAtFinalBlock = false;

    void ResetRejoinFlags();

    // Rejoin the network as a shard node in case of failure happens in protocol
    void RejoinAsNormal();

public:
    enum NodeState : unsigned char
    {
        POW_SUBMISSION = 0x00,
        MICROBLOCK_CONSENSUS_PREP,
        MICROBLOCK_CONSENSUS,
        WAITING_FINALBLOCK,
        ERROR,
        SYNC
    };

    // This process is newly invoked by shell from late node join script
    bool m_runFromLate = false;

    // std::condition_variable m_cvAllMicroBlocksRecvd;
    // std::mutex m_mutexAllMicroBlocksRecvd;
    // bool m_allMicroBlocksRecvd = true;

    std::shared_ptr<std::deque<pair<PubKey, Peer>>> m_myShardMembers;

    std::condition_variable m_cvNewRoundStarted;
    std::mutex m_mutexNewRoundStarted;
    bool m_newRoundStarted = false;

    std::mutex m_mutexIsEveryMicroBlockAvailable;

    // Transaction sharing assignment
    std::atomic<bool> m_txnSharingIAmSender;

    // Transaction body sharing variables
    std::mutex m_mutexUnavailableMicroBlocks;
    std::unordered_map<
        uint64_t, std::unordered_map<UnavailableMicroBlock, std::vector<bool>>>
        m_unavailableMicroBlocks;

    uint32_t m_consensusID;

    /// Sharding variables
    std::atomic<uint32_t> m_myShardID;
    std::atomic<uint32_t> m_consensusMyID;
    std::atomic<bool> m_isPrimary;
    std::atomic<uint32_t> m_consensusLeaderID;

    // DS block information
    std::mutex m_mutexDSBlock;

    /// The current internal state of this Node instance.
    std::atomic<NodeState> m_state;

    /// Constructor. Requires mediator reference to access DirectoryService and other global members.
    Node(Mediator& mediator, unsigned int syncType, bool toRetrieveHistory);

    /// Destructor.
    ~Node();

    /// Install the Node
    void Install(unsigned int syncType, bool toRetrieveHistory = true);

    /// Set initial state, variables, and clean-up storage
    void Init();

    // Reset certain variables to the initial state
    bool CleanVariables();

    /// Prepare for processing protocols after initialization
    void Prepare(bool runInitializeGenesisBlocks);

    /// Get number of shards
    uint32_t getNumShards() { return m_numShards; };

    /// Get this node shard ID
    uint32_t getShardID() { return m_myShardID; };

    /// Sets the value of m_state.
    void SetState(NodeState state);

    /// Implements the Execute function inherited from Executable.
    bool Execute(const std::vector<unsigned char>& message, unsigned int offset,
                 const Peer& from);

    /// Implements the GetBroadcastList function inherited from Broadcastable.
    std::vector<Peer> GetBroadcastList(unsigned char ins_type,
                                       const Peer& broadcast_originator);

    Mediator& GetMediator() { return m_mediator; }

    /// Recover the previous state by retrieving persistence data
    bool StartRetrieveHistory();

    //Erase m_committedTransactions for given epoch number
    // void EraseCommittedTransactions(uint64_t epochNum)
    // {
    //     std::lock_guard<std::mutex> g(m_mutexCommittedTransactions);
    //     m_committedTransactions.erase(epochNum);
    // }

    /// Add new block into tx blockchain
    void AddBlock(const TxBlock& block);

    void CommitForwardedMsgBuffer();

    void CleanCreatedTransaction();

    void CallActOnFinalblock();

    void UpdateStateForNextConsensusRound();

    // Start synchronization with lookup as a shard node
    void StartSynchronization();

    /// Performs PoW mining and submission for DirectoryService committee membership.
    bool StartPoW(const uint64_t& block_num, uint8_t difficulty,
                  const std::array<unsigned char, UINT256_SIZE>& rand1,
                  const std::array<unsigned char, UINT256_SIZE>& rand2);

    /// Used by oldest DS node to configure shard ID as a new shard node
    void SetMyShardID(uint32_t shardID);

    /// Used by oldest DS node to finish setup as a new shard node
    void StartFirstTxEpoch();

    /// Used for start consensus on microblock
    bool RunConsensusOnMicroBlock();

    /// Used for commit buffered txn packet
    void CommitTxnPacketBuffer();

    /// Used by oldest DS node to configure sharding variables as a new shard node
    bool LoadShardingStructure(const vector<unsigned char>& message,
                               unsigned int& cur_offset);

    /// Used by oldest DS node to configure txn sharing assignments as a new shard node
    void LoadTxnSharingInfo(const vector<unsigned char>& message,
                            unsigned int cur_offset);

private:
    static std::map<NodeState, std::string> NodeStateStrings;
    std::string GetStateString() const;
    static std::map<Action, std::string> ActionStrings;
    std::string GetActionString(Action action) const;
};

#endif // __NODE_H__<|MERGE_RESOLUTION|>--- conflicted
+++ resolved
@@ -175,13 +175,8 @@
     void GetMyShardsMicroBlock(const uint64_t& blocknum, uint8_t sharing_mode,
                                vector<TransactionWithReceipt>& txns_to_send);
 
-<<<<<<< HEAD
     void BroadcastTransactionsToLookup(
         const vector<TransactionWithReceipt>& txns_to_send);
-#endif // IS_LOOKUP_NODE
-=======
-    void BroadcastTransactionsToLookup(const vector<Transaction>& txns_to_send);
->>>>>>> 4657e398
 
     bool LoadUnavailableMicroBlockHashes(const TxBlock& finalblock,
                                          const uint64_t& blocknum,
