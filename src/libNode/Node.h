--- conflicted
+++ resolved
@@ -432,17 +432,15 @@
   // a indicator of whether recovered from fallback just now
   bool m_justDidFallback = false;
 
-<<<<<<< HEAD
   // Is part of current sharding structure / dsCommittee
   std::atomic<bool> m_confirmedNotInNetwork{};
-=======
+
   // hold count of whitelist request for given ip
   std::mutex m_mutexWhitelistReqs;
   std::map<uint128_t, uint32_t> m_whitelistReqs;
 
   // whether txns dist window open
   std::atomic<bool> m_txn_distribute_window_open{};
->>>>>>> 5d6ae765
 
   /// Constructor. Requires mediator reference to access DirectoryService and
   /// other global members.
