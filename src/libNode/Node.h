--- conflicted
+++ resolved
@@ -329,13 +329,9 @@
     bool CheckMicroBlockStateDeltaHash();
     bool CheckMicroBlockTranReceiptHash();
 
-<<<<<<< HEAD
-    bool VerifyTxnsOrdering(const vector<TxnHash>& tranHashes);
-=======
     void BroadcastMicroBlockToLookup();
     bool VerifyTxnsOrdering(const std::vector<TxnHash>& tranHashes,
                             std::list<Transaction>& curTxns);
->>>>>>> 77c98763
 
     void ProcessTransactionWhenShardLeader();
     bool
