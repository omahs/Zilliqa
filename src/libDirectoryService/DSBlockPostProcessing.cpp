--- conflicted
+++ resolved
@@ -339,11 +339,9 @@
         lock_guard<mutex> g(m_mutexAllPOW);
         m_allPoWs.clear();
     }
-<<<<<<< HEAD
+
     ClearDSPoWSolns();
-=======
-    clearDSPoWSolns();
->>>>>>> 616f90ec
+
     ResetPoWSubmissionCounter();
     m_viewChangeCounter = 0;
 
