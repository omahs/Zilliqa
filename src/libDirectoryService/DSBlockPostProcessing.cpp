/**
* Copyright (c) 2018 Zilliqa 
* This source code is being disclosed to you solely for the purpose of your participation in 
* testing Zilliqa. You may view, compile and run the code for that purpose and pursuant to 
* the protocols and algorithms that are programmed into, and intended by, the code. You may 
* not do anything else with the code without express permission from Zilliqa Research Pte. Ltd., 
* including modifying or publishing the code (or any part of it), and developing or forming 
* another public or private blockchain network. This source code is provided ‘as is’ and no 
* warranties are given as to title or non-infringement, merchantability or fitness for purpose 
* and, to the extent permitted by law, all liability for your use of the code is disclaimed. 
* Some programs in this code are governed by the GNU General Public License v3.0 (available at 
* https://www.gnu.org/licenses/gpl-3.0.en.html) (‘GPLv3’). The programs that are governed by 
* GPLv3.0 are those programs that are located in the folders src/depends and tests/depends 
* and which include a reference to GPLv3 in their program files.
**/

#include <algorithm>
#include <chrono>
#include <thread>

#include "DirectoryService.h"
#include "common/Constants.h"
#include "common/Messages.h"
#include "common/Serializable.h"
#include "depends/common/RLP.h"
#include "depends/libDatabase/MemoryDB.h"
#include "depends/libTrie/TrieDB.h"
#include "depends/libTrie/TrieHash.h"
#include "libCrypto/Sha2.h"
#include "libMediator/Mediator.h"
#include "libNetwork/P2PComm.h"
#include "libUtils/DataConversion.h"
#include "libUtils/DetachedFunction.h"
#include "libUtils/Logger.h"
#include "libUtils/SanityChecks.h"

using namespace std;
using namespace boost::multiprecision;

#ifndef IS_LOOKUP_NODE
void DirectoryService::StoreDSBlockToStorage()
{
    LOG_MARKER();
    lock_guard<mutex> g(m_mutexPendingDSBlock);
    int result = m_mediator.m_dsBlockChain.AddBlock(*m_pendingDSBlock);
<<<<<<< HEAD
    LOG_MESSAGE2(to_string(m_mediator.m_currentEpochNum).c_str(), "Storing DS Block Number: "<<m_pendingDSBlock->GetHeader().GetBlockNum()<<
                                           " with Nonce: "<<m_pendingDSBlock->GetHeader().GetNonce()<<
                                           ", Difficulty: "<<m_pendingDSBlock->GetHeader().GetDifficulty()<<
                                           ", Timestamp: "<<m_pendingDSBlock->GetHeader().GetTimestamp() <<
                                           ", vc count: "<<m_pendingDSBlock->GetHeader().GetViewChangeCount()
                                           );
=======
    LOG_MESSAGE2(
        to_string(m_mediator.m_currentEpochNum).c_str(),
        "Storing DS Block Number: "
            << m_pendingDSBlock->GetHeader().GetBlockNum()
            << " with Nonce: " << m_pendingDSBlock->GetHeader().GetNonce()
            << ", Difficulty: " << m_pendingDSBlock->GetHeader().GetDifficulty()
            << ", Timestamp: " << m_pendingDSBlock->GetHeader().GetTimestamp());
>>>>>>> 97154987

    if (result == -1)
    {
        LOG_MESSAGE2(to_string(m_mediator.m_currentEpochNum).c_str(),
                     "Error. We failed to add pendingdsblock to dsblockchain.");
        throw exception();
    }

    // Store DS Block to disk
    vector<unsigned char> serializedDSBlock;
    m_pendingDSBlock->Serialize(serializedDSBlock, 0);
    BlockStorage::GetBlockStorage().PutDSBlock(
        m_pendingDSBlock->GetHeader().GetBlockNum(), serializedDSBlock);
    BlockStorage::GetBlockStorage().PushBackTxBodyDB(
        m_pendingDSBlock->GetHeader().GetBlockNum());
}

bool DirectoryService::SendDSBlockToLookupNodes(DSBlock& lastDSBlock,
                                                Peer& winnerpeer)
{
    vector<unsigned char> dsblock_message
        = {MessageType::NODE, NodeInstructionType::DSBLOCK};
    unsigned int curr_offset = MessageOffset::BODY;

    // 259-byte DS block
    lastDSBlock.Serialize(dsblock_message, MessageOffset::BODY);
    curr_offset += DSBlock::GetSerializedSize();

    // 32-byte DS block hash / rand1
    dsblock_message.resize(dsblock_message.size() + BLOCK_HASH_SIZE);
    copy(m_mediator.m_dsBlockRand.begin(), m_mediator.m_dsBlockRand.end(),
         dsblock_message.begin() + curr_offset);
    curr_offset += BLOCK_HASH_SIZE;

    // 16-byte winner IP and 4-byte winner port
    winnerpeer.Serialize(dsblock_message, curr_offset);

    LOG_MESSAGE2(to_string(m_mediator.m_currentEpochNum).c_str(),
                 "I the primary DS am sending the DSBlock to the lookup nodes");
    m_mediator.m_lookup->SendMessageToLookupNodes(dsblock_message);
    LOG_MESSAGE2(to_string(m_mediator.m_currentEpochNum).c_str(),
                 "I the primary DS have sent the DSBlock to the lookup nodes");

    return true;
}

void DirectoryService::DetermineNodesToSendDSBlockTo(
    const Peer& winnerpeer, unsigned int& my_DS_cluster_num,
    unsigned int& my_pow1nodes_cluster_lo,
    unsigned int& my_pow1nodes_cluster_hi) const
{
    // Multicast DSBLOCK message to everyone in the network
    // Multicast assignments:
    // 1. Divide DS committee into clusters of size 20
    // 2. Divide the sorted PoW1 submitters into (DS committee / 20) clusters
    // Message = [259-byte DS block] [32-byte DS block hash / rand1] [16-byte winner IP] [4-byte winner port]
    LOG_MARKER();

    LOG_MESSAGE2(
        to_string(m_mediator.m_currentEpochNum).c_str(),
        "New DSBlock created with chosen nonce   = 0x"
            << hex
            << m_mediator.m_dsBlockChain.GetLastBlock().GetHeader().GetNonce());
    LOG_MESSAGE2(
        to_string(m_mediator.m_currentEpochNum).c_str(),
        "New DSBlock hash is                     = 0x"
            << DataConversion::charArrToHexStr(m_mediator.m_dsBlockRand));
    LOG_MESSAGE2(to_string(m_mediator.m_currentEpochNum).c_str(),
                 "New DS leader (PoW1 winner) IP          = "
                     << winnerpeer.GetPrintableIPAddress() << ":"
                     << winnerpeer.m_listenPortHost);

    unsigned int num_DS_clusters = m_mediator.m_DSCommitteeNetworkInfo.size()
        / DS_MULTICAST_CLUSTER_SIZE;
    if ((m_mediator.m_DSCommitteeNetworkInfo.size() % DS_MULTICAST_CLUSTER_SIZE)
        > 0)
    {
        num_DS_clusters++;
    }

    unsigned int pow1nodes_cluster_size
        = m_allPoWConns.size() / num_DS_clusters;
    if ((m_allPoWConns.size() % num_DS_clusters) > 0)
    {
        pow1nodes_cluster_size++;
    }

    my_DS_cluster_num = m_consensusMyID / DS_MULTICAST_CLUSTER_SIZE;
    my_pow1nodes_cluster_lo = my_DS_cluster_num * pow1nodes_cluster_size;
    my_pow1nodes_cluster_hi
        = my_pow1nodes_cluster_lo + pow1nodes_cluster_size - 1;

    if (my_pow1nodes_cluster_hi >= m_allPoWConns.size())
    {
        my_pow1nodes_cluster_hi = m_allPoWConns.size() - 1;
    }
}

void DirectoryService::SendDSBlockToCluster(
    const Peer& winnerpeer, unsigned int my_pow1nodes_cluster_lo,
    unsigned int my_pow1nodes_cluster_hi)
{
    // Message = [259-byte DS block] [32-byte DS block hash / rand1] [16-byte winner IP] [4-byte winner port]
    vector<unsigned char> dsblock_message
        = {MessageType::NODE, NodeInstructionType::DSBLOCK};
    unsigned int curr_offset = MessageOffset::BODY;

    // 259-byte DS block
    m_mediator.m_dsBlockChain.GetLastBlock().Serialize(dsblock_message,
                                                       MessageOffset::BODY);
    curr_offset += DSBlock::GetSerializedSize();

    // 32-byte DS block hash / rand1
    dsblock_message.resize(dsblock_message.size() + BLOCK_HASH_SIZE);
    copy(m_mediator.m_dsBlockRand.begin(), m_mediator.m_dsBlockRand.end(),
         dsblock_message.begin() + curr_offset);
    curr_offset += BLOCK_HASH_SIZE;

    // 16-byte winner IP and 4-byte winner port
    winnerpeer.Serialize(dsblock_message, curr_offset);

    vector<Peer> pow1nodes_cluster;

    auto p = m_allPoWConns.begin();
    advance(p, my_pow1nodes_cluster_lo);

    for (unsigned int i = my_pow1nodes_cluster_lo; i <= my_pow1nodes_cluster_hi;
         i++)
    {
        pow1nodes_cluster.push_back(p->second);
        p++;
    }

    LOG_MESSAGE2(to_string(m_mediator.m_currentEpochNum).c_str(),
                 "Multicasting DSBLOCK message to PoW1 nodes "
                     << my_pow1nodes_cluster_lo << " to "
                     << my_pow1nodes_cluster_hi);

#ifdef STAT_TEST
    SHA2<HASH_TYPE::HASH_VARIANT_256> sha256;
    sha256.Update(dsblock_message);
    vector<unsigned char> this_msg_hash = sha256.Finalize();
    LOG_STATE(
        "[INFOR]["
        << std::setw(15) << std::left
        << m_mediator.m_selfPeer.GetPrintableIPAddress() << "]["
        << DataConversion::Uint8VecToHexStr(this_msg_hash).substr(0, 6) << "]["
        << DataConversion::charArrToHexStr(m_mediator.m_dsBlockRand)
               .substr(0, 6)
        << "]["
        << m_mediator.m_dsBlockChain.GetLastBlock().GetHeader().GetBlockNum()
        << "] DSBLOCKGEN");
#endif // STAT_TEST

    // Sleep to give sufficient time to other ds node to receive the ds block
    this_thread::sleep_for(chrono::seconds(5));
    P2PComm::GetInstance().SendBroadcastMessage(pow1nodes_cluster,
                                                dsblock_message);
}

void DirectoryService::UpdateMyDSModeAndConsensusId()
{
    // If I was DS primary, now I will only be DS backup
    if (m_mode == PRIMARY_DS)
    {
        LOG_MESSAGE2(to_string(m_mediator.m_currentEpochNum).c_str(),
                     "I am now just a backup DS");
        m_mode = BACKUP_DS;
        m_consensusMyID++;

#ifdef STAT_TEST
        LOG_STATE("[IDENT][" << setw(15) << left
                             << m_mediator.m_selfPeer.GetPrintableIPAddress()
                             << "][" << setw(6) << left << m_consensusMyID
                             << "] DSBK");
#endif // STAT_TEST
    }
    // Check if I am the oldest backup DS (I will no longer be part of the DS committee)
    else if ((uint32_t)(m_consensusMyID + 1)
             == m_mediator.m_DSCommitteeNetworkInfo.size())
    {
        LOG_MESSAGE2(
            to_string(m_mediator.m_currentEpochNum).c_str(),
            "I am the oldest backup DS -> now kicked out of DS committee :-(");
        m_mediator.m_node->SetState(Node::NodeState::POW2_SUBMISSION);
        m_mode = IDLE;

#ifdef STAT_TEST
        LOG_STATE("[IDENT][" << setw(15) << left
                             << m_mediator.m_selfPeer.GetPrintableIPAddress()
                             << "][      ] IDLE");
#endif // STAT_TEST
    }
    // Other DS nodes continue to remain DS backups
    else
    {
        m_consensusMyID++;

#ifdef STAT_TEST
        LOG_STATE("[IDENT][" << setw(15) << left
                             << m_mediator.m_selfPeer.GetPrintableIPAddress()
                             << "][" << setw(6) << left << m_consensusMyID
                             << "] DSBK");
#endif // STAT_TEST
    }
}

void DirectoryService::UpdateDSCommiteeComposition(const Peer& winnerpeer)
{
    // Update the DS committee composition
    LOG_MARKER();

    m_mediator.m_DSCommitteeNetworkInfo.push_front(winnerpeer);
    m_mediator.m_DSCommitteePubKeys.push_front(
        m_mediator.m_dsBlockChain.GetLastBlock().GetHeader().GetMinerPubKey());
    m_mediator.m_DSCommitteeNetworkInfo.pop_back();
    m_mediator.m_DSCommitteePubKeys.pop_back();

    // Remove the new winner of pow1 from m_allpowconn. He is the new ds leader and do not need to do pow anymore
    m_allPoWConns.erase(
        m_mediator.m_dsBlockChain.GetLastBlock().GetHeader().GetMinerPubKey());
}

void DirectoryService::ScheduleShardingConsensus(const unsigned int wait_window)
{
    LOG_MARKER();

    auto func = [this, wait_window]() -> void {
        LOG_MESSAGE2(to_string(m_mediator.m_currentEpochNum).c_str(),
                     "Waiting " << wait_window
                                << " seconds, accepting PoW2 submissions...");
        this_thread::sleep_for(chrono::seconds(wait_window));
        RunConsensusOnSharding();
    };
    DetachedFunction(1, func);
}

void DirectoryService::ProcessDSBlockConsensusWhenDone(
    const vector<unsigned char>& message, unsigned int offset)
{
    LOG_MESSAGE2(to_string(m_mediator.m_currentEpochNum).c_str(),
                 "DS block consensus is DONE!!!");

#ifdef STAT_TEST
    if (m_mode == PRIMARY_DS)
    {
        LOG_STATE("[DSCON]["
                  << setw(15) << left
                  << m_mediator.m_selfPeer.GetPrintableIPAddress() << "]["
                  << m_mediator.m_txBlockChain.GetBlockCount() << "] DONE");
    }
#endif // STAT_TEST

    // To-do: Should store the bit map as
    {
        lock_guard<mutex> g(m_mutexPendingDSBlock);
        assert(m_pendingDSBlock != nullptr);

        // Update the collective signature inside the DS block (= collective signature)
        // To-do: Should store the bit map as well?
        vector<unsigned char> tmp;
        m_consensusObject->RetrieveCollectiveSig(tmp, 0);
        m_pendingDSBlock->SetSignature(tmp);

        if (m_pendingDSBlock->GetHeader().GetBlockNum()
            == m_mediator.m_dsBlockChain.GetBlockCount() + 1)
        {
            LOG_MESSAGE2(to_string(m_mediator.m_currentEpochNum).c_str(),
                         "Error: We are missing some blocks. What to do here?");
        }
    }

    // Add the DS block to the chain
    StoreDSBlockToStorage();
    DSBlock lastDSBlock = m_mediator.m_dsBlockChain.GetLastBlock();

    m_mediator.UpdateDSBlockRand();

    Peer winnerpeer;
    {
        lock_guard<mutex> g(m_mutexAllPoWConns);
        winnerpeer = m_allPoWConns.at(lastDSBlock.GetHeader().GetMinerPubKey());
    }

    LOG_MESSAGE2(to_string(m_mediator.m_currentEpochNum).c_str(),
                 "DSBlock to be sent to the lookup nodes");
    if (m_mode == PRIMARY_DS)
    {
        LOG_MESSAGE2(to_string(m_mediator.m_currentEpochNum).c_str(),
                     "I the primary DS will soon be sending the DSBlock to the "
                     "lookup nodes");
        SendDSBlockToLookupNodes(lastDSBlock, winnerpeer);
    }

    unsigned int my_DS_cluster_num, my_pow1nodes_cluster_lo,
        my_pow1nodes_cluster_hi;
    DetermineNodesToSendDSBlockTo(winnerpeer, my_DS_cluster_num,
                                  my_pow1nodes_cluster_lo,
                                  my_pow1nodes_cluster_hi);

    // Too few target nodes - avoid asking all DS clusters to send
    if ((my_DS_cluster_num + 1) <= m_allPoWConns.size())
    {
        SendDSBlockToCluster(winnerpeer, my_pow1nodes_cluster_lo,
                             my_pow1nodes_cluster_hi);
    }

    {
        lock_guard<mutex> g(m_mutexAllPOW1);
        m_allPoW1s.clear();
    }

    UpdateDSCommiteeComposition(winnerpeer);
    UpdateMyDSModeAndConsensusId();

    if (m_mode != IDLE)
    {
        SetState(POW2_SUBMISSION);
        ScheduleShardingConsensus(BACKUP_POW2_WINDOW_IN_SECONDS);
    }
    else
    {
        // Tell my Node class to start PoW2
        m_mediator.UpdateDSBlockRand();
        array<unsigned char, 32> rand2{};
        m_mediator.m_node->StartPoW2(lastDSBlock.GetHeader().GetBlockNum(),
                                     POW2_DIFFICULTY, m_mediator.m_dsBlockRand,
                                     rand2);
    }
}
#endif // IS_LOOKUP_NODE

bool DirectoryService::ProcessDSBlockConsensus(
    const vector<unsigned char>& message, unsigned int offset, const Peer& from)
{
#ifndef IS_LOOKUP_NODE
    LOG_MARKER();
    // Consensus messages must be processed in correct sequence as they come in
    // It is possible for ANNOUNCE to arrive before correct DS state
    // In that case, ANNOUNCE will sleep for a second below
    // If COLLECTIVESIG also comes in, it's then possible COLLECTIVESIG will be processed before ANNOUNCE!
    // So, ANNOUNCE should acquire a lock here

    lock_guard<mutex> g(m_mutexConsensus);

    // Wait for a while for ProcessDSBlock in the case that primary sent announcement pretty early
    // TODO: Should await sleep. Use conditional var.
    unsigned int sleep_time_while_waiting = 100;
    if ((m_state == POW1_SUBMISSION) || (m_state == DSBLOCK_CONSENSUS_PREP))
    {
        //for (unsigned int i = 0; i < POW1_WINDOW_IN_SECONDS; i++)
        unsigned int i = 0;
        while (true)
        {
            if (m_state == DSBLOCK_CONSENSUS)
            {
                break;
            }

            if (i % 100 == 0)
            {
                LOG_MESSAGE2(to_string(m_mediator.m_currentEpochNum).c_str(),
                             "Waiting for DSBLOCK_CONSENSUS before processing. "
                             "Time elapsed: "
                                 << (i / 10) << "seconds");
            }

            this_thread::sleep_for(
                chrono::milliseconds(sleep_time_while_waiting));
            i++;
        }
    }

    if (!CheckState(PROCESS_DSBLOCKCONSENSUS))
    {
        LOG_MESSAGE2(to_string(m_mediator.m_currentEpochNum).c_str(),
                     "Ignoring consensus message");
        return false;
    }

    bool result = m_consensusObject->ProcessMessage(message, offset, from);
    ConsensusCommon::State state = m_consensusObject->GetState();

    if (state == ConsensusCommon::State::DONE)
    {
        m_viewChangeCounter = 0; 
        cv_RecoveryDSBlockConsensus.notify_all(); 
        ProcessDSBlockConsensusWhenDone(message, offset);
    }
    else if (state == ConsensusCommon::State::ERROR)
    {
<<<<<<< HEAD
        LOG_MESSAGE2(to_string(m_mediator.m_currentEpochNum).c_str(), "Oops, no consensus reached - what to do now???");
        LOG_MESSAGE2(to_string(m_mediator.m_currentEpochNum).c_str(), "DEBUG for verify sig m_allPoWConns  size is " << m_allPoWConns.size() << ". Please check numbers of pow1 receivied by this node"); 
        
        // Wait for view change to happen 
        //throw exception();
=======
        LOG_MESSAGE2(to_string(m_mediator.m_currentEpochNum).c_str(),
                     "Oops, no consensus reached - what to do now???");
        LOG_MESSAGE2(
            to_string(m_mediator.m_currentEpochNum).c_str(),
            "DEBUG for verify sig m_allPoWConns  size is "
                << m_allPoWConns.size()
                << ". Please check numbers of pow1 receivied by this node");
        throw exception();
>>>>>>> 97154987
    }
    else
    {
        LOG_MESSAGE2(to_string(m_mediator.m_currentEpochNum).c_str(),
                     "Consensus state = " << state);
    }

    return result;
#else // IS_LOOKUP_NODE
    return true;
#endif // IS_LOOKUP_NODE
}<|MERGE_RESOLUTION|>--- conflicted
+++ resolved
@@ -43,23 +43,12 @@
     LOG_MARKER();
     lock_guard<mutex> g(m_mutexPendingDSBlock);
     int result = m_mediator.m_dsBlockChain.AddBlock(*m_pendingDSBlock);
-<<<<<<< HEAD
     LOG_MESSAGE2(to_string(m_mediator.m_currentEpochNum).c_str(), "Storing DS Block Number: "<<m_pendingDSBlock->GetHeader().GetBlockNum()<<
                                            " with Nonce: "<<m_pendingDSBlock->GetHeader().GetNonce()<<
                                            ", Difficulty: "<<m_pendingDSBlock->GetHeader().GetDifficulty()<<
                                            ", Timestamp: "<<m_pendingDSBlock->GetHeader().GetTimestamp() <<
                                            ", vc count: "<<m_pendingDSBlock->GetHeader().GetViewChangeCount()
                                            );
-=======
-    LOG_MESSAGE2(
-        to_string(m_mediator.m_currentEpochNum).c_str(),
-        "Storing DS Block Number: "
-            << m_pendingDSBlock->GetHeader().GetBlockNum()
-            << " with Nonce: " << m_pendingDSBlock->GetHeader().GetNonce()
-            << ", Difficulty: " << m_pendingDSBlock->GetHeader().GetDifficulty()
-            << ", Timestamp: " << m_pendingDSBlock->GetHeader().GetTimestamp());
->>>>>>> 97154987
-
     if (result == -1)
     {
         LOG_MESSAGE2(to_string(m_mediator.m_currentEpochNum).c_str(),
@@ -450,22 +439,11 @@
     }
     else if (state == ConsensusCommon::State::ERROR)
     {
-<<<<<<< HEAD
         LOG_MESSAGE2(to_string(m_mediator.m_currentEpochNum).c_str(), "Oops, no consensus reached - what to do now???");
         LOG_MESSAGE2(to_string(m_mediator.m_currentEpochNum).c_str(), "DEBUG for verify sig m_allPoWConns  size is " << m_allPoWConns.size() << ". Please check numbers of pow1 receivied by this node"); 
         
         // Wait for view change to happen 
         //throw exception();
-=======
-        LOG_MESSAGE2(to_string(m_mediator.m_currentEpochNum).c_str(),
-                     "Oops, no consensus reached - what to do now???");
-        LOG_MESSAGE2(
-            to_string(m_mediator.m_currentEpochNum).c_str(),
-            "DEBUG for verify sig m_allPoWConns  size is "
-                << m_allPoWConns.size()
-                << ". Please check numbers of pow1 receivied by this node");
-        throw exception();
->>>>>>> 97154987
     }
     else
     {
