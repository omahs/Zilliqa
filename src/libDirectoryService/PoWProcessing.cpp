/**
* Copyright (c) 2018 Zilliqa 
* This source code is being disclosed to you solely for the purpose of your participation in 
* testing Zilliqa. You may view, compile and run the code for that purpose and pursuant to 
* the protocols and algorithms that are programmed into, and intended by, the code. You may 
* not do anything else with the code without express permission from Zilliqa Research Pte. Ltd., 
* including modifying or publishing the code (or any part of it), and developing or forming 
* another public or private blockchain network. This source code is provided ‘as is’ and no 
* warranties are given as to title or non-infringement, merchantability or fitness for purpose 
* and, to the extent permitted by law, all liability for your use of the code is disclaimed. 
* Some programs in this code are governed by the GNU General Public License v3.0 (available at 
* https://www.gnu.org/licenses/gpl-3.0.en.html) (‘GPLv3’). The programs that are governed by 
* GPLv3.0 are those programs that are located in the folders src/depends and tests/depends 
* and which include a reference to GPLv3 in their program files.
**/

#include <algorithm>
#include <chrono>
#include <thread>

#include "DirectoryService.h"
#include "common/Constants.h"
#include "common/Messages.h"
#include "common/Serializable.h"
#include "depends/common/RLP.h"
#include "depends/libDatabase/MemoryDB.h"
#include "depends/libTrie/TrieDB.h"
#include "depends/libTrie/TrieHash.h"
#include "libCrypto/Sha2.h"
#include "libMediator/Mediator.h"
#include "libMessage/Messenger.h"
#include "libNetwork/P2PComm.h"
#include "libNetwork/Whitelist.h"
#include "libUtils/DataConversion.h"
#include "libUtils/DetachedFunction.h"
#include "libUtils/Logger.h"
#include "libUtils/SanityChecks.h"

using namespace std;
using namespace boost::multiprecision;

<<<<<<< HEAD
bool DirectoryService::ProcessPoWSubmission(
    const vector<unsigned char>& message, unsigned int offset,
    [[gnu::unused]] const Peer& from)
=======
bool DirectoryService::VerifyPoWSubmission(
    const vector<unsigned char>& message, const Peer& from, PubKey& key,
    unsigned int curr_offset, uint32_t& portNo, uint64_t& nonce,
    array<unsigned char, 32>& rand1, array<unsigned char, 32>& rand2,
    uint8_t& difficultyLevel, uint64_t& block_num, string& winning_hash)
>>>>>>> 616f90ec
{
    LOG_MARKER();

    if (LOOKUP_NODE_MODE)
    {
        LOG_GENERAL(WARNING,
                    "DirectoryService::ProcessPoWSubmission not expected to be "
                    "called from LookUp node.");
        return true;
    }

<<<<<<< HEAD
    if (m_state == FINALBLOCK_CONSENSUS)
=======
    // 8-byte nonce
    nonce = Serializable::GetNumber<uint64_t>(message, curr_offset,
                                              sizeof(uint64_t));
    curr_offset += sizeof(uint64_t);

    // 32-byte resulting hash
    winning_hash = DataConversion::Uint8VecToHexStr(message, curr_offset,
                                                    BLOCK_HASH_SIZE);
    curr_offset += BLOCK_HASH_SIZE;

    // 32-byte mixhash
    string winning_mixhash = DataConversion::Uint8VecToHexStr(
        message, curr_offset, BLOCK_HASH_SIZE);

    curr_offset += BLOCK_HASH_SIZE;

    //64-byte signature
    Signature sign(message, curr_offset);

    if (!Schnorr::GetInstance().Verify(message, 0, curr_offset, sign, key))
>>>>>>> 616f90ec
    {
        std::unique_lock<std::mutex> cv_lk(m_MutexCVPOWSubmission);

<<<<<<< HEAD
        if (cv_POWSubmission.wait_for(
                cv_lk, std::chrono::seconds(POW_SUBMISSION_TIMEOUT))
            == std::cv_status::timeout)
        {
            LOG_EPOCH(WARNING, to_string(m_mediator.m_currentEpochNum).c_str(),
                      "Time out while waiting for state transition ");
        }

        LOG_EPOCH(INFO, to_string(m_mediator.m_currentEpochNum).c_str(),
                  "State transition is completed. (check for timeout)");
    }

    if (!CheckState(PROCESS_POWSUBMISSION))
=======
    // Define the PoW parameters
    rand1 = m_mediator.m_dsBlockRand;
    rand2 = m_mediator.m_txBlockRand;

    // Verify nonce
    block_num
        = m_mediator.m_dsBlockChain.GetLastBlock().GetHeader().GetBlockNum()
        + 1;
    LOG_EPOCH(INFO, to_string(m_mediator.m_currentEpochNum).c_str(),
              "dsblock_num            = " << block_num);

    uint8_t expectedDSDiff = DS_POW_DIFFICULTY;
    uint8_t expectedDiff = POW_DIFFICULTY;

    // Non-gensis block
    if (block_num > 1)
    {
        expectedDSDiff = m_mediator.m_dsBlockChain.GetLastBlock()
                             .GetHeader()
                             .GetDSDifficulty();
        expectedDiff = m_mediator.m_dsBlockChain.GetLastBlock()
                           .GetHeader()
                           .GetDifficulty();
    }

    if (difficultyLevel != expectedDSDiff && difficultyLevel != expectedDiff)
    {
        LOG_GENERAL(WARNING,
                    "Difficulty level is invalid. difficultyLevel: "
                        << to_string(difficultyLevel)
                        << " Expected: " << to_string(expectedDSDiff) << " or "
                        << to_string(expectedDiff));

        // TODO: penalise sender in reputation manager
        return false;
    }

    m_timespec = r_timer_start();
    bool result = POW::GetInstance().PoWVerify(
        block_num, difficultyLevel, rand1, rand2, from.m_ipAddress, key, false,
        nonce, winning_hash, winning_mixhash);
    LOG_EPOCH(INFO, to_string(m_mediator.m_currentEpochNum).c_str(),
              "[POWSTAT] pow verify (microsec): " << r_timer_end(m_timespec));

    return result;
}

bool DirectoryService::ParseMessageAndVerifyPOW(
    const vector<unsigned char>& message, unsigned int offset, const Peer& from)
{
    if (LOOKUP_NODE_MODE)
>>>>>>> 616f90ec
    {
        LOG_EPOCH(INFO, to_string(m_mediator.m_currentEpochNum).c_str(),
                  "Not at POW_SUBMISSION. Current state is " << m_state);
        return false;
    }

<<<<<<< HEAD
    uint64_t blockNumber = 0;
    uint8_t difficultyLevel = 0;
    Peer submitterPeer;
    PubKey submitterPubKey;
    uint64_t nonce = 0;
    string resultingHash;
    string mixHash;
    Signature signature;

    if (!Messenger::GetDSPoWSubmission(
            message, offset, blockNumber, difficultyLevel, submitterPeer,
            submitterPubKey, nonce, resultingHash, mixHash, signature))
=======
    unsigned int curr_offset = offset;
    // 8-bytes block number
    uint64_t DSBlockNum = Serializable::GetNumber<uint64_t>(
        message, curr_offset, sizeof(uint64_t));
    curr_offset += sizeof(uint64_t);

    // 1-byte difficultyLevel
    uint8_t difficultyLevel = Serializable::GetNumber<uint8_t>(
        message, curr_offset, sizeof(uint8_t));
    curr_offset += sizeof(uint8_t);

    // Check block number
    if (!CheckWhetherDSBlockIsFresh(DSBlockNum))
>>>>>>> 616f90ec
    {
        LOG_EPOCH(WARNING, to_string(m_mediator.m_currentEpochNum).c_str(),
                  "Messenger::GetDSPoWSubmission failed.");
        return false;
    }

    // Check block number
    if (!CheckWhetherDSBlockIsFresh(blockNumber))
    {
        return false;
    }

    if (TEST_NET_MODE
        && not Whitelist::GetInstance().IsNodeInDSWhiteList(submitterPeer,
                                                            submitterPubKey))
    {
        LOG_EPOCH(WARNING, to_string(m_mediator.m_currentEpochNum).c_str(),
                  "Submitted PoW but node is not in DS whitelist. Hence, "
                  "not accepted!");
    }

    // Todo: Reject PoW submissions from existing members of DS committee

    if (!CheckState(VERIFYPOW))
    {
        LOG_EPOCH(INFO, to_string(m_mediator.m_currentEpochNum).c_str(),
                  "Too late - current state is "
                      << m_state
                      << ". Don't verify cause I have other work to do. "
                         "Assume true as it has no impact.");
        return true;
    }

    if (!Whitelist::GetInstance().IsValidIP(submitterPeer.m_ipAddress))
    {
        LOG_GENERAL(WARNING,
                    "IP belong to private ip subnet or is a broadcast address");
        return false;
    }

<<<<<<< HEAD
    if (CheckPoWSubmissionExceedsLimitsForNode(submitterPubKey))
    {
        LOG_GENERAL(WARNING,
                    submitterPeer << " has exceeded max pow submission");
        return false;
    }

    // Log all values
    LOG_EPOCH(INFO, to_string(m_mediator.m_currentEpochNum).c_str(),
              "Winner Public_key             = 0x"
                  << DataConversion::SerializableToHexStr(submitterPubKey));
    LOG_EPOCH(INFO, to_string(m_mediator.m_currentEpochNum).c_str(),
              "Winner Peer ip addr           = " << submitterPeer);

    // Define the PoW parameters
    array<unsigned char, 32> rand1 = m_mediator.m_dsBlockRand;
    array<unsigned char, 32> rand2 = m_mediator.m_txBlockRand;

    LOG_EPOCH(INFO, to_string(m_mediator.m_currentEpochNum).c_str(),
              "dsblock_num            = " << blockNumber);

    uint8_t expectedDSDiff = DS_POW_DIFFICULTY;
    uint8_t expectedDiff = POW_DIFFICULTY;

    // Non-genesis block
    if (blockNumber > 1)
    {
        expectedDSDiff = m_mediator.m_dsBlockChain.GetLastBlock()
                             .GetHeader()
                             .GetDSDifficulty();
        expectedDiff = m_mediator.m_dsBlockChain.GetLastBlock()
                           .GetHeader()
                           .GetDifficulty();
    }

    if (difficultyLevel != expectedDSDiff && difficultyLevel != expectedDiff)
    {
        LOG_GENERAL(WARNING,
                    "Difficulty level is invalid. difficultyLevel: "
                        << to_string(difficultyLevel)
                        << " Expected: " << to_string(expectedDSDiff) << " or "
                        << to_string(expectedDiff));

        // TODO: penalise sender in reputation manager
        return false;
    }

    m_timespec = r_timer_start();

    bool result = POW::GetInstance().PoWVerify(
        blockNumber, difficultyLevel, rand1, rand2, submitterPeer.m_ipAddress,
        submitterPubKey, false, nonce, resultingHash, mixHash);

    LOG_EPOCH(INFO, to_string(m_mediator.m_currentEpochNum).c_str(),
              "[POWSTAT] pow verify (microsec): " << r_timer_end(m_timespec));
=======
    uint64_t nonce;
    array<unsigned char, 32> rand1;
    array<unsigned char, 32> rand2;
    uint64_t block_num;
>>>>>>> 616f90ec

    if (CheckPoWSubmissionExceedsLimitsForNode(key))
    {
        LOG_GENERAL(WARNING, peer << "  has exceeded max pow submission ");
        return false;
    }

    string winning_hash;
    bool result = VerifyPoWSubmission(message, from, key, curr_offset, portNo,
                                      nonce, rand1, rand2, difficultyLevel,
                                      block_num, winning_hash);
    if (result)
    {
        // Do another check on the state before accessing m_allPoWs
        // Accept slightly late entries as we need to multicast the DSBLOCK to everyone
        // if ((m_state != POW_SUBMISSION) && (m_state != DSBLOCK_CONSENSUS_PREP))
        if (!CheckState(VERIFYPOW))
        {
            LOG_EPOCH(INFO, to_string(m_mediator.m_currentEpochNum).c_str(),
                      "Too late - current state is " << m_state);
        }
        else
        {
            LOG_EPOCH(INFO, to_string(m_mediator.m_currentEpochNum).c_str(),
                      "POW verification passed");
            lock(m_mutexAllPOW, m_mutexAllPoWConns);
            lock_guard<mutex> g(m_mutexAllPOW, adopt_lock);
            lock_guard<mutex> g2(m_mutexAllPoWConns, adopt_lock);

            std::array<unsigned char, 32> winningHashArr
<<<<<<< HEAD
                = DataConversion::HexStrToStdArray(resultingHash);

            m_allPoWConns.emplace(submitterPubKey, submitterPeer);
            m_allPoWs[submitterPubKey] = winningHashArr;

            uint8_t expectedDSDiff = DS_POW_DIFFICULTY;
            if (blockNumber > 1)
=======
                = DataConversion::HexStrToStdArray(winning_hash);

            m_allPoWConns.emplace(key, peer);
            m_allPoWs[key] = winningHashArr;

            uint8_t expectedDSDiff = DS_POW_DIFFICULTY;
            if (block_num > 1)
>>>>>>> 616f90ec
            {
                expectedDSDiff = m_mediator.m_dsBlockChain.GetLastBlock()
                                     .GetHeader()
                                     .GetDSDifficulty();
            }

            if (difficultyLevel == expectedDSDiff)
            {
<<<<<<< HEAD
                AddDSPoWs(submitterPubKey, winningHashArr);
            }

            UpdatePoWSubmissionCounterforNode(submitterPubKey);
=======
                AddDSPoWs(key, winningHashArr);
            }

            UpdatePoWSubmissionCounterforNode(key);
>>>>>>> 616f90ec
        }
    }
    else
    {
        LOG_EPOCH(INFO, to_string(m_mediator.m_currentEpochNum).c_str(),
                  "Invalid PoW submission"
                      << "\n"
<<<<<<< HEAD
                      << "blockNum: " << blockNumber
                      << " Difficulty: " << to_string(difficultyLevel)
                      << " nonce: " << nonce << " ip: " << submitterPeer
                      << " rand1: " << DataConversion::charArrToHexStr(rand1)
=======
                      << "blockNum: " << block_num << " Difficulty: "
                      << to_string(difficultyLevel) << " nonce: " << nonce
                      << " ip: " << peer.GetPrintableIPAddress() << ":"
                      << portNo << "\n"
                      << "rand1: " << DataConversion::charArrToHexStr(rand1)
>>>>>>> 616f90ec
                      << " rand2: " << DataConversion::charArrToHexStr(rand2));
    }

    return result;
}

bool DirectoryService::CheckPoWSubmissionExceedsLimitsForNode(const PubKey& key)
<<<<<<< HEAD
=======
{
    lock_guard<mutex> g(m_mutexAllPoWCounter);
    if (m_AllPoWCounter.find(key) == m_AllPoWCounter.end())
    {
        return false;
    }
    else if (m_AllPoWCounter[key] < POW_SUBMISSION_LIMIT)
    {
        return false;
    }
    return true;
}

void DirectoryService::UpdatePoWSubmissionCounterforNode(const PubKey& key)
{
    lock_guard<mutex> g(m_mutexAllPoWCounter);

    if (m_AllPoWCounter.find(key) == m_AllPoWCounter.end())
    {
        m_AllPoWCounter.emplace(key, 1);
    }
    else
    {
        m_AllPoWCounter[key] = m_AllPoWCounter[key] + 1;
    }
}

void DirectoryService::ResetPoWSubmissionCounter()
{
    lock_guard<mutex> g(m_mutexAllPoWCounter);
    m_AllPoWCounter.clear();
}

bool DirectoryService::ProcessPoWSubmission(
    const vector<unsigned char>& message, unsigned int offset, const Peer& from)
>>>>>>> 616f90ec
{
    lock_guard<mutex> g(m_mutexAllPoWCounter);
    if (m_AllPoWCounter.find(key) == m_AllPoWCounter.end())
    {
        return false;
    }
    else if (m_AllPoWCounter[key] < POW_SUBMISSION_LIMIT)
    {
        return false;
    }
    return true;
}

void DirectoryService::UpdatePoWSubmissionCounterforNode(const PubKey& key)
{
    lock_guard<mutex> g(m_mutexAllPoWCounter);

    if (m_AllPoWCounter.find(key) == m_AllPoWCounter.end())
    {
        m_AllPoWCounter.emplace(key, 1);
    }
    else
    {
        m_AllPoWCounter[key] = m_AllPoWCounter[key] + 1;
    }
}

void DirectoryService::ResetPoWSubmissionCounter()
{
    lock_guard<mutex> g(m_mutexAllPoWCounter);
    m_AllPoWCounter.clear();
}

void DirectoryService::AddDSPoWs(PubKey Pubk,
                                 std::array<unsigned char, 32> DSPOWSoln)
{
    lock_guard<mutex> g(m_mutexAllDSPOWs);
    m_allDSPoWs[Pubk] = DSPOWSoln;
}

std::map<PubKey, std::array<unsigned char, 32>> DirectoryService::GetAllDSPoWs()
{
    lock_guard<mutex> g(m_mutexAllDSPOWs);
    return m_allDSPoWs;
}

void DirectoryService::ClearDSPoWSolns()
{
    lock_guard<mutex> g(m_mutexAllDSPOWs);
    m_allDSPoWs.clear();
}

std::array<unsigned char, 32> DirectoryService::GetDSPoWSoln(PubKey Pubk)
{
    lock_guard<mutex> g(m_mutexAllDSPOWs);
    if (m_allDSPoWs.find(Pubk) != m_allDSPoWs.end())
    {
        return m_allDSPoWs[Pubk];
    }
    else
    {
        LOG_GENERAL(WARNING, "No such element in m_allDSPoWs");
        return array<unsigned char, 32>();
    }
}

bool DirectoryService::IsNodeSubmittedDSPoWSoln(PubKey Pubk)
{
    lock_guard<mutex> g(m_mutexAllDSPOWs);
    if (m_allDSPoWs.find(Pubk) != m_allDSPoWs.end())
    {
        return true;
    }
    return false;
}

<<<<<<< HEAD
=======
    bool result = ParseMessageAndVerifyPOW(message, offset, from);
    return result;
}

void DirectoryService::AddDSPoWs(PubKey Pubk,
                                 std::array<unsigned char, 32> DSPOWSoln)
{
    lock_guard<mutex> g(m_mutexAllDSPOWs);
    m_allDSPoWs[Pubk] = DSPOWSoln;
}
std::map<PubKey, std::array<unsigned char, 32>> DirectoryService::GetAllDSPoWs()
{
    lock_guard<mutex> g(m_mutexAllDSPOWs);
    return m_allDSPoWs;
}

void DirectoryService::clearDSPoWSolns()
{
    lock_guard<mutex> g(m_mutexAllDSPOWs);
    m_allDSPoWs.clear();
}

std::array<unsigned char, 32> DirectoryService::GetDSPoWSoln(PubKey Pubk)
{
    lock_guard<mutex> g(m_mutexAllDSPOWs);
    if (m_allDSPoWs.find(Pubk) != m_allDSPoWs.end())
    {
        return m_allDSPoWs[Pubk];
    }
    else
    {
        LOG_GENERAL(WARNING, "No such element in m_allDSPoWs");
        return array<unsigned char, 32>();
    }
}

bool DirectoryService::IsNodeSubmittedDSPoWSoln(PubKey Pubk)
{
    lock_guard<mutex> g(m_mutexAllDSPOWs);
    if (m_allDSPoWs.find(Pubk) != m_allDSPoWs.end())
    {
        return true;
    }
    return false;
}

>>>>>>> 616f90ec
uint32_t DirectoryService::GetNumberOfDSPoWSolns()
{
    lock_guard<mutex> g(m_mutexAllDSPOWs);
    return m_allDSPoWs.size();
}<|MERGE_RESOLUTION|>--- conflicted
+++ resolved
@@ -39,17 +39,9 @@
 using namespace std;
 using namespace boost::multiprecision;
 
-<<<<<<< HEAD
 bool DirectoryService::ProcessPoWSubmission(
     const vector<unsigned char>& message, unsigned int offset,
     [[gnu::unused]] const Peer& from)
-=======
-bool DirectoryService::VerifyPoWSubmission(
-    const vector<unsigned char>& message, const Peer& from, PubKey& key,
-    unsigned int curr_offset, uint32_t& portNo, uint64_t& nonce,
-    array<unsigned char, 32>& rand1, array<unsigned char, 32>& rand2,
-    uint8_t& difficultyLevel, uint64_t& block_num, string& winning_hash)
->>>>>>> 616f90ec
 {
     LOG_MARKER();
 
@@ -61,34 +53,10 @@
         return true;
     }
 
-<<<<<<< HEAD
     if (m_state == FINALBLOCK_CONSENSUS)
-=======
-    // 8-byte nonce
-    nonce = Serializable::GetNumber<uint64_t>(message, curr_offset,
-                                              sizeof(uint64_t));
-    curr_offset += sizeof(uint64_t);
-
-    // 32-byte resulting hash
-    winning_hash = DataConversion::Uint8VecToHexStr(message, curr_offset,
-                                                    BLOCK_HASH_SIZE);
-    curr_offset += BLOCK_HASH_SIZE;
-
-    // 32-byte mixhash
-    string winning_mixhash = DataConversion::Uint8VecToHexStr(
-        message, curr_offset, BLOCK_HASH_SIZE);
-
-    curr_offset += BLOCK_HASH_SIZE;
-
-    //64-byte signature
-    Signature sign(message, curr_offset);
-
-    if (!Schnorr::GetInstance().Verify(message, 0, curr_offset, sign, key))
->>>>>>> 616f90ec
     {
         std::unique_lock<std::mutex> cv_lk(m_MutexCVPOWSubmission);
 
-<<<<<<< HEAD
         if (cv_POWSubmission.wait_for(
                 cv_lk, std::chrono::seconds(POW_SUBMISSION_TIMEOUT))
             == std::cv_status::timeout)
@@ -102,66 +70,12 @@
     }
 
     if (!CheckState(PROCESS_POWSUBMISSION))
-=======
-    // Define the PoW parameters
-    rand1 = m_mediator.m_dsBlockRand;
-    rand2 = m_mediator.m_txBlockRand;
-
-    // Verify nonce
-    block_num
-        = m_mediator.m_dsBlockChain.GetLastBlock().GetHeader().GetBlockNum()
-        + 1;
-    LOG_EPOCH(INFO, to_string(m_mediator.m_currentEpochNum).c_str(),
-              "dsblock_num            = " << block_num);
-
-    uint8_t expectedDSDiff = DS_POW_DIFFICULTY;
-    uint8_t expectedDiff = POW_DIFFICULTY;
-
-    // Non-gensis block
-    if (block_num > 1)
-    {
-        expectedDSDiff = m_mediator.m_dsBlockChain.GetLastBlock()
-                             .GetHeader()
-                             .GetDSDifficulty();
-        expectedDiff = m_mediator.m_dsBlockChain.GetLastBlock()
-                           .GetHeader()
-                           .GetDifficulty();
-    }
-
-    if (difficultyLevel != expectedDSDiff && difficultyLevel != expectedDiff)
-    {
-        LOG_GENERAL(WARNING,
-                    "Difficulty level is invalid. difficultyLevel: "
-                        << to_string(difficultyLevel)
-                        << " Expected: " << to_string(expectedDSDiff) << " or "
-                        << to_string(expectedDiff));
-
-        // TODO: penalise sender in reputation manager
-        return false;
-    }
-
-    m_timespec = r_timer_start();
-    bool result = POW::GetInstance().PoWVerify(
-        block_num, difficultyLevel, rand1, rand2, from.m_ipAddress, key, false,
-        nonce, winning_hash, winning_mixhash);
-    LOG_EPOCH(INFO, to_string(m_mediator.m_currentEpochNum).c_str(),
-              "[POWSTAT] pow verify (microsec): " << r_timer_end(m_timespec));
-
-    return result;
-}
-
-bool DirectoryService::ParseMessageAndVerifyPOW(
-    const vector<unsigned char>& message, unsigned int offset, const Peer& from)
-{
-    if (LOOKUP_NODE_MODE)
->>>>>>> 616f90ec
     {
         LOG_EPOCH(INFO, to_string(m_mediator.m_currentEpochNum).c_str(),
                   "Not at POW_SUBMISSION. Current state is " << m_state);
         return false;
     }
 
-<<<<<<< HEAD
     uint64_t blockNumber = 0;
     uint8_t difficultyLevel = 0;
     Peer submitterPeer;
@@ -174,21 +88,6 @@
     if (!Messenger::GetDSPoWSubmission(
             message, offset, blockNumber, difficultyLevel, submitterPeer,
             submitterPubKey, nonce, resultingHash, mixHash, signature))
-=======
-    unsigned int curr_offset = offset;
-    // 8-bytes block number
-    uint64_t DSBlockNum = Serializable::GetNumber<uint64_t>(
-        message, curr_offset, sizeof(uint64_t));
-    curr_offset += sizeof(uint64_t);
-
-    // 1-byte difficultyLevel
-    uint8_t difficultyLevel = Serializable::GetNumber<uint8_t>(
-        message, curr_offset, sizeof(uint8_t));
-    curr_offset += sizeof(uint8_t);
-
-    // Check block number
-    if (!CheckWhetherDSBlockIsFresh(DSBlockNum))
->>>>>>> 616f90ec
     {
         LOG_EPOCH(WARNING, to_string(m_mediator.m_currentEpochNum).c_str(),
                   "Messenger::GetDSPoWSubmission failed.");
@@ -229,7 +128,6 @@
         return false;
     }
 
-<<<<<<< HEAD
     if (CheckPoWSubmissionExceedsLimitsForNode(submitterPubKey))
     {
         LOG_GENERAL(WARNING,
@@ -285,12 +183,6 @@
 
     LOG_EPOCH(INFO, to_string(m_mediator.m_currentEpochNum).c_str(),
               "[POWSTAT] pow verify (microsec): " << r_timer_end(m_timespec));
-=======
-    uint64_t nonce;
-    array<unsigned char, 32> rand1;
-    array<unsigned char, 32> rand2;
-    uint64_t block_num;
->>>>>>> 616f90ec
 
     if (CheckPoWSubmissionExceedsLimitsForNode(key))
     {
@@ -321,7 +213,6 @@
             lock_guard<mutex> g2(m_mutexAllPoWConns, adopt_lock);
 
             std::array<unsigned char, 32> winningHashArr
-<<<<<<< HEAD
                 = DataConversion::HexStrToStdArray(resultingHash);
 
             m_allPoWConns.emplace(submitterPubKey, submitterPeer);
@@ -329,15 +220,6 @@
 
             uint8_t expectedDSDiff = DS_POW_DIFFICULTY;
             if (blockNumber > 1)
-=======
-                = DataConversion::HexStrToStdArray(winning_hash);
-
-            m_allPoWConns.emplace(key, peer);
-            m_allPoWs[key] = winningHashArr;
-
-            uint8_t expectedDSDiff = DS_POW_DIFFICULTY;
-            if (block_num > 1)
->>>>>>> 616f90ec
             {
                 expectedDSDiff = m_mediator.m_dsBlockChain.GetLastBlock()
                                      .GetHeader()
@@ -346,17 +228,10 @@
 
             if (difficultyLevel == expectedDSDiff)
             {
-<<<<<<< HEAD
                 AddDSPoWs(submitterPubKey, winningHashArr);
             }
 
             UpdatePoWSubmissionCounterforNode(submitterPubKey);
-=======
-                AddDSPoWs(key, winningHashArr);
-            }
-
-            UpdatePoWSubmissionCounterforNode(key);
->>>>>>> 616f90ec
         }
     }
     else
@@ -364,18 +239,10 @@
         LOG_EPOCH(INFO, to_string(m_mediator.m_currentEpochNum).c_str(),
                   "Invalid PoW submission"
                       << "\n"
-<<<<<<< HEAD
                       << "blockNum: " << blockNumber
                       << " Difficulty: " << to_string(difficultyLevel)
                       << " nonce: " << nonce << " ip: " << submitterPeer
                       << " rand1: " << DataConversion::charArrToHexStr(rand1)
-=======
-                      << "blockNum: " << block_num << " Difficulty: "
-                      << to_string(difficultyLevel) << " nonce: " << nonce
-                      << " ip: " << peer.GetPrintableIPAddress() << ":"
-                      << portNo << "\n"
-                      << "rand1: " << DataConversion::charArrToHexStr(rand1)
->>>>>>> 616f90ec
                       << " rand2: " << DataConversion::charArrToHexStr(rand2));
     }
 
@@ -383,8 +250,6 @@
 }
 
 bool DirectoryService::CheckPoWSubmissionExceedsLimitsForNode(const PubKey& key)
-<<<<<<< HEAD
-=======
 {
     lock_guard<mutex> g(m_mutexAllPoWCounter);
     if (m_AllPoWCounter.find(key) == m_AllPoWCounter.end())
@@ -418,42 +283,6 @@
     m_AllPoWCounter.clear();
 }
 
-bool DirectoryService::ProcessPoWSubmission(
-    const vector<unsigned char>& message, unsigned int offset, const Peer& from)
->>>>>>> 616f90ec
-{
-    lock_guard<mutex> g(m_mutexAllPoWCounter);
-    if (m_AllPoWCounter.find(key) == m_AllPoWCounter.end())
-    {
-        return false;
-    }
-    else if (m_AllPoWCounter[key] < POW_SUBMISSION_LIMIT)
-    {
-        return false;
-    }
-    return true;
-}
-
-void DirectoryService::UpdatePoWSubmissionCounterforNode(const PubKey& key)
-{
-    lock_guard<mutex> g(m_mutexAllPoWCounter);
-
-    if (m_AllPoWCounter.find(key) == m_AllPoWCounter.end())
-    {
-        m_AllPoWCounter.emplace(key, 1);
-    }
-    else
-    {
-        m_AllPoWCounter[key] = m_AllPoWCounter[key] + 1;
-    }
-}
-
-void DirectoryService::ResetPoWSubmissionCounter()
-{
-    lock_guard<mutex> g(m_mutexAllPoWCounter);
-    m_AllPoWCounter.clear();
-}
-
 void DirectoryService::AddDSPoWs(PubKey Pubk,
                                  std::array<unsigned char, 32> DSPOWSoln)
 {
@@ -497,55 +326,6 @@
     return false;
 }
 
-<<<<<<< HEAD
-=======
-    bool result = ParseMessageAndVerifyPOW(message, offset, from);
-    return result;
-}
-
-void DirectoryService::AddDSPoWs(PubKey Pubk,
-                                 std::array<unsigned char, 32> DSPOWSoln)
-{
-    lock_guard<mutex> g(m_mutexAllDSPOWs);
-    m_allDSPoWs[Pubk] = DSPOWSoln;
-}
-std::map<PubKey, std::array<unsigned char, 32>> DirectoryService::GetAllDSPoWs()
-{
-    lock_guard<mutex> g(m_mutexAllDSPOWs);
-    return m_allDSPoWs;
-}
-
-void DirectoryService::clearDSPoWSolns()
-{
-    lock_guard<mutex> g(m_mutexAllDSPOWs);
-    m_allDSPoWs.clear();
-}
-
-std::array<unsigned char, 32> DirectoryService::GetDSPoWSoln(PubKey Pubk)
-{
-    lock_guard<mutex> g(m_mutexAllDSPOWs);
-    if (m_allDSPoWs.find(Pubk) != m_allDSPoWs.end())
-    {
-        return m_allDSPoWs[Pubk];
-    }
-    else
-    {
-        LOG_GENERAL(WARNING, "No such element in m_allDSPoWs");
-        return array<unsigned char, 32>();
-    }
-}
-
-bool DirectoryService::IsNodeSubmittedDSPoWSoln(PubKey Pubk)
-{
-    lock_guard<mutex> g(m_mutexAllDSPOWs);
-    if (m_allDSPoWs.find(Pubk) != m_allDSPoWs.end())
-    {
-        return true;
-    }
-    return false;
-}
-
->>>>>>> 616f90ec
 uint32_t DirectoryService::GetNumberOfDSPoWSolns()
 {
     lock_guard<mutex> g(m_mutexAllDSPOWs);
