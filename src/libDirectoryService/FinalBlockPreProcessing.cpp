--- conflicted
+++ resolved
@@ -770,26 +770,6 @@
         || !CheckMicroBlockHashRoot() || !CheckIsMicroBlockEmpty()
         || !CheckStateRoot())
     {
-<<<<<<< HEAD
-        if (!CheckBlockTypeIsFinal() || !CheckFinalBlockVersion()
-            || !CheckFinalBlockNumber() || !CheckPreviousFinalBlockHash()
-            || !CheckFinalBlockTimestamp() || !CheckMicroBlockHashes()
-            || !CheckMicroBlockHashRoot() || !CheckIsMicroBlockEmpty()
-            || !CheckStateRoot())
-        {
-            LOG_GENERAL(WARNING, "Final block check failed");
-            break;
-        }
-
-        // TODO: Check gas limit (must satisfy some equations)
-        // TODO: Check gas used (must be <= gas limit)
-        // TODO: Check pubkey (must be valid and = shard leader)
-        // TODO: Check parent DS hash (must be = digest of last DS block header in the DS blockchain)
-        // TODO: Check parent DS block number (must be = block number of last DS block header in the DS blockchain)
-        valid = true;
-
-    } while (false);
-=======
         return false;
     }
 
@@ -798,7 +778,6 @@
     // TODO: Check pubkey (must be valid and = shard leader)
     // TODO: Check parent DS hash (must be = digest of last DS block header in the DS blockchain)
     // TODO: Check parent DS block number (must be = block number of last DS block header in the DS blockchain)
->>>>>>> 62490d1c
 
     return true;
 }
