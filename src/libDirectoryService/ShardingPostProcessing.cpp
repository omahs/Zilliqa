/**
* Copyright (c) 2018 Zilliqa 
* This source code is being disclosed to you solely for the purpose of your participation in 
* testing Zilliqa. You may view, compile and run the code for that purpose and pursuant to 
* the protocols and algorithms that are programmed into, and intended by, the code. You may 
* not do anything else with the code without express permission from Zilliqa Research Pte. Ltd., 
* including modifying or publishing the code (or any part of it), and developing or forming 
* another public or private blockchain network. This source code is provided ‘as is’ and no 
* warranties are given as to title or non-infringement, merchantability or fitness for purpose 
* and, to the extent permitted by law, all liability for your use of the code is disclaimed. 
* Some programs in this code are governed by the GNU General Public License v3.0 (available at 
* https://www.gnu.org/licenses/gpl-3.0.en.html) (‘GPLv3’). The programs that are governed by 
* GPLv3.0 are those programs that are located in the folders src/depends and tests/depends 
* and which include a reference to GPLv3 in their program files.
**/

#include <algorithm>
#include <chrono>
#include <thread>

#include "DirectoryService.h"
#include "common/Constants.h"
#include "common/Messages.h"
#include "common/Serializable.h"
#include "depends/common/RLP.h"
#include "depends/libDatabase/MemoryDB.h"
#include "depends/libTrie/TrieDB.h"
#include "depends/libTrie/TrieHash.h"
#include "libCrypto/Sha2.h"
#include "libMediator/Mediator.h"
#include "libNetwork/P2PComm.h"
#include "libUtils/DataConversion.h"
#include "libUtils/DetachedFunction.h"
#include "libUtils/Logger.h"
#include "libUtils/SanityChecks.h"

using namespace std;
using namespace boost::multiprecision;

#ifndef IS_LOOKUP_NODE
unsigned int DirectoryService::SerializeEntireShardingStructure(
    vector<unsigned char>& sharding_message, unsigned int curr_offset)
{
    LOG_MARKER();

    // 4-byte number of shards
    Serializable::SetNumber<uint32_t>(sharding_message, curr_offset,
                                      m_shards.size(), sizeof(uint32_t));
    curr_offset += sizeof(uint32_t);

    LOG_MESSAGE2(to_string(m_mediator.m_currentEpochNum).c_str(),
                 "Number of shards = " << m_shards.size());

    for (auto it_vec = m_shards.begin(); it_vec != m_shards.end(); it_vec++)
    {
        // 4-byte shard size
        Serializable::SetNumber<uint32_t>(sharding_message, curr_offset,
                                          it_vec->size(), sizeof(uint32_t));
        curr_offset += sizeof(uint32_t);

        LOG_MESSAGE2(to_string(m_mediator.m_currentEpochNum).c_str(),
                     "Shard size = " << it_vec->size());

        for (auto it_map = it_vec->begin(); it_map != it_vec->end(); it_map++)
        {
            // 33-byte public key
            (*it_map).first.Serialize(sharding_message, curr_offset);
            curr_offset += PUB_KEY_SIZE;

            // 16-byte ip + 4-byte port
            (*it_map).second.Serialize(sharding_message, curr_offset);
            curr_offset += IP_SIZE + PORT_SIZE;

            LOG_MESSAGE2(to_string(m_mediator.m_currentEpochNum).c_str(),
                         "PubKey: " << DataConversion::SerializableToHexStr(
                                           (*it_map).first)
                                    << " IP: "
                                    << (*it_map).second.GetPrintableIPAddress()
                                    << " Port: "
                                    << (*it_map).second.m_listenPortHost);
        }
    }

    return true;
}

bool DirectoryService::SendEntireShardingStructureToLookupNodes()
{
    vector<unsigned char> sharding_message
        = {MessageType::LOOKUP, LookupInstructionType::ENTIRESHARDINGSTRUCTURE};
    unsigned int curr_offset = MessageOffset::BODY;

    SerializeEntireShardingStructure(sharding_message, curr_offset);

    m_mediator.m_lookup->SendMessageToLookupNodes(sharding_message);

    return true;
}

void DirectoryService::SetupMulticastConfigForShardingStructure(
    unsigned int& my_DS_cluster_num, unsigned int& my_shards_lo,
    unsigned int& my_shards_hi)
{

    // Message = [4-byte shard ID] [4-byte committee size] [33-byte public key] [16-byte ip] [4-byte port] ... (all nodes; first entry is leader)

    // Multicast assignments:
    // 1. Divide DS committee into clusters of size 20
    // 2. Each cluster talks to all shard members in each shard
    //    DS cluster 0 => Shard 0
    //    DS cluster 1 => Shard 1
    //    ...
    //    DS cluster 0 => Shard (num of DS clusters)
    //    DS cluster 1 => Shard (num of DS clusters + 1)

    LOG_MARKER();

    unsigned int num_DS_clusters = m_mediator.m_DSCommitteeNetworkInfo.size()
        / DS_MULTICAST_CLUSTER_SIZE;
    if ((m_mediator.m_DSCommitteeNetworkInfo.size() % DS_MULTICAST_CLUSTER_SIZE)
        > 0)
    {
        // If there are still ds lefts, add a new ds cluster
        num_DS_clusters++;
    }

    unsigned int shard_groups_count = m_shards.size() / num_DS_clusters;
    if ((m_shards.size() % num_DS_clusters) > 0)
    {
        // If there is still nodes, increase num of shard
        shard_groups_count++;
    }

    my_DS_cluster_num = m_consensusMyID / DS_MULTICAST_CLUSTER_SIZE;
    my_shards_lo = my_DS_cluster_num * shard_groups_count;
    my_shards_hi = my_shards_lo + shard_groups_count
        - 1; // Multicast configuration to my assigned shard's nodes - send SHARDING message
    if (my_shards_hi >= m_shards.size())
    {
        my_shards_hi = m_shards.size() - 1;
    }

    LOG_MESSAGE2(to_string(m_mediator.m_currentEpochNum).c_str(),
                 "my_shards_lo: "
                     << my_shards_lo << " my_shards_hi: " << my_shards_hi
                     << " my_DS_cluster_num  : " << my_DS_cluster_num);
    LOG_MESSAGE2(to_string(m_mediator.m_currentEpochNum).c_str(),
                 "shard_groups_count : " << shard_groups_count
                                         << " m shard size       : "
                                         << m_shards.size());
}

void DirectoryService::SendingShardingStructureToShard(
    vector<std::map<PubKey, Peer>>::iterator& p)
{
    LOG_MARKER();

    // Message = [32-byte DS blocknum] [4-byte shard ID] [4-byte committee size] [33-byte public key]
    // [16-byte ip] [4-byte port] ... (all nodes; first entry is leader)
    vector<unsigned char> sharding_message
        = {MessageType::NODE, NodeInstructionType::SHARDING};
    unsigned int curr_offset = MessageOffset::BODY;

    // Todo: Any better way to do it?
    uint256_t latest_block_num_in_blockchain
        = m_mediator.m_dsBlockChain.GetBlockCount() - 1;

<<<<<<< HEAD
    // todo: Relook at this. This is not secure
    LOG_MESSAGE("vcc  " << m_viewChangeCounter);
    Serializable::SetNumber<unsigned int>(sharding_message, curr_offset, m_viewChangeCounter, sizeof(unsigned int));
    curr_offset += sizeof(unsigned int);

    Serializable::SetNumber<uint256_t>(sharding_message, curr_offset, latest_block_num_in_blockchain, sizeof(uint256_t));
=======
    Serializable::SetNumber<uint256_t>(sharding_message, curr_offset,
                                       latest_block_num_in_blockchain,
                                       sizeof(uint256_t));
>>>>>>> 97154987
    curr_offset += sizeof(uint256_t);

    // 4-byte shard ID - get from the leader's info in m_publicKeyToShardIdMap
    Serializable::SetNumber<uint32_t>(
        sharding_message, curr_offset,
        m_publicKeyToShardIdMap.at(p->begin()->first), sizeof(uint32_t));
    curr_offset += sizeof(uint32_t);

    // 4-byte number of shards
    Serializable::SetNumber<uint32_t>(sharding_message, curr_offset,
                                      m_shards.size(), sizeof(uint32_t));
    curr_offset += sizeof(uint32_t);

    // 4-byte committee size
    Serializable::SetNumber<uint32_t>(sharding_message, curr_offset, p->size(),
                                      sizeof(uint32_t));
    curr_offset += sizeof(uint32_t);

    LOG_MESSAGE2(to_string(m_mediator.m_currentEpochNum).c_str(),
                 "Committee size = " << p->size());
    LOG_MESSAGE2(to_string(m_mediator.m_currentEpochNum).c_str(), "Members:");

    vector<Peer> shard_peers;
    for (auto& kv : *p)
    {
        // 33-byte public key
        kv.first.Serialize(sharding_message, curr_offset);
        curr_offset += PUB_KEY_SIZE;
        // 16-byte ip + 4-byte port

        kv.second.Serialize(sharding_message, curr_offset);
        curr_offset += IP_SIZE + PORT_SIZE;
        shard_peers.push_back(kv.second);
        LOG_MESSAGE2(to_string(m_mediator.m_currentEpochNum).c_str(),
                     " PubKey: "
                         << DataConversion::SerializableToHexStr(kv.first)
                         << " IP: " << kv.second.GetPrintableIPAddress()
                         << " Port: " << kv.second.m_listenPortHost);
    }

#ifdef STAT_TEST
    SHA2<HASH_TYPE::HASH_VARIANT_256> sha256;
    sha256.Update(sharding_message);
    vector<unsigned char> this_msg_hash = sha256.Finalize();

    LOG_STATE(
        "[INFOR]["
        << std::setw(15) << std::left
        << m_mediator.m_selfPeer.GetPrintableIPAddress() << "]["
        << DataConversion::Uint8VecToHexStr(this_msg_hash).substr(0, 6) << "]["
        << DataConversion::charArrToHexStr(m_mediator.m_dsBlockRand)
               .substr(0, 6)
        << "][" << m_mediator.m_txBlockChain.GetBlockCount() << "] SHMSG");
#endif // STAT_TEST

    P2PComm::GetInstance().SendBroadcastMessage(shard_peers, sharding_message);
    p++;
}
#endif // IS_LOOKUP_NODE

bool DirectoryService::ProcessShardingConsensus(
    const vector<unsigned char>& message, unsigned int offset, const Peer& from)
{
#ifndef IS_LOOKUP_NODE
    LOG_MARKER();
    // Consensus messages must be processed in correct sequence as they come in
    // It is possible for ANNOUNCE to arrive before correct DS state
    // In that case, ANNOUNCE will sleep for a second below
    // If COLLECTIVESIG also comes in, it's then possible COLLECTIVESIG will be processed before ANNOUNCE!
    // So, ANNOUNCE should acquire a lock here

    lock_guard<mutex> g(m_mutexConsensus);

    unsigned int sleep_time_while_waiting = 100;
    // Wait for a while in the case that primary sent announcement pretty early
    if ((m_state == POW2_SUBMISSION) || (m_state == SHARDING_CONSENSUS_PREP))
    {
        for (unsigned int i = 0; i < 1000; i++)
        {
            if (m_state == SHARDING_CONSENSUS)
            {
                break;
            }

            if (i % 100 == 0)
            {
                LOG_MESSAGE2(
                    to_string(m_mediator.m_currentEpochNum).c_str(),
                    "Waiting for SHARDING_CONSENSUS before processing");
            }

            this_thread::sleep_for(
                chrono::milliseconds(sleep_time_while_waiting));
        }
    }

    // if (m_state != SHARDING_CONSENSUS)
    if (!CheckState(PROCESS_SHARDINGCONSENSUS))
    {
        LOG_MESSAGE2(to_string(m_mediator.m_currentEpochNum).c_str(),
                     "Ignoring consensus message");
        return false;
    }

    bool result = m_consensusObject->ProcessMessage(message, offset, from);
    ConsensusCommon::State state = m_consensusObject->GetState();
    LOG_MESSAGE2(to_string(m_mediator.m_currentEpochNum).c_str(),
                 "Consensus state = " << state);

    if (state == ConsensusCommon::State::DONE)
    {
        LOG_MESSAGE2(to_string(m_mediator.m_currentEpochNum).c_str(),
                     "Sharding consensus is DONE!!!");
        cv_viewChangeSharding.notify_all(); 

#ifdef STAT_TEST
        if (m_mode == PRIMARY_DS)
        {
            LOG_STATE("[SHCON]["
                      << std::setw(15) << std::left
                      << m_mediator.m_selfPeer.GetPrintableIPAddress() << "]["
                      << m_mediator.m_txBlockChain.GetBlockCount() << "] DONE");
        }
#endif // STAT_TEST

        if (m_mode == PRIMARY_DS)
        {
            SendEntireShardingStructureToLookupNodes();
        }

        unsigned int my_DS_cluster_num, my_shards_lo, my_shards_hi;
        SetupMulticastConfigForShardingStructure(my_DS_cluster_num,
                                                 my_shards_lo, my_shards_hi);

        // Too few target shards - avoid asking all DS clusters to send
        if ((my_DS_cluster_num + 1) <= m_shards.size())
        {
            auto p = m_shards.begin();
            advance(p, my_shards_lo);
            for (unsigned int i = my_shards_lo; i <= my_shards_hi; i++)
            {
                SendingShardingStructureToShard(p);
            }
        }

        lock_guard<mutex> g(m_mutexAllPOW2);
        m_allPoW2s.clear();
        m_sortedPoW2s.clear();
        m_viewChangeCounter = 0; 

        // Start sharding work
        SetState(MICROBLOCK_SUBMISSION);

        // Check for state change. If it get stuck at microblock submission for too long,
        // Move on to finalblock without the microblock
        std::unique_lock<std::mutex> cv_lk(m_MutexScheduleFinalBlockConsensus);
        if (cv_scheduleFinalBlockConsensus.wait_for(cv_lk,
                                                    std::chrono::seconds(180))
            == std::cv_status::timeout)
        {
            LOG_MESSAGE(
                "Timeout: Didn't receive all Microblock. Proceeds without it");
            RunConsensusOnFinalBlock();
        }
    }
    else if (state == ConsensusCommon::State::ERROR)
    {
        for (unsigned int i = 0; i < m_mediator.m_DSCommitteeNetworkInfo.size();
             i++)
        {
            LOG_MESSAGE2(to_string(m_mediator.m_currentEpochNum).c_str(),
                         string(m_mediator.m_DSCommitteeNetworkInfo[i]
                                    .GetPrintableIPAddress())
                             + ":"
                             + to_string(m_mediator.m_DSCommitteeNetworkInfo[i]
                                             .m_listenPortHost));
        }
        for (unsigned int i = 0; i < m_mediator.m_DSCommitteePubKeys.size();
             i++)
        {
            LOG_MESSAGE2(to_string(m_mediator.m_currentEpochNum).c_str(),
                         DataConversion::SerializableToHexStr(
                             m_mediator.m_DSCommitteePubKeys[i]));
        }
        LOG_MESSAGE2(to_string(m_mediator.m_currentEpochNum).c_str(),
                     "Oops, no consensus reached - what to do now???");
        throw exception();
    }

    return result;
#else // IS_LOOKUP_NODE
    return true;
#endif // IS_LOOKUP_NODE
}<|MERGE_RESOLUTION|>--- conflicted
+++ resolved
@@ -165,18 +165,13 @@
     uint256_t latest_block_num_in_blockchain
         = m_mediator.m_dsBlockChain.GetBlockCount() - 1;
 
-<<<<<<< HEAD
     // todo: Relook at this. This is not secure
-    LOG_MESSAGE("vcc  " << m_viewChangeCounter);
     Serializable::SetNumber<unsigned int>(sharding_message, curr_offset, m_viewChangeCounter, sizeof(unsigned int));
     curr_offset += sizeof(unsigned int);
 
-    Serializable::SetNumber<uint256_t>(sharding_message, curr_offset, latest_block_num_in_blockchain, sizeof(uint256_t));
-=======
     Serializable::SetNumber<uint256_t>(sharding_message, curr_offset,
                                        latest_block_num_in_blockchain,
                                        sizeof(uint256_t));
->>>>>>> 97154987
     curr_offset += sizeof(uint256_t);
 
     // 4-byte shard ID - get from the leader's info in m_publicKeyToShardIdMap
