/**
* Copyright (c) 2018 Zilliqa 
* This source code is being disclosed to you solely for the purpose of your participation in 
* testing Zilliqa. You may view, compile and run the code for that purpose and pursuant to 
* the protocols and algorithms that are programmed into, and intended by, the code. You may 
* not do anything else with the code without express permission from Zilliqa Research Pte. Ltd., 
* including modifying or publishing the code (or any part of it), and developing or forming 
* another public or private blockchain network. This source code is provided ‘as is’ and no 
* warranties are given as to title or non-infringement, merchantability or fitness for purpose 
* and, to the extent permitted by law, all liability for your use of the code is disclaimed. 
* Some programs in this code are governed by the GNU General Public License v3.0 (available at 
* https://www.gnu.org/licenses/gpl-3.0.en.html) (‘GPLv3’). The programs that are governed by 
* GPLv3.0 are those programs that are located in the folders src/depends and tests/depends 
* and which include a reference to GPLv3 in their program files.
**/

#include <algorithm>
#include <chrono>
#include <thread>

#include "DirectoryService.h"
#include "common/Constants.h"
#include "common/Messages.h"
#include "common/Serializable.h"
#include "depends/common/RLP.h"
#include "depends/libDatabase/MemoryDB.h"
#include "depends/libTrie/TrieDB.h"
#include "depends/libTrie/TrieHash.h"
#include "libCrypto/Sha2.h"
#include "libMediator/Mediator.h"
#include "libNetwork/P2PComm.h"
#include "libUtils/DataConversion.h"
#include "libUtils/DetachedFunction.h"
#include "libUtils/Logger.h"
#include "libUtils/SanityChecks.h"
#include "libUtils/TxnRootComputation.h"

using namespace std;
using namespace boost::multiprecision;

DirectoryService::DirectoryService(Mediator& mediator)
    : m_mediator(mediator)
{
#ifndef IS_LOOKUP_NODE
    SetState(POW1_SUBMISSION);
#endif // IS_LOOKUP_NODE
    m_mode = IDLE;
    m_requesting_last_ds_block = false;
    m_consensusLeaderID = 0;
    m_consensusID = 1;
    m_viewChangeEpoch = 0;
    //temp_todie = true; // TODO: Delete this. Use as part of testing of view change
    m_viewChangeCounter = 0;
}

DirectoryService::~DirectoryService() {}

#ifndef IS_LOOKUP_NODE
bool DirectoryService::CheckState(Action action)
{
    if (m_mode == Mode::IDLE)
    {
        LOG_EPOCH(WARNING, to_string(m_mediator.m_currentEpochNum).c_str(),
                  "I am a non-DS node now. Why am I getting this message?");
        return false;
    }

    bool result = true;

    switch (action)
    {
    case PROCESS_POW1SUBMISSION:
        switch (m_state)
        {
        case POW1_SUBMISSION:
            break;
        case DSBLOCK_CONSENSUS_PREP:
            LOG_EPOCH(WARNING, to_string(m_mediator.m_currentEpochNum).c_str(),
                      "Doing PROCESS_POW1SUBMISSION but already in "
                      "DSBLOCK_CONSENSUS_PREP");
            result = false;
            break;
        case DSBLOCK_CONSENSUS:
            LOG_EPOCH(WARNING, to_string(m_mediator.m_currentEpochNum).c_str(),
                      "Doing PROCESS_POW1SUBMISSION but already in "
                      "DSBLOCK_CONSENSUS");
            result = false;
            break;
        case POW2_SUBMISSION:
            LOG_EPOCH(WARNING, to_string(m_mediator.m_currentEpochNum).c_str(),
                      "Doing PROCESS_POW1SUBMISSION but already in "
                      "POW2_SUBMISSION");
            result = false;
            break;
        case SHARDING_CONSENSUS_PREP:
            LOG_EPOCH(WARNING, to_string(m_mediator.m_currentEpochNum).c_str(),
                      "Doing PROCESS_POW1SUBMISSION but already in "
                      "SHARDING_CONSENSUS_PREP");
            result = false;
            break;
        case SHARDING_CONSENSUS:
            LOG_EPOCH(WARNING, to_string(m_mediator.m_currentEpochNum).c_str(),
                      "Doing PROCESS_POW1SUBMISSION but already in "
                      "SHARDING_CONSENSUS");
            result = false;
            break;
        case MICROBLOCK_SUBMISSION:
            LOG_EPOCH(WARNING, to_string(m_mediator.m_currentEpochNum).c_str(),
                      "Doing PROCESS_POW1SUBMISSION but already in "
                      "MICROBLOCK_SUBMISSION");
            result = false;
            break;
        case FINALBLOCK_CONSENSUS_PREP:
            LOG_EPOCH(WARNING, to_string(m_mediator.m_currentEpochNum).c_str(),
                      "Doing PROCESS_POW1SUBMISSION but already in "
                      "FINALBLOCK_CONSENSUS_PREP");
            result = false;
            break;
        case FINALBLOCK_CONSENSUS:
            LOG_EPOCH(WARNING, to_string(m_mediator.m_currentEpochNum).c_str(),
                      "Doing PROCESS_POW1SUBMISSION but already in "
                      "FINALBLOCK_CONSENSUS");
            result = false;
            break;
        case ERROR:
            LOG_GENERAL(WARNING,
                        "Doing PROCESS_POW1SUBMISSION but receiving "
                        "ERROR message");
            result = false;
            break;
        default:
            LOG_EPOCH(WARNING, to_string(m_mediator.m_currentEpochNum).c_str(),
                      "Unrecognized or error state");
            result = false;
            break;
        }
        break;
    case VERIFYPOW1:
        switch (m_state)
        {
        case POW1_SUBMISSION:
            break;
        case DSBLOCK_CONSENSUS_PREP:
            LOG_EPOCH(WARNING, to_string(m_mediator.m_currentEpochNum).c_str(),
                      "Doing VERIFYPOW1 but already in "
                      "DSBLOCK_CONSENSUS_PREP");
            result = false;
            break;
        case DSBLOCK_CONSENSUS:
            LOG_EPOCH(WARNING, to_string(m_mediator.m_currentEpochNum).c_str(),
                      "Doing VERIFYPOW1 but already in DSBLOCK_CONSENSUS");
            result = false;
            break;
        case POW2_SUBMISSION:
            LOG_EPOCH(WARNING, to_string(m_mediator.m_currentEpochNum).c_str(),
                      "Doing VERIFYPOW1 but already in POW2_SUBMISSION");
            result = false;
            break;
        case SHARDING_CONSENSUS_PREP:
            LOG_EPOCH(WARNING, to_string(m_mediator.m_currentEpochNum).c_str(),
                      "Doing VERIFYPOW1 but already in "
                      "SHARDING_CONSENSUS_PREP");
            result = false;
            break;
        case SHARDING_CONSENSUS:
            LOG_EPOCH(WARNING, to_string(m_mediator.m_currentEpochNum).c_str(),
                      "Doing VERIFYPOW1 but already in SHARDING_CONSENSUS");
            result = false;
            break;
        case MICROBLOCK_SUBMISSION:
            LOG_EPOCH(WARNING, to_string(m_mediator.m_currentEpochNum).c_str(),
                      "Doing VERIFYPOW1 but already in MICROBLOCK_SUBMISSION");
            result = false;
            break;
        case FINALBLOCK_CONSENSUS_PREP:
            LOG_EPOCH(WARNING, to_string(m_mediator.m_currentEpochNum).c_str(),
                      "Doing VERIFYPOW1 but already in "
                      "FINALBLOCK_CONSENSUS_PREP");
            result = false;
            break;
        case FINALBLOCK_CONSENSUS:
            LOG_EPOCH(WARNING, to_string(m_mediator.m_currentEpochNum).c_str(),
                      "Doing VERIFYPOW1 but already in FINALBLOCK_CONSENSUS");
            result = false;
            break;
        case ERROR:
            LOG_GENERAL(WARNING,
                        "Doing VERIFYPOW1 but receiving ERROR message");
            result = false;
            break;
        default:
            LOG_EPOCH(WARNING, to_string(m_mediator.m_currentEpochNum).c_str(),
                      "Unrecognized or error state");
            result = false;
            break;
        }
        break;
    case PROCESS_DSBLOCKCONSENSUS:
        switch (m_state)
        {
        case POW1_SUBMISSION:
            LOG_EPOCH(WARNING, to_string(m_mediator.m_currentEpochNum).c_str(),
                      "Doing PROCESS_DSBLOCKCONSENSUS but already in "
                      "POW1_SUBMISSION");
            result = false;
            break;
        case DSBLOCK_CONSENSUS_PREP:
            LOG_EPOCH(WARNING, to_string(m_mediator.m_currentEpochNum).c_str(),
                      "Doing PROCESS_DSBLOCKCONSENSUS but already in "
                      "DSBLOCK_CONSENSUS_PREP");
            result = false;
            break;
        case DSBLOCK_CONSENSUS:
            break;
        case POW2_SUBMISSION:
            LOG_EPOCH(WARNING, to_string(m_mediator.m_currentEpochNum).c_str(),
                      "Doing PROCESS_DSBLOCKCONSENSUS but already in "
                      "POW2_SUBMISSION");
            result = false;
            break;
        case SHARDING_CONSENSUS_PREP:
            LOG_EPOCH(WARNING, to_string(m_mediator.m_currentEpochNum).c_str(),
                      "Doing PROCESS_DSBLOCKCONSENSUS but already in "
                      "SHARDING_CONSENSUS_PREP");
            result = false;
            break;
        case SHARDING_CONSENSUS:
            LOG_EPOCH(WARNING, to_string(m_mediator.m_currentEpochNum).c_str(),
                      "Doing PROCESS_DSBLOCKCONSENSUS but already in "
                      "SHARDING_CONSENSUS");
            result = false;
            break;
        case MICROBLOCK_SUBMISSION:
            LOG_EPOCH(WARNING, to_string(m_mediator.m_currentEpochNum).c_str(),
                      "Doing PROCESS_DSBLOCKCONSENSUS but already in "
                      "MICROBLOCK_SUBMISSION");
            result = false;
            break;
        case FINALBLOCK_CONSENSUS_PREP:
            LOG_EPOCH(WARNING, to_string(m_mediator.m_currentEpochNum).c_str(),
                      "Doing PROCESS_DSBLOCKCONSENSUS but already in "
                      "FINALBLOCK_CONSENSUS_PREP");
            result = false;
            break;
        case FINALBLOCK_CONSENSUS:
            LOG_EPOCH(WARNING, to_string(m_mediator.m_currentEpochNum).c_str(),
                      "Doing PROCESS_DSBLOCKCONSENSUS but already in "
                      "FINALBLOCK_CONSENSUS");
            result = false;
            break;
        case ERROR:
            LOG_GENERAL(WARNING,
                        "Doing PROCESS_DSBLOCKCONSENSUS but receiving "
                        "ERROR message");
            result = false;
            break;
        default:
            LOG_EPOCH(WARNING, to_string(m_mediator.m_currentEpochNum).c_str(),
                      "Unrecognized or error state");
            result = false;
            break;
        }
        break;
    case PROCESS_POW2SUBMISSION:
        switch (m_state)
        {
        case POW1_SUBMISSION:
            LOG_EPOCH(WARNING, to_string(m_mediator.m_currentEpochNum).c_str(),
                      "Doing PROCESS_POW2SUBMISSION but already in "
                      "POW1_SUBMISSION");
            result = false;
            break;
        case DSBLOCK_CONSENSUS_PREP:
            LOG_EPOCH(WARNING, to_string(m_mediator.m_currentEpochNum).c_str(),
                      "Doing PROCESS_POW2SUBMISSION but already in "
                      "DSBLOCK_CONSENSUS_PREP");
            result = false;
            break;
        case DSBLOCK_CONSENSUS:
            LOG_EPOCH(WARNING, to_string(m_mediator.m_currentEpochNum).c_str(),
                      "Doing PROCESS_POW2SUBMISSION but already in "
                      "DSBLOCK_CONSENSUS");
            result = false;
            break;
        case POW2_SUBMISSION:
            break;
        case SHARDING_CONSENSUS_PREP:
            LOG_EPOCH(WARNING, to_string(m_mediator.m_currentEpochNum).c_str(),
                      "Doing PROCESS_POW2SUBMISSION but already in "
                      "SHARDING_CONSENSUS_PREP");
            result = false;
            break;
        case SHARDING_CONSENSUS:
            LOG_EPOCH(WARNING, to_string(m_mediator.m_currentEpochNum).c_str(),
                      "Doing PROCESS_POW2SUBMISSION but already in "
                      "SHARDING_CONSENSUS");
            result = false;
            break;
        case MICROBLOCK_SUBMISSION:
            LOG_EPOCH(WARNING, to_string(m_mediator.m_currentEpochNum).c_str(),
                      "Doing PROCESS_POW2SUBMISSION but already in "
                      "MICROBLOCK_SUBMISSION");
            result = false;
            break;
        case FINALBLOCK_CONSENSUS_PREP:
            LOG_EPOCH(WARNING, to_string(m_mediator.m_currentEpochNum).c_str(),
                      "Doing PROCESS_POW2SUBMISSION but already in "
                      "FINALBLOCK_CONSENSUS_PREP");
            result = false;
            break;
        case FINALBLOCK_CONSENSUS:
            LOG_EPOCH(WARNING, to_string(m_mediator.m_currentEpochNum).c_str(),
                      "Doing PROCESS_POW2SUBMISSION but already in "
                      "FINALBLOCK_CONSENSUS");
            result = false;
            break;
        case ERROR:
            LOG_GENERAL(WARNING,
                        "Doing PROCESS_POW2SUBMISSION but receiving "
                        "ERROR message");
            result = false;
            break;
        default:
            LOG_EPOCH(WARNING, to_string(m_mediator.m_currentEpochNum).c_str(),
                      "Unrecognized or error state");
            result = false;
            break;
        }
        break;
    case VERIFYPOW2:
        switch (m_state)
        {
        case POW1_SUBMISSION:
            LOG_EPOCH(WARNING, to_string(m_mediator.m_currentEpochNum).c_str(),
                      "Doing VERIFYPOW2 but already in POW1_SUBMISSION");
            result = false;
            break;
        case DSBLOCK_CONSENSUS_PREP:
            LOG_EPOCH(WARNING, to_string(m_mediator.m_currentEpochNum).c_str(),
                      "Doing VERIFYPOW2 but already in "
                      "DSBLOCK_CONSENSUS_PREP");
            result = false;
            break;
        case DSBLOCK_CONSENSUS:
            LOG_EPOCH(WARNING, to_string(m_mediator.m_currentEpochNum).c_str(),
                      "Doing VERIFYPOW2 but already in DSBLOCK_CONSENSUS");
            result = false;
            break;
        case POW2_SUBMISSION:
            break;
        case SHARDING_CONSENSUS_PREP:
            LOG_EPOCH(WARNING, to_string(m_mediator.m_currentEpochNum).c_str(),
                      "Doing VERIFYPOW2 but already in "
                      "SHARDING_CONSENSUS_PREP");
            result = false;
            break;
        case SHARDING_CONSENSUS:
            LOG_EPOCH(WARNING, to_string(m_mediator.m_currentEpochNum).c_str(),
                      "Doing VERIFYPOW2 but already in SHARDING_CONSENSUS");
            result = false;
            break;
        case MICROBLOCK_SUBMISSION:
            LOG_EPOCH(WARNING, to_string(m_mediator.m_currentEpochNum).c_str(),
                      "Doing VERIFYPOW2 but already in MICROBLOCK_SUBMISSION");
            result = false;
            break;
        case FINALBLOCK_CONSENSUS_PREP:
            LOG_EPOCH(WARNING, to_string(m_mediator.m_currentEpochNum).c_str(),
                      "Doing VERIFYPOW2 but already in "
                      "FINALBLOCK_CONSENSUS_PREP");
            result = false;
            break;
        case FINALBLOCK_CONSENSUS:
            LOG_EPOCH(WARNING, to_string(m_mediator.m_currentEpochNum).c_str(),
                      "Doing VERIFYPOW2 but already in FINALBLOCK_CONSENSUS");
            result = false;
            break;
        case ERROR:
            LOG_GENERAL(WARNING,
                        "Doing VERIFYPOW2 but receiving ERROR message");
            result = false;
            break;
        default:
            LOG_EPOCH(WARNING, to_string(m_mediator.m_currentEpochNum).c_str(),
                      "Unrecognized or error state");
            result = false;
            break;
        }
        break;
    case PROCESS_SHARDINGCONSENSUS:
        switch (m_state)
        {
        case POW1_SUBMISSION:
            LOG_EPOCH(WARNING, to_string(m_mediator.m_currentEpochNum).c_str(),
                      "Doing PROCESS_SHARDINGCONSENSUS but already "
                      "in POW1_SUBMISSION");
            result = false;
            break;
        case DSBLOCK_CONSENSUS_PREP:
            LOG_EPOCH(WARNING, to_string(m_mediator.m_currentEpochNum).c_str(),
                      "Doing PROCESS_SHARDINGCONSENSUS but already "
                      "in DSBLOCK_CONSENSUS_PREP");
            result = false;
            break;
        case DSBLOCK_CONSENSUS:
            LOG_EPOCH(WARNING, to_string(m_mediator.m_currentEpochNum).c_str(),
                      "Doing PROCESS_SHARDINGCONSENSUS but already "
                      "in DSBLOCK_CONSENSUS");
            result = false;
            break;
        case POW2_SUBMISSION:
            LOG_EPOCH(WARNING, to_string(m_mediator.m_currentEpochNum).c_str(),
                      "Doing PROCESS_SHARDINGCONSENSUS but already "
                      "in POW2_SUBMISSION");
            result = false;
            break;
        case SHARDING_CONSENSUS_PREP:
            LOG_EPOCH(WARNING, to_string(m_mediator.m_currentEpochNum).c_str(),
                      "Doing PROCESS_SHARDINGCONSENSUS but already "
                      "in SHARDING_CONSENSUS_PREP");
            result = false;
            break;
        case SHARDING_CONSENSUS:
            break;
        case MICROBLOCK_SUBMISSION:
            LOG_EPOCH(WARNING, to_string(m_mediator.m_currentEpochNum).c_str(),
                      "Doing PROCESS_SHARDINGCONSENSUS but already "
                      "in MICROBLOCK_SUBMISSION");
            result = false;
            break;
        case FINALBLOCK_CONSENSUS_PREP:
            LOG_EPOCH(WARNING, to_string(m_mediator.m_currentEpochNum).c_str(),
                      "Doing PROCESS_SHARDINGCONSENSUS but already "
                      "in FINALBLOCK_CONSENSUS_PREP");
            result = false;
            break;
        case FINALBLOCK_CONSENSUS:
            LOG_EPOCH(WARNING, to_string(m_mediator.m_currentEpochNum).c_str(),
                      "Doing PROCESS_SHARDINGCONSENSUS but already "
                      "in FINALBLOCK_CONSENSUS");
            result = false;
            break;
        case ERROR:
            LOG_GENERAL(WARNING,
                        "Doing PROCESS_SHARDINGCONSENSUS but receiving "
                        "ERROR message");
            result = false;
            break;
        default:
            LOG_EPOCH(WARNING, to_string(m_mediator.m_currentEpochNum).c_str(),
                      "Unrecognized or error state");
            result = false;
            break;
        }
        break;
    case PROCESS_MICROBLOCKSUBMISSION:
        switch (m_state)
        {
        case POW1_SUBMISSION:
            LOG_EPOCH(WARNING, to_string(m_mediator.m_currentEpochNum).c_str(),
                      "Doing PROCESS_MICROBLOCKSUBMISSION but "
                      "already in POW1_SUBMISSION");
            result = false;
            break;
        case DSBLOCK_CONSENSUS_PREP:
            LOG_EPOCH(WARNING, to_string(m_mediator.m_currentEpochNum).c_str(),
                      "Doing PROCESS_MICROBLOCKSUBMISSION but "
                      "already in DSBLOCK_CONSENSUS_PREP");
            result = false;
            break;
        case DSBLOCK_CONSENSUS:
            LOG_EPOCH(WARNING, to_string(m_mediator.m_currentEpochNum).c_str(),
                      "Doing PROCESS_MICROBLOCKSUBMISSION but "
                      "already in DSBLOCK_CONSENSUS");
            result = false;
            break;
        case POW2_SUBMISSION:
            LOG_EPOCH(WARNING, to_string(m_mediator.m_currentEpochNum).c_str(),
                      "Doing PROCESS_MICROBLOCKSUBMISSION but "
                      "already in POW2_SUBMISSION");
            result = false;
            break;
        case SHARDING_CONSENSUS_PREP:
            LOG_EPOCH(WARNING, to_string(m_mediator.m_currentEpochNum).c_str(),
                      "Doing PROCESS_MICROBLOCKSUBMISSION but "
                      "already in SHARDING_CONSENSUS_PREP");
            result = false;
            break;
        case SHARDING_CONSENSUS:
            LOG_EPOCH(WARNING, to_string(m_mediator.m_currentEpochNum).c_str(),
                      "Doing PROCESS_MICROBLOCKSUBMISSION but "
                      "already in SHARDING_CONSENSUS");
            result = false;
            break;
        case MICROBLOCK_SUBMISSION:
            break;
        case FINALBLOCK_CONSENSUS_PREP:
            LOG_EPOCH(WARNING, to_string(m_mediator.m_currentEpochNum).c_str(),
                      "Doing PROCESS_MICROBLOCKSUBMISSION but "
                      "already in FINALBLOCK_CONSENSUS_PREP");
            result = false;
            break;
        case FINALBLOCK_CONSENSUS:
            LOG_EPOCH(WARNING, to_string(m_mediator.m_currentEpochNum).c_str(),
                      "Doing PROCESS_MICROBLOCKSUBMISSION but "
                      "already in FINALBLOCK_CONSENSUS");
            result = false;
            break;
        case ERROR:
            LOG_GENERAL(WARNING,
                        "Doing PROCESS_MICROBLOCKSUBMISSION but "
                        "receiving ERROR message");
            result = false;
            break;
        default:
            LOG_EPOCH(WARNING, to_string(m_mediator.m_currentEpochNum).c_str(),
                      "Unrecognized or error state");
            result = false;
            break;
        }
        break;
    case PROCESS_FINALBLOCKCONSENSUS:
        switch (m_state)
        {
        case POW1_SUBMISSION:
            LOG_EPOCH(WARNING, to_string(m_mediator.m_currentEpochNum).c_str(),
                      "Doing PROCESS_FINALBLOCKCONSENSUS but already "
                      "in POW1_SUBMISSION");
            result = false;
            break;
        case DSBLOCK_CONSENSUS_PREP:
            LOG_EPOCH(WARNING, to_string(m_mediator.m_currentEpochNum).c_str(),
                      "Doing PROCESS_FINALBLOCKCONSENSUS but already "
                      "in DSBLOCK_CONSENSUS_PREP");
            result = false;
            break;
        case DSBLOCK_CONSENSUS:
            LOG_EPOCH(WARNING, to_string(m_mediator.m_currentEpochNum).c_str(),
                      "Doing PROCESS_FINALBLOCKCONSENSUS but already "
                      "in DSBLOCK_CONSENSUS");
            result = false;
            break;
        case POW2_SUBMISSION:
            LOG_EPOCH(WARNING, to_string(m_mediator.m_currentEpochNum).c_str(),
                      "Doing PROCESS_FINALBLOCKCONSENSUS but already "
                      "in POW2_SUBMISSION");
            result = false;
            break;
        case SHARDING_CONSENSUS_PREP:
            LOG_EPOCH(WARNING, to_string(m_mediator.m_currentEpochNum).c_str(),
                      "Doing PROCESS_FINALBLOCKCONSENSUS but already "
                      "in SHARDING_CONSENSUS_PREP");
            result = false;
            break;
        case SHARDING_CONSENSUS:
            LOG_EPOCH(WARNING, to_string(m_mediator.m_currentEpochNum).c_str(),
                      "Doing PROCESS_FINALBLOCKCONSENSUS but already "
                      "in SHARDING_CONSENSUS");
            result = false;
            break;
        case MICROBLOCK_SUBMISSION:
            LOG_EPOCH(WARNING, to_string(m_mediator.m_currentEpochNum).c_str(),
                      "Doing PROCESS_FINALBLOCKCONSENSUS but already "
                      "in MICROBLOCK_SUBMISSION");
            result = false;
            break;
        case FINALBLOCK_CONSENSUS_PREP:
            LOG_EPOCH(WARNING, to_string(m_mediator.m_currentEpochNum).c_str(),
                      "Doing PROCESS_FINALBLOCKCONSENSUS but already "
                      "in FINALBLOCK_CONSENSUS_PREP");
            result = false;
            break;
        case FINALBLOCK_CONSENSUS:
            break;
        case ERROR:
            LOG_GENERAL(WARNING,
                        "Doing PROCESS_FINALBLOCKCONSENSUS but "
                        "receiving ERROR message");
            result = false;
            break;
        default:
            LOG_EPOCH(WARNING, to_string(m_mediator.m_currentEpochNum).c_str(),
                      "Unrecognized or error state");
            result = false;
            break;
        }
        break;
    default:
        LOG_EPOCH(WARNING, to_string(m_mediator.m_currentEpochNum).c_str(),
                  "Unrecognized action");
        result = false;
        break;
    }

    return result;
}
#endif // IS_LOOKUP_NODE

bool DirectoryService::ProcessSetPrimary(const vector<unsigned char>& message,
                                         unsigned int offset, const Peer& from)
{
#ifndef IS_LOOKUP_NODE
    // Note: This function should only be invoked during bootstrap sequence
    // Message = [Primary node IP] [Primary node port]
    LOG_MARKER();

    // Peer primary(message, offset);
    Peer primary;
    if (primary.Deserialize(message, offset) != 0)
    {
        LOG_GENERAL(WARNING, "We failed to deserialize Peer.");
        return false;
    }

    if (primary == m_mediator.m_selfPeer)
    {
        LOG_EPOCH(INFO, to_string(m_mediator.m_currentEpochNum).c_str(),
                  "I am the DS committee leader");
        m_mode = PRIMARY_DS;
    }
    else
    {
        LOG_EPOCH(INFO, to_string(m_mediator.m_currentEpochNum).c_str(),
                  "I am a DS committee backup. "
                      << m_mediator.m_selfPeer.GetPrintableIPAddress() << ":"
                      << m_mediator.m_selfPeer.m_listenPortHost);
        LOG_EPOCH(INFO, to_string(m_mediator.m_currentEpochNum).c_str(),
                  "Current DS committee leader is "
                      << primary.GetPrintableIPAddress() << " at port "
                      << primary.m_listenPortHost)
        m_mode = BACKUP_DS;
    }

    // For now, we assume the following when ProcessSetPrimary() is called:
    //  1. All peers in the peer list are my fellow DS committee members for this first epoch
    //  2. The list of DS nodes is sorted by PubKey, including my own
    //  3. The peer with the smallest PubKey is also the first leader assigned in this call to ProcessSetPrimary()

    // Let's notify lookup node of the DS committee during bootstrap
    // TODO: Refactor this code
    if (primary == m_mediator.m_selfPeer)
    {

        PeerStore& dsstore = PeerStore::GetStore();
        dsstore.AddPeer(
            m_mediator.m_selfKey.second,
            m_mediator.m_selfPeer); // Add myself, but with dummy IP info

        vector<PubKey> dsPub = dsstore.GetAllKeys();
        m_mediator.m_DSCommitteePubKeys.resize(dsPub.size());
        copy(dsPub.begin(), dsPub.end(),
             m_mediator.m_DSCommitteePubKeys
                 .begin()); // These are the sorted PubKeys

        vector<Peer> dsPeer = dsstore.GetAllPeers();
        m_mediator.m_DSCommitteeNetworkInfo.resize(dsPeer.size());
        copy(dsPeer.begin(), dsPeer.end(),
             m_mediator.m_DSCommitteeNetworkInfo
                 .begin()); // This will be sorted by PubKey

        // Message = [numDSPeers][DSPeer][DSPeer]... numDSPeers times
        vector<unsigned char> setDSBootstrapNodeMessage
            = {MessageType::LOOKUP, LookupInstructionType::SETDSINFOFROMSEED};
        unsigned int curr_offset = MessageOffset::BODY;

        Serializable::SetNumber<uint32_t>(setDSBootstrapNodeMessage,
                                          curr_offset, dsPeer.size(),
                                          sizeof(uint32_t));
        curr_offset += sizeof(uint32_t);

        for (unsigned int i = 0; i < dsPeer.size(); i++)
        {
            // PubKey
            curr_offset += dsPub.at(i).Serialize(setDSBootstrapNodeMessage,
                                                 curr_offset);
            // Peer
            curr_offset += dsPeer.at(i).Serialize(setDSBootstrapNodeMessage,
                                                  curr_offset);
        }
        m_mediator.m_lookup->SendMessageToLookupNodes(
            setDSBootstrapNodeMessage);
    }

    PeerStore& peerstore = PeerStore::GetStore();
    peerstore.AddPeer(m_mediator.m_selfKey.second,
                      Peer()); // Add myself, but with dummy IP info

    vector<Peer> tmp1 = peerstore.GetAllPeers();
    m_mediator.m_DSCommitteeNetworkInfo.resize(tmp1.size());
    copy(tmp1.begin(), tmp1.end(),
         m_mediator.m_DSCommitteeNetworkInfo
             .begin()); // This will be sorted by PubKey

    vector<PubKey> tmp2 = peerstore.GetAllKeys();
    m_mediator.m_DSCommitteePubKeys.resize(tmp2.size());
    copy(tmp2.begin(), tmp2.end(),
         m_mediator.m_DSCommitteePubKeys
             .begin()); // These are the sorted PubKeys

    peerstore.RemovePeer(m_mediator.m_selfKey.second); // Remove myself

    // Now I need to find my index in the sorted list (this will be my ID for the consensus)
    m_consensusMyID = 0;
    for (auto i = m_mediator.m_DSCommitteePubKeys.begin();
         i != m_mediator.m_DSCommitteePubKeys.end(); i++)
    {
        if (*i == m_mediator.m_selfKey.second)
        {
            LOG_EPOCH(INFO, to_string(m_mediator.m_currentEpochNum).c_str(),
                      "My node ID for this PoW1 consensus is "
                          << m_consensusMyID);
            break;
        }
        m_consensusMyID++;
    }
    m_consensusLeaderID = 0;
    LOG_EPOCH(INFO, to_string(m_mediator.m_currentEpochNum).c_str(),
              "START OF EPOCH " << m_mediator.m_dsBlockChain.GetBlockCount());

#ifdef STAT_TEST
    if (primary == m_mediator.m_selfPeer)
    {
        LOG_STATE("[IDENT][" << std::setw(15) << std::left
                             << m_mediator.m_selfPeer.GetPrintableIPAddress()
                             << "][0     ] DSLD");
    }
    else
    {
        LOG_STATE("[IDENT][" << std::setw(15) << std::left
                             << m_mediator.m_selfPeer.GetPrintableIPAddress()
                             << "][" << std::setw(6) << std::left
                             << m_consensusMyID << "] DSBK");
    }
#endif // STAT_TEST

    LOG_EPOCH(INFO, to_string(m_mediator.m_currentEpochNum).c_str(),
              "Waiting " << POW1_WINDOW_IN_SECONDS
                         << " seconds, accepting PoW1 submissions...");
    this_thread::sleep_for(chrono::seconds(POW1_WINDOW_IN_SECONDS));
    LOG_EPOCH(INFO, to_string(m_mediator.m_currentEpochNum).c_str(),
              "Starting consensus on ds block");
    RunConsensusOnDSBlock();
#endif // IS_LOOKUP_NODE

    return true;
}

#ifndef IS_LOOKUP_NODE
bool DirectoryService::CheckWhetherDSBlockIsFresh(const uint256_t dsblock_num)
{
    // uint256_t latest_block_num_in_blockchain = m_mediator.m_dsBlockChain.GetLastBlock().GetHeader().GetBlockNum();
    uint256_t latest_block_num_in_blockchain
        = m_mediator.m_dsBlockChain.GetBlockCount();

    if (dsblock_num < latest_block_num_in_blockchain)
    {
        LOG_EPOCH(WARNING, to_string(m_mediator.m_currentEpochNum).c_str(),
                  "We are processing duplicated blocks");
        return false;
    }
    else if (dsblock_num > latest_block_num_in_blockchain)
    {
        LOG_EPOCH(INFO, to_string(m_mediator.m_currentEpochNum).c_str(),
                  "Warning: We are missing of some DS blocks. Cur: "
                      << dsblock_num
                      << ". New: " << latest_block_num_in_blockchain);
        // Todo: handle missing DS blocks.
        return false;
    }
    return true;
}

void DirectoryService::SetState(DirState state)
{
    m_state = state;
    LOG_EPOCH(INFO, to_string(m_mediator.m_currentEpochNum).c_str(),
              "DS State is now " << m_state);
}

vector<Peer>
DirectoryService::GetBroadcastList(unsigned char ins_type,
                                   const Peer& broadcast_originator)
{
    LOG_MARKER();

    // Regardless of the instruction type, right now all our "broadcasts" are just redundant multicasts from DS nodes to non-DS nodes
    return vector<Peer>();
}

void DirectoryService::RequestAllPoWConn()
{
    LOG_MARKER();
    LOG_EPOCH(INFO, to_string(m_mediator.m_currentEpochNum).c_str(),
              "I am requeesting AllPowConn");
    // message: [listening port]

    // In this implementation, we are only requesting it from ds leader only.
    vector<unsigned char> requestAllPoWConnMsg
        = {MessageType::DIRECTORY, DSInstructionType::AllPoWConnRequest};
    unsigned int cur_offset = MessageOffset::BODY;

    Serializable::SetNumber<uint32_t>(requestAllPoWConnMsg, cur_offset,
                                      m_mediator.m_selfPeer.m_listenPortHost,
                                      sizeof(uint32_t));
    cur_offset += sizeof(uint32_t);

    P2PComm::GetInstance().SendMessage(
        m_mediator.m_DSCommitteeNetworkInfo.front(), requestAllPoWConnMsg);

    // TODO: Request from a total of 20 ds members
}

#endif // IS_LOOKUP_NODE

// Current this is only used by ds. But ideally, 20 ds nodes should
bool DirectoryService::ProcessAllPoWConnRequest(
    const vector<unsigned char>& message, unsigned int offset, const Peer& from)
{
    LOG_MARKER();
    LOG_EPOCH(INFO, to_string(m_mediator.m_currentEpochNum).c_str(),
              "I am sending AllPowConn to requester");

    uint32_t requesterListeningPort
        = Serializable::GetNumber<uint32_t>(message, offset, sizeof(uint32_t));

    //  Contruct the message and send to the requester
    //  Message: [size of m_allPowConn] [pub key, peer][pub key, peer] ....
    vector<unsigned char> allPowConnMsg
        = {MessageType::DIRECTORY, DSInstructionType::AllPoWConnResponse};
    unsigned int cur_offset = MessageOffset::BODY;

    Serializable::SetNumber<uint32_t>(allPowConnMsg, cur_offset,
                                      m_allPoWConns.size(), sizeof(uint32_t));
    cur_offset += sizeof(uint32_t);

    unsigned int offset_to_increment;
    for (auto& kv : m_allPoWConns)
    {
        if (kv.first == m_mediator.m_selfKey.second)
        {
            m_mediator.m_selfKey.second.Serialize(allPowConnMsg, cur_offset);
            cur_offset += PUB_KEY_SIZE;
            offset_to_increment
                = m_mediator.m_selfPeer.Serialize(allPowConnMsg, cur_offset);
            cur_offset += offset_to_increment;
        }
        else
        {
            kv.first.Serialize(allPowConnMsg, cur_offset);
            cur_offset += PUB_KEY_SIZE;
            offset_to_increment
                = kv.second.Serialize(allPowConnMsg, cur_offset);
            cur_offset += offset_to_increment;
        }
    }

    Peer peer(from.m_ipAddress, requesterListeningPort);
    P2PComm::GetInstance().SendMessage(peer, allPowConnMsg);
    return true;
}

bool DirectoryService::ProcessAllPoWConnResponse(
    const vector<unsigned char>& message, unsigned int offset, const Peer& from)
{
    LOG_MARKER();
    LOG_EPOCH(INFO, to_string(m_mediator.m_currentEpochNum).c_str(),
              "Updating AllPowConn");

    unsigned int cur_offset = offset;
    // 32-byte block number
    uint32_t sizeeOfAllPowConn = Serializable::GetNumber<uint32_t>(
        message, cur_offset, sizeof(uint32_t));
    cur_offset += sizeof(uint32_t);

    std::map<PubKey, Peer> allPowConn;

    for (uint32_t i = 0; i < sizeeOfAllPowConn; i++)
    {
        // PubKey key(message, cur_offset);
        PubKey key;
        if (key.Deserialize(message, cur_offset) != 0)
        {
            LOG_GENERAL(WARNING, "We failed to deserialize PubKey.");
            return false;
        }
        cur_offset += PUB_KEY_SIZE;

        // Peer peer(message, cur_offset);
        Peer peer;
        if (peer.Deserialize(message, cur_offset) != 0)
        {
            LOG_GENERAL(WARNING, "We failed to deserialize Peer.");
            return false;
        }

        cur_offset += IP_SIZE + PORT_SIZE;
        LOG_EPOCH(INFO, to_string(m_mediator.m_currentEpochNum).c_str(),
                  "updating = " << peer.GetPrintableIPAddress() << ":"
                                << peer.m_listenPortHost);

        if (m_allPoWConns.find(key) == m_allPoWConns.end())
        {
            m_allPoWConns.insert(make_pair(key, peer));
        }
    }

    {
        std::unique_lock<std::mutex> lk(m_MutexCVAllPowConn);
        m_hasAllPoWconns = true;
    }
    cv_allPowConns.notify_all();
    return true;
}

#ifndef IS_LOOKUP_NODE

void DirectoryService::LastDSBlockRequest()
{
    LOG_MARKER();
    if (m_requesting_last_ds_block)
    {
        // Already requesting for last ds block. Should re-request again.
        LOG_EPOCH(INFO, to_string(m_mediator.m_currentEpochNum).c_str(),
                  "DEBUG: I am already waiting for the last ds block from "
                  "ds leader.");
    }

    LOG_EPOCH(INFO, to_string(m_mediator.m_currentEpochNum).c_str(),
              "DEBUG: I am requesting the last ds block from ds leader.");

    // message: [listening port]
    // In this implementation, we are only requesting it from ds leader only.
    vector<unsigned char> requestAllPoWConnMsg
        = {MessageType::DIRECTORY, DSInstructionType::LastDSBlockRequest};
    unsigned int cur_offset = MessageOffset::BODY;

    Serializable::SetNumber<uint32_t>(requestAllPoWConnMsg, cur_offset,
                                      m_mediator.m_selfPeer.m_listenPortHost,
                                      sizeof(uint32_t));
    cur_offset += sizeof(uint32_t);

    P2PComm::GetInstance().SendMessage(
        m_mediator.m_DSCommitteeNetworkInfo.front(), requestAllPoWConnMsg);

    // TODO: Request from a total of 20 ds members
}

bool DirectoryService::ProcessLastDSBlockRequest(
    const vector<unsigned char>& message, unsigned int offset, const Peer& from)
{
    LOG_MARKER();

    LOG_EPOCH(INFO, to_string(m_mediator.m_currentEpochNum).c_str(),
              "DEBUG: I am sending the last ds block to the requester.");

    // Deserialize the message and get the port
    uint32_t requesterListeningPort
        = Serializable::GetNumber<uint32_t>(message, offset, sizeof(uint32_t));

    // Craft the last block message
    vector<unsigned char> lastDSBlockMsg
        = {MessageType::DIRECTORY, DSInstructionType::LastDSBlockResponse};
    unsigned int cur_offset = MessageOffset::BODY;

    m_mediator.m_dsBlockChain.GetLastBlock().Serialize(lastDSBlockMsg,
                                                       cur_offset);

    Peer peer(from.m_ipAddress, requesterListeningPort);
    P2PComm::GetInstance().SendMessage(peer, lastDSBlockMsg);

    return true;
}

bool DirectoryService::ProcessLastDSBlockResponse(
    const vector<unsigned char>& message, unsigned int offset, const Peer& from)
{
    LOG_MARKER();

    if (m_state != DirectoryService::DSBLOCK_CONSENSUS
        and m_requesting_last_ds_block)
    {
        // This recovery stage is meant for nodes that may get stuck in ds block consensus only.
        // Only proceed if I still need the last ds block
        return false;
    }

    // TODO: Should check whether ds block chain contain this block or not.
    LOG_EPOCH(INFO, to_string(m_mediator.m_currentEpochNum).c_str(),
              "DEBUG: I received the last ds block from ds leader.");
    m_requesting_last_ds_block = false;
    unsigned int cur_offset = offset;

    DSBlock dsblock;
    if (dsblock.Deserialize(message, cur_offset) != 0)
    {
        LOG_GENERAL(WARNING, "We failed to deserialize dsblock.");
        return false;
    }
    int result = m_mediator.m_dsBlockChain.AddBlock(dsblock);
    LOG_EPOCH(INFO, to_string(m_mediator.m_currentEpochNum).c_str(),
              "Storing DS Block Number: "
                  << dsblock.GetHeader().GetBlockNum()
                  << " with Nonce: " << dsblock.GetHeader().GetNonce()
                  << ", Difficulty: " << dsblock.GetHeader().GetDifficulty()
                  << ", Timestamp: " << dsblock.GetHeader().GetTimestamp());

    if (result == -1)
    {
        LOG_EPOCH(WARNING, to_string(m_mediator.m_currentEpochNum).c_str(),
                  "We failed to add dsblock to dsblockchain.");
        return false;
    }

    vector<unsigned char> serializedDSBlock;
    dsblock.Serialize(serializedDSBlock, 0);
    BlockStorage::GetBlockStorage().PutDSBlock(
        dsblock.GetHeader().GetBlockNum(), serializedDSBlock);
    BlockStorage::GetBlockStorage().PushBackTxBodyDB(
        dsblock.GetHeader().GetBlockNum());

    SetState(POW2_SUBMISSION);
    ScheduleShardingConsensus(BACKUP_POW2_WINDOW_IN_SECONDS
                              - BUFFER_TIME_BEFORE_DS_BLOCK_REQUEST);
    return true;
}

void DirectoryService::InitViewChange()
{
    LOG_MARKER();
    // TODO
    // Send to new candidate leader the following
    // M = ( New candidate leader || My Identity || EpochNo || Current DS State || Nonce )

    // In this version,
    // M = ( New candidate leader || My Identity ||EpochNo || Current DS State ||Timestamp )
    vector<unsigned char> initViewChangeMessage
        = {MessageType::DIRECTORY, DSInstructionType::INITVIEWCHANGE};
    unsigned int curr_offset = MessageOffset::BODY;

    // New leader
    unsigned int newCandidateLeader = 1;
    curr_offset += m_mediator.m_DSCommitteeNetworkInfo.at(newCandidateLeader)
                       .Serialize(initViewChangeMessage, curr_offset);

    // Myself
    curr_offset
        += m_mediator.m_selfPeer.Serialize(initViewChangeMessage, curr_offset);

    // EpochNum
    Serializable::SetNumber<uint64_t>(initViewChangeMessage, curr_offset,
                                      m_mediator.m_currentEpochNum,
                                      sizeof(uint64_t));
    curr_offset += sizeof(uint64_t);

    // m_state
    Serializable::SetNumber<unsigned int>(initViewChangeMessage, curr_offset,
                                          m_state, sizeof(unsigned int));
    curr_offset += sizeof(unsigned int);

    // Timestamp
    Serializable::SetNumber<uint256_t>(initViewChangeMessage, curr_offset,
                                       get_time_as_int(), sizeof(uint256_t));
    curr_offset += sizeof(uint256_t);

    P2PComm::GetInstance().SendMessage(
        m_mediator.m_DSCommitteeNetworkInfo.at(newCandidateLeader),
        initViewChangeMessage);
}

bool DirectoryService::ProcessInitViewChange(
    const vector<unsigned char>& message, unsigned int offset, const Peer& from)
{
    LOG_MARKER();

    // TODO: Usage of mutex here is very messy. We need to refine it.
    std::lock(m_mutexProcessViewChangeRequests,
              m_mediator.m_mutexDSCommitteeNetworkInfo,
              m_mediator.m_mutexDSCommitteePubKeys);
    std::lock_guard<mutex> g(m_mutexProcessViewChangeRequests, std::adopt_lock);
    std::lock_guard<mutex> g2(m_mediator.m_mutexDSCommitteeNetworkInfo,
                              std::adopt_lock);
    std::lock_guard<mutex> g3(m_mediator.m_mutexDSCommitteePubKeys,
                              std::adopt_lock);

    // M = ( New candidate leader || Sender Identity || EpochNo || Current DS State || Timestamp )
    unsigned int curr_offset = offset;

    // New candidate leader
    Peer candidiateLeader;
    if (candidiateLeader.Deserialize(message, curr_offset) != 0)
    {
        LOG_GENERAL(WARNING,
                    "We failed to deserialize Peer (candidiateLeader).");
        return false;
    }
    curr_offset += UINT128_SIZE + sizeof(uint32_t);

    // Sender of view change request
    Peer viewChangeRequester;
    if (viewChangeRequester.Deserialize(message, curr_offset) != 0)
    {
        LOG_GENERAL(WARNING,
                    "We failed to deserialize Peer (viewChangeRequester).");
        return false;
    }
    LOG_GENERAL(INFO,
                "The vc requester is "
                    << viewChangeRequester.GetPrintableIPAddress() << ":"
                    << viewChangeRequester.m_listenPortHost)
    curr_offset += UINT128_SIZE + sizeof(uint32_t);

    // Check Epoch
    m_viewChangeEpoch = Serializable::GetNumber<uint64_t>(message, curr_offset,
                                                          sizeof(uint64_t));
    curr_offset += sizeof(uint64_t);
    LOG_GENERAL(INFO,
                "vc view change epoch is " << m_viewChangeEpoch
                                           << ". Current epoch is "
                                           << m_mediator.m_currentEpochNum);
    if (m_viewChangeEpoch != m_mediator.m_currentEpochNum)
    {
        return false;
    }

    // m_state
    unsigned int viewChangeDSState;
    viewChangeDSState = Serializable::GetNumber<unsigned int>(
        message, curr_offset, sizeof(unsigned int));
    curr_offset += sizeof(unsigned int);

    // Check whether candidate leader is myself
    if (candidiateLeader != m_mediator.m_selfPeer)
    {
        LOG_GENERAL(WARNING,
                    "I am not the candidate leader. Why am I receiving this ?");
        return false;
    }

    // Check whether view change requester submit duplicate view change reqquest
    // If not duplicated user, update the num of consensus receive.

    if (std::find(m_viewChangeRequesters.begin(), m_viewChangeRequesters.end(),
                  viewChangeRequester)
        == m_viewChangeRequesters.end())
    {
        m_viewChangeRequesters.push_back(viewChangeRequester);
        if (m_viewChangeRequestTracker.find(viewChangeDSState)
            == m_viewChangeRequestTracker.end())
        {
            m_viewChangeRequestTracker.insert(
                std::make_pair(viewChangeDSState, 1));
        }
        else
        {
            m_viewChangeRequestTracker[viewChangeDSState]
                = m_viewChangeRequestTracker[viewChangeDSState] + 1;
        }
    }
    else
    {
        LOG_GENERAL(WARNING,
                    "View requester submitting a duplicated view change "
                    "request");
        return false;
    }

    // TODO: Check timestamp or other possible element such as nonces to ensure the message is fresh
    // If collect enough request, initiate view change.
    // TODO: Remove magic number

    // We assume ds leader will not participate in view change
    const unsigned int viewChangeVoteCount = ceil(
        m_mediator.m_DSCommitteeNetworkInfo.size() * VC_TOLERANCE_FRACTION);

    if (m_viewChangeRequestTracker[viewChangeDSState] > viewChangeVoteCount)
    {
        //temp_todie = false;
        vector<unsigned char> viewChangeResponseMessage = {
            MessageType::DIRECTORY, DSInstructionType::INITVIEWCHANGERESPONSE};
        unsigned int response_offset = MessageOffset::BODY;

        // My identity
        response_offset += m_mediator.m_selfPeer.Serialize(
            viewChangeResponseMessage, response_offset);

        // DS state which view change happen
        Serializable::SetNumber<unsigned int>(
            viewChangeResponseMessage, response_offset, viewChangeDSState,
            sizeof(unsigned int));
        response_offset += sizeof(unsigned int);

        // TODO: Candidate leader should sign the response
        P2PComm::GetInstance().SendMessage(m_mediator.m_DSCommitteeNetworkInfo,
                                           viewChangeResponseMessage);

        // Clear the requester map
        m_viewChangeRequestTracker.clear();

        // Kick current leader to the back of the queue, waiting to be eject at
        // the next ds epoch

        m_mediator.m_DSCommitteeNetworkInfo.push_back(
            m_mediator.m_DSCommitteeNetworkInfo.front());
        m_mediator.m_DSCommitteeNetworkInfo.pop_front();
        m_mediator.m_DSCommitteePubKeys.push_back(
            m_mediator.m_DSCommitteePubKeys.front());
        m_mediator.m_DSCommitteePubKeys.pop_front();

        unsigned int sleepBeforeConsensusDuration = 5;
        this_thread::sleep_for(chrono::seconds(sleepBeforeConsensusDuration));

        // Set myself to leader
        m_consensusMyID--;
        m_viewChangeCounter++;
        m_mode = PRIMARY_DS;

        // Re-run consensus as a leader
        switch (viewChangeDSState)
        {
        case DSBLOCK_CONSENSUS:
<<<<<<< HEAD
            LOG_EPOCH(INFO, to_string(m_mediator.m_currentEpochNum).c_str(),
                      "Re-running dsblock consensus (new leader)");
=======
            SetState(DSBLOCK_CONSENSUS_PREP);
        case DSBLOCK_CONSENSUS_PREP:
            LOG_MESSAGE2(to_string(m_mediator.m_currentEpochNum).c_str(),
                         "Re-running dsblock consensus (new leader)");
>>>>>>> ff8faf17
            RunConsensusOnDSBlockWhenDSPrimary();
            SetState(DSBLOCK_CONSENSUS);
            break;
        case SHARDING_CONSENSUS:
<<<<<<< HEAD
            LOG_EPOCH(INFO, to_string(m_mediator.m_currentEpochNum).c_str(),
                      "Re-running sharding consensus (new leader)");
=======
            SetState(SHARDING_CONSENSUS_PREP);
        case SHARDING_CONSENSUS_PREP:
            LOG_MESSAGE2(to_string(m_mediator.m_currentEpochNum).c_str(),
                         "Re-running sharding consensus (new leader)");
>>>>>>> ff8faf17
            RunConsensusOnShardingWhenDSPrimary();
            SetState(SHARDING_CONSENSUS);
            break;
        case FINALBLOCK_CONSENSUS:
<<<<<<< HEAD
            LOG_EPOCH(INFO, to_string(m_mediator.m_currentEpochNum).c_str(),
                      "Re-running finalblock consensus (new leader)");
=======
            SetState(FINALBLOCK_CONSENSUS_PREP);
        case FINALBLOCK_CONSENSUS_PREP:
            LOG_MESSAGE2(to_string(m_mediator.m_currentEpochNum).c_str(),
                         "Re-running finalblock consensus (new leader)");
>>>>>>> ff8faf17
            RunConsensusOnFinalBlockWhenDSPrimary();
            SetState(FINALBLOCK_CONSENSUS);
            break;
        default:
            LOG_EPOCH(INFO, to_string(m_mediator.m_currentEpochNum).c_str(),
                      "illegal view change state (new leader)");
            return false;
        }
        m_viewChangeRequesters.clear();
    }
    return true;
}

bool DirectoryService::ProcessInitViewChangeResponse(
    const vector<unsigned char>& message, unsigned int offset, const Peer& from)
{
    LOG_MARKER();
    unsigned int curr_offset = offset;

    Peer candidiateLeader;
    if (candidiateLeader.Deserialize(message, curr_offset) != 0)
    {
        LOG_GENERAL(WARNING,
                    "We failed to deserialize Peer (candidiateLeader).");
        return false;
    }

    std::lock(m_mediator.m_mutexDSCommitteeNetworkInfo,
              m_mediator.m_mutexDSCommitteePubKeys);
    std::lock_guard<mutex> g(m_mediator.m_mutexDSCommitteeNetworkInfo,
                             std::adopt_lock);
    std::lock_guard<mutex> g2(m_mediator.m_mutexDSCommitteePubKeys,
                              std::adopt_lock);

    if (m_mediator.m_DSCommitteeNetworkInfo.at(1) == candidiateLeader)
    {
        // View change

        // Kick current leader to the back of the queue, waiting to be eject at
        // the next ds epoch
        m_mediator.m_DSCommitteeNetworkInfo.push_back(
            m_mediator.m_DSCommitteeNetworkInfo.front());
        m_mediator.m_DSCommitteeNetworkInfo.pop_front();

        m_mediator.m_DSCommitteePubKeys.push_back(
            m_mediator.m_DSCommitteePubKeys.front());
        m_mediator.m_DSCommitteePubKeys.pop_front();

        // New leader for consensus
        m_consensusMyID--;
        m_viewChangeCounter++;

        switch (m_state)
        {
        case DSBLOCK_CONSENSUS:
<<<<<<< HEAD
            LOG_EPOCH(INFO, to_string(m_mediator.m_currentEpochNum).c_str(),
                      "Re-running dsblock consensus (backup)");
=======
            SetState(DSBLOCK_CONSENSUS_PREP);
        case DSBLOCK_CONSENSUS_PREP:
            LOG_MESSAGE2(to_string(m_mediator.m_currentEpochNum).c_str(),
                         "Re-running dsblock consensus (backup)");
>>>>>>> ff8faf17
            RunConsensusOnDSBlockWhenDSBackup();
            SetState(DSBLOCK_CONSENSUS);
            break;
        case SHARDING_CONSENSUS:
<<<<<<< HEAD
            LOG_EPOCH(INFO, to_string(m_mediator.m_currentEpochNum).c_str(),
                      "Re-running sharding consensus (backup)");
=======
            SetState(SHARDING_CONSENSUS_PREP);
        case SHARDING_CONSENSUS_PREP:
            LOG_MESSAGE2(to_string(m_mediator.m_currentEpochNum).c_str(),
                         "Re-running sharding consensus (backup)");
>>>>>>> ff8faf17
            RunConsensusOnShardingWhenDSBackup();
            SetState(SHARDING_CONSENSUS);
            break;
        case FINALBLOCK_CONSENSUS:
<<<<<<< HEAD
            LOG_EPOCH(INFO, to_string(m_mediator.m_currentEpochNum).c_str(),
                      "Re-running finalblock consensus (backup)");
=======
            SetState(FINALBLOCK_CONSENSUS_PREP);
        case FINALBLOCK_CONSENSUS_PREP:
            LOG_MESSAGE2(to_string(m_mediator.m_currentEpochNum).c_str(),
                         "Re-running finalblock consensus (backup)");
>>>>>>> ff8faf17
            RunConsensusOnFinalBlockWhenDSBackup();
            SetState(FINALBLOCK_CONSENSUS);
            break;
        default:
            LOG_EPOCH(INFO, to_string(m_mediator.m_currentEpochNum).c_str(),
                      "illegal view change state (backup)");
        }
        return false;
    }
    curr_offset += UINT128_SIZE + sizeof(uint32_t);

    // Consensus is expected to be running now. So I will not re-run run consensus
    // View change done

    return true;
}

#endif // IS_LOOKUP_NODE

bool DirectoryService::Execute(const vector<unsigned char>& message,
                               unsigned int offset, const Peer& from)
{
    //LOG_MARKER();

    bool result = false;

    typedef bool (DirectoryService::*InstructionHandler)(
        const vector<unsigned char>&, unsigned int, const Peer&);

#ifndef IS_LOOKUP_NODE
    InstructionHandler ins_handlers[]
        = {&DirectoryService::ProcessSetPrimary,
           &DirectoryService::ProcessPoW1Submission,
           &DirectoryService::ProcessDSBlockConsensus,
           &DirectoryService::ProcessPoW2Submission,
           &DirectoryService::ProcessShardingConsensus,
           &DirectoryService::ProcessMicroblockSubmission,
           &DirectoryService::ProcessFinalBlockConsensus,
           &DirectoryService::ProcessAllPoWConnRequest,
           &DirectoryService::ProcessAllPoWConnResponse,
           &DirectoryService::ProcessLastDSBlockRequest,
           &DirectoryService::ProcessLastDSBlockResponse,
           &DirectoryService::ProcessInitViewChange,
           &DirectoryService::ProcessInitViewChangeResponse};
#else
    InstructionHandler ins_handlers[]
        = {&DirectoryService::ProcessSetPrimary,
           &DirectoryService::ProcessPoW1Submission,
           &DirectoryService::ProcessDSBlockConsensus,
           &DirectoryService::ProcessPoW2Submission,
           &DirectoryService::ProcessShardingConsensus,
           &DirectoryService::ProcessMicroblockSubmission,
           &DirectoryService::ProcessFinalBlockConsensus,
           &DirectoryService::ProcessAllPoWConnRequest,
           &DirectoryService::ProcessAllPoWConnResponse};
#endif // IS_LOOKUP_NODE

    const unsigned char ins_byte = message.at(offset);

    const unsigned int ins_handlers_count
        = sizeof(ins_handlers) / sizeof(InstructionHandler);

    if (ins_byte < ins_handlers_count)
    {
        result = (this->*ins_handlers[ins_byte])(message, offset + 1, from);

        if (result == false)
        {
            // To-do: Error recovery
        }
    }
    else
    {
        LOG_EPOCH(INFO, to_string(m_mediator.m_currentEpochNum).c_str(),
                  "Unknown instruction byte " << hex << (unsigned int)ins_byte);
    }

    return result;
}<|MERGE_RESOLUTION|>--- conflicted
+++ resolved
@@ -1218,41 +1218,26 @@
         switch (viewChangeDSState)
         {
         case DSBLOCK_CONSENSUS:
-<<<<<<< HEAD
-            LOG_EPOCH(INFO, to_string(m_mediator.m_currentEpochNum).c_str(),
-                      "Re-running dsblock consensus (new leader)");
-=======
             SetState(DSBLOCK_CONSENSUS_PREP);
         case DSBLOCK_CONSENSUS_PREP:
-            LOG_MESSAGE2(to_string(m_mediator.m_currentEpochNum).c_str(),
+            LOG_EPOCH(INFO, to_string(m_mediator.m_currentEpochNum).c_str(),
                          "Re-running dsblock consensus (new leader)");
->>>>>>> ff8faf17
             RunConsensusOnDSBlockWhenDSPrimary();
             SetState(DSBLOCK_CONSENSUS);
             break;
         case SHARDING_CONSENSUS:
-<<<<<<< HEAD
-            LOG_EPOCH(INFO, to_string(m_mediator.m_currentEpochNum).c_str(),
-                      "Re-running sharding consensus (new leader)");
-=======
             SetState(SHARDING_CONSENSUS_PREP);
         case SHARDING_CONSENSUS_PREP:
-            LOG_MESSAGE2(to_string(m_mediator.m_currentEpochNum).c_str(),
+            LOG_EPOCH(INFO, to_string(m_mediator.m_currentEpochNum).c_str(),
                          "Re-running sharding consensus (new leader)");
->>>>>>> ff8faf17
             RunConsensusOnShardingWhenDSPrimary();
             SetState(SHARDING_CONSENSUS);
             break;
         case FINALBLOCK_CONSENSUS:
-<<<<<<< HEAD
-            LOG_EPOCH(INFO, to_string(m_mediator.m_currentEpochNum).c_str(),
-                      "Re-running finalblock consensus (new leader)");
-=======
             SetState(FINALBLOCK_CONSENSUS_PREP);
         case FINALBLOCK_CONSENSUS_PREP:
-            LOG_MESSAGE2(to_string(m_mediator.m_currentEpochNum).c_str(),
+            LOG_EPOCH(INFO, to_string(m_mediator.m_currentEpochNum).c_str(),
                          "Re-running finalblock consensus (new leader)");
->>>>>>> ff8faf17
             RunConsensusOnFinalBlockWhenDSPrimary();
             SetState(FINALBLOCK_CONSENSUS);
             break;
@@ -1308,41 +1293,26 @@
         switch (m_state)
         {
         case DSBLOCK_CONSENSUS:
-<<<<<<< HEAD
-            LOG_EPOCH(INFO, to_string(m_mediator.m_currentEpochNum).c_str(),
-                      "Re-running dsblock consensus (backup)");
-=======
             SetState(DSBLOCK_CONSENSUS_PREP);
         case DSBLOCK_CONSENSUS_PREP:
-            LOG_MESSAGE2(to_string(m_mediator.m_currentEpochNum).c_str(),
+            LOG_EPOCH(INFO, to_string(m_mediator.m_currentEpochNum).c_str(),
                          "Re-running dsblock consensus (backup)");
->>>>>>> ff8faf17
             RunConsensusOnDSBlockWhenDSBackup();
             SetState(DSBLOCK_CONSENSUS);
             break;
         case SHARDING_CONSENSUS:
-<<<<<<< HEAD
-            LOG_EPOCH(INFO, to_string(m_mediator.m_currentEpochNum).c_str(),
-                      "Re-running sharding consensus (backup)");
-=======
             SetState(SHARDING_CONSENSUS_PREP);
         case SHARDING_CONSENSUS_PREP:
-            LOG_MESSAGE2(to_string(m_mediator.m_currentEpochNum).c_str(),
+            LOG_EPOCH(INFO, to_string(m_mediator.m_currentEpochNum).c_str(),
                          "Re-running sharding consensus (backup)");
->>>>>>> ff8faf17
             RunConsensusOnShardingWhenDSBackup();
             SetState(SHARDING_CONSENSUS);
             break;
         case FINALBLOCK_CONSENSUS:
-<<<<<<< HEAD
-            LOG_EPOCH(INFO, to_string(m_mediator.m_currentEpochNum).c_str(),
-                      "Re-running finalblock consensus (backup)");
-=======
             SetState(FINALBLOCK_CONSENSUS_PREP);
         case FINALBLOCK_CONSENSUS_PREP:
-            LOG_MESSAGE2(to_string(m_mediator.m_currentEpochNum).c_str(),
+            LOG_EPOCH(INFO, to_string(m_mediator.m_currentEpochNum).c_str(),
                          "Re-running finalblock consensus (backup)");
->>>>>>> ff8faf17
             RunConsensusOnFinalBlockWhenDSBackup();
             SetState(FINALBLOCK_CONSENSUS);
             break;
