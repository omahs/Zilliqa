/**
* Copyright (c) 2018 Zilliqa 
* This source code is being disclosed to you solely for the purpose of your participation in 
* testing Zilliqa. You may view, compile and run the code for that purpose and pursuant to 
* the protocols and algorithms that are programmed into, and intended by, the code. You may 
* not do anything else with the code without express permission from Zilliqa Research Pte. Ltd., 
* including modifying or publishing the code (or any part of it), and developing or forming 
* another public or private blockchain network. This source code is provided ‘as is’ and no 
* warranties are given as to title or non-infringement, merchantability or fitness for purpose 
* and, to the extent permitted by law, all liability for your use of the code is disclaimed. 
* Some programs in this code are governed by the GNU General Public License v3.0 (available at 
* https://www.gnu.org/licenses/gpl-3.0.en.html) (‘GPLv3’). The programs that are governed by 
* GPLv3.0 are those programs that are located in the folders src/depends and tests/depends 
* and which include a reference to GPLv3 in their program files.
**/

#include <algorithm>
#include <chrono>
#include <thread>

#include "DirectoryService.h"
#include "common/Constants.h"
#include "common/Messages.h"
#include "common/Serializable.h"
#include "depends/common/RLP.h"
#include "depends/libDatabase/MemoryDB.h"
#include "depends/libTrie/TrieDB.h"
#include "depends/libTrie/TrieHash.h"
#include "libCrypto/Sha2.h"
#include "libMediator/Mediator.h"
#include "libNetwork/P2PComm.h"
#include "libUtils/DataConversion.h"
#include "libUtils/DetachedFunction.h"
#include "libUtils/Logger.h"
#include "libUtils/SanityChecks.h"

using namespace std;
using namespace boost::multiprecision;

#ifndef IS_LOOKUP_NODE
void DirectoryService::StoreFinalBlockToDisk()
{
    LOG_MARKER();

    // Add finalblock to txblockchain
    m_mediator.m_txBlockChain.AddBlock(*m_finalBlock);
    m_mediator.m_currentEpochNum = m_mediator.m_txBlockChain.GetBlockCount();

    // At this point, the transactions in the last Epoch is no longer useful, thus erase.
    m_mediator.m_node->EraseCommittedTransactions(m_mediator.m_currentEpochNum
                                                  - 2);

    LOG_EPOCH(INFO, to_string(m_mediator.m_currentEpochNum).c_str(),
              "Storing Tx Block Number: "
                  << m_finalBlock->GetHeader().GetBlockNum()
                  << " with Type: " << m_finalBlock->GetHeader().GetType()
                  << ", Version: " << m_finalBlock->GetHeader().GetVersion()
                  << ", Timestamp: " << m_finalBlock->GetHeader().GetTimestamp()
                  << ", NumTxs: " << m_finalBlock->GetHeader().GetNumTxs());

    vector<unsigned char> serializedTxBlock;
    m_finalBlock->Serialize(serializedTxBlock, 0);
    BlockStorage::GetBlockStorage().PutTxBlock(
        m_finalBlock->GetHeader().GetBlockNum(), serializedTxBlock);
}

bool DirectoryService::SendFinalBlockToLookupNodes()
{
    vector<unsigned char> finalblock_message
        = {MessageType::NODE, NodeInstructionType::FINALBLOCK};
    finalblock_message.resize(finalblock_message.size() + sizeof(uint64_t)
                              + sizeof(uint32_t) + sizeof(uint8_t)
                              + m_finalBlockMessage.size());

    unsigned int curr_offset = MessageOffset::BODY;

    // 32-byte DS blocknum
    uint64_t dsBlockNum = m_mediator.m_dsBlockChain.GetBlockCount() - 1;
    Serializable::SetNumber<uint64_t>(finalblock_message, curr_offset,
                                      dsBlockNum, sizeof(uint64_t));
    curr_offset += sizeof(uint64_t);

    // 4-byte consensusid
    Serializable::SetNumber<uint32_t>(finalblock_message, curr_offset,
                                      m_consensusID, sizeof(uint32_t));
    curr_offset += sizeof(uint32_t);

    // randomly setting shard id to 0 -- shouldn't matter
    Serializable::SetNumber<uint8_t>(finalblock_message, curr_offset,
                                     (uint8_t)0, sizeof(uint8_t));
    curr_offset += sizeof(uint8_t);

    copy(m_finalBlockMessage.begin(), m_finalBlockMessage.end(),
         finalblock_message.begin() + curr_offset);

    m_mediator.m_lookup->SendMessageToLookupNodes(finalblock_message);

    return true;
}

void DirectoryService::DetermineShardsToSendFinalBlockTo(
    unsigned int& my_DS_cluster_num, unsigned int& my_shards_lo,
    unsigned int& my_shards_hi) const
{
    // Multicast final block to my assigned shard's nodes - send FINALBLOCK message
    // Message = [Final block]

    // Multicast assignments:
    // 1. Divide DS committee into clusters of size 20
    // 2. Each cluster talks to all shard members in each shard
    //    DS cluster 0 => Shard 0
    //    DS cluster 1 => Shard 1
    //    ...
    //    DS cluster 0 => Shard (num of DS clusters)
    //    DS cluster 1 => Shard (num of DS clusters + 1)
    LOG_MARKER();

    unsigned int num_DS_clusters = m_mediator.m_DSCommitteeNetworkInfo.size()
        / DS_MULTICAST_CLUSTER_SIZE;
    if ((m_mediator.m_DSCommitteeNetworkInfo.size() % DS_MULTICAST_CLUSTER_SIZE)
        > 0)
    {
        num_DS_clusters++;
    }
    LOG_EPOCH(INFO, to_string(m_mediator.m_currentEpochNum).c_str(),
              "DEBUG num of ds clusters " << num_DS_clusters)
    unsigned int shard_groups_count = m_shards.size() / num_DS_clusters;
    if ((m_shards.size() % num_DS_clusters) > 0)
    {
        shard_groups_count++;
    }
    LOG_EPOCH(INFO, to_string(m_mediator.m_currentEpochNum).c_str(),
              "DEBUG num of shard group count " << shard_groups_count)

    my_DS_cluster_num = m_consensusMyID / DS_MULTICAST_CLUSTER_SIZE;
    my_shards_lo = my_DS_cluster_num * shard_groups_count;
    my_shards_hi = my_shards_lo + shard_groups_count - 1;

    if (my_shards_hi >= m_shards.size())
    {
        my_shards_hi = m_shards.size() - 1;
    }
}

void DirectoryService::SendFinalBlockToShardNodes(
    unsigned int my_DS_cluster_num, unsigned int my_shards_lo,
    unsigned int my_shards_hi)
{
    // Too few target shards - avoid asking all DS clusters to send
    LOG_MARKER();

    if ((my_DS_cluster_num + 1) <= m_shards.size())
    {
        vector<unsigned char> finalblock_message
            = {MessageType::NODE, NodeInstructionType::FINALBLOCK};
        finalblock_message.resize(finalblock_message.size() + sizeof(uint64_t)
                                  + sizeof(uint32_t) + sizeof(uint8_t)
                                  + m_finalBlockMessage.size());

        copy(m_finalBlockMessage.begin(), m_finalBlockMessage.end(),
             finalblock_message.begin() + MessageOffset::BODY + sizeof(uint64_t)
                 + sizeof(uint32_t) + sizeof(uint8_t));

        unsigned int curr_offset = MessageOffset::BODY;

        // 32-byte DS blocknum
        uint64_t DSBlockNum = m_mediator.m_dsBlockChain.GetBlockCount() - 1;
        Serializable::SetNumber<uint64_t>(finalblock_message, curr_offset,
                                          DSBlockNum, sizeof(uint64_t));
        curr_offset += sizeof(uint64_t);

        // 4-byte consensusid
        Serializable::SetNumber<uint32_t>(finalblock_message, curr_offset,
                                          m_consensusID, sizeof(uint32_t));
        curr_offset += sizeof(uint32_t);

        auto p = m_shards.begin();
        advance(p, my_shards_lo);

        for (unsigned int i = my_shards_lo; i <= my_shards_hi; i++)
        {
            vector<Peer> shard_peers;

            for (auto& kv : *p)
            {
                shard_peers.push_back(kv.second);
                LOG_EPOCH(INFO, to_string(m_mediator.m_currentEpochNum).c_str(),
                          " PubKey: "
                              << DataConversion::SerializableToHexStr(kv.first)
                              << " IP: " << kv.second.GetPrintableIPAddress()
                              << " Port: " << kv.second.m_listenPortHost);
            }

            // Modify the shard id part of the message
            Serializable::SetNumber<uint8_t>(finalblock_message, curr_offset,
                                             (uint8_t)i, sizeof(uint8_t));

            SHA2<HASH_TYPE::HASH_VARIANT_256> sha256;
            sha256.Update(finalblock_message);
            vector<unsigned char> this_msg_hash = sha256.Finalize();
            LOG_STATE(
                "[INFOR]["
                << setw(15) << left
                << m_mediator.m_selfPeer.GetPrintableIPAddress() << "]["
                << DataConversion::Uint8VecToHexStr(this_msg_hash).substr(0, 6)
                << "]["
                << DataConversion::charArrToHexStr(m_mediator.m_dsBlockRand)
                       .substr(0, 6)
                << "][" << m_mediator.m_txBlockChain.GetBlockCount()
                << "] FBBLKGEN");

            P2PComm::GetInstance().SendBroadcastMessage(shard_peers,
                                                        finalblock_message);

            p++;
        }
    }

    m_finalBlockMessage.clear();
}

// void DirectoryService::StoreMicroBlocksToDisk()
// {
//     LOG_MARKER();
//     for(auto microBlock : m_microBlocks)
//     {

//         LOG_GENERAL(INFO,  "Storing Micro Block Hash: " << microBlock.GetHeader().GetTxRootHash() <<
//             " with Type: " << microBlock.GetHeader().GetType() <<
//             ", Version: " << microBlock.GetHeader().GetVersion() <<
//             ", Timestamp: " << microBlock.GetHeader().GetTimestamp() <<
//             ", NumTxs: " << microBlock.GetHeader().GetNumTxs());

//         vector<unsigned char> serializedMicroBlock;
//         microBlock.Serialize(serializedMicroBlock, 0);
//         BlockStorage::GetBlockStorage().PutMicroBlock(microBlock.GetHeader().GetTxRootHash(),
//                                                serializedMicroBlock);
//     }
//     m_microBlocks.clear();
// }

void DirectoryService::ProcessFinalBlockConsensusWhenDone()
{
    LOG_EPOCH(INFO, to_string(m_mediator.m_currentEpochNum).c_str(),
              "Final block consensus is DONE!!!");

    if (m_mode == PRIMARY_DS)
    {
        LOG_STATE("[FBCON]["
                  << setw(15) << left
                  << m_mediator.m_selfPeer.GetPrintableIPAddress() << "]["
                  << m_mediator.m_txBlockChain.GetBlockCount() << "] DONE");
    }

    // Update the final block with the co-signatures from the consensus
    m_finalBlock->SetCoSignatures(*m_consensusObject);

    // Update m_finalBlockMessage too
    unsigned int cosigOffset = m_finalBlock->GetSerializedSize()
        - ((BlockBase)(*m_finalBlock)).GetSerializedSize();
    ((BlockBase)(*m_finalBlock)).Serialize(m_finalBlockMessage, cosigOffset);

    // StoreMicroBlocksToDisk();
    StoreFinalBlockToDisk();

    bool isVacuousEpoch
        = (m_consensusID >= (NUM_FINAL_BLOCK_PER_POW - NUM_VACUOUS_EPOCHS));
    if (isVacuousEpoch)
    {
        if (CheckStateRoot())
        {
            AccountStore::GetInstance().MoveUpdatesToDisk();
            BlockStorage::GetBlockStorage().PutMetadata(MetaType::DSINCOMPLETED,
                                                        {'0'});
#ifndef IS_LOOKUP_NODE
            BlockStorage::GetBlockStorage().PopFrontTxBodyDB();
#endif // IS_LOOKUP_NODE
        }
    }

    m_mediator.UpdateDSBlockRand();
    m_mediator.UpdateTxBlockRand();

    // TODO: Refine this
    unsigned int nodeToSendToLookUpLo = COMM_SIZE / 4;
    unsigned int nodeToSendToLookUpHi
        = nodeToSendToLookUpLo + TX_SHARING_CLUSTER_SIZE;

    if (m_consensusMyID > nodeToSendToLookUpLo
        && m_consensusMyID < nodeToSendToLookUpHi)
    {
        LOG_EPOCH(INFO, to_string(m_mediator.m_currentEpochNum).c_str(),
                  "Part of the DS committeement (assigned) that will send the "
                  "Final Block to "
                  "the lookup nodes");
        SendFinalBlockToLookupNodes();
    }

    uint8_t tx_sharing_mode
        = (m_sharingAssignment.size() > 0) ? DS_FORWARD_ONLY : ::IDLE;
    m_mediator.m_node->ActOnFinalBlock(tx_sharing_mode, m_sharingAssignment);

    m_sharingAssignment.clear();

    unsigned int my_DS_cluster_num;
    unsigned int my_shards_lo;
    unsigned int my_shards_hi;

    LOG_STATE("[FLBLK][" << setw(15) << left
                         << m_mediator.m_selfPeer.GetPrintableIPAddress()
                         << "][" << m_mediator.m_txBlockChain.GetBlockCount()
                         << "] BEFORE SENDING FINAL BLOCK");

    DetermineShardsToSendFinalBlockTo(my_DS_cluster_num, my_shards_lo,
                                      my_shards_hi);
    SendFinalBlockToShardNodes(my_DS_cluster_num, my_shards_lo, my_shards_hi);

    LOG_STATE("[FLBLK][" << setw(15) << left
                         << m_mediator.m_selfPeer.GetPrintableIPAddress()
                         << "][" << m_mediator.m_txBlockChain.GetBlockCount()
                         << "] AFTER SENDING FINAL BLOCK");

    m_allPoWConns.clear();

    // Assumption for now: New round of PoW done after every final block
    // Reset state to be ready to accept new PoW1 submissions
    SetState(POW1_SUBMISSION);
    cv_POW1Submission.notify_all();

    auto func = [this]() mutable -> void {
        LOG_EPOCH(INFO, to_string(m_mediator.m_currentEpochNum).c_str(),
                  "START OF a new EPOCH");
        if (m_mediator.m_currentEpochNum % NUM_FINAL_BLOCK_PER_POW == 0)
        {
            LOG_EPOCH(INFO, to_string(m_mediator.m_currentEpochNum).c_str(),
                      "[PoW needed]");

<<<<<<< HEAD
            POW::GetInstance().EthashConfigureLightClient(m_mediator.m_dsBlockChain.GetBlockCount());
=======
            POW::GetInstance().EthashConfigureLightClient(
                (uint64_t)m_mediator.m_dsBlockChain
                    .GetBlockCount()); // FIXME -- typecasting
>>>>>>> 9f2aef61
            m_consensusID = 0;
            m_mediator.m_node->m_consensusID = 0;
            m_mediator.m_node->m_consensusLeaderID = 0;
            if (m_mode == PRIMARY_DS)
            {
                LOG_EPOCH(INFO, to_string(m_mediator.m_currentEpochNum).c_str(),
                          "Waiting "
                              << POW1_WINDOW_IN_SECONDS
                              << " seconds, accepting PoW1 submissions...");
                this_thread::sleep_for(chrono::seconds(POW1_WINDOW_IN_SECONDS));
                RunConsensusOnDSBlock();
            }
            else
            {
                std::unique_lock<std::mutex> cv_lk(m_MutexCVDSBlockConsensus);

                if (cv_DSBlockConsensus.wait_for(
                        cv_lk,
                        std::chrono::seconds(POW1_BACKUP_WINDOW_IN_SECONDS))
                    == std::cv_status::timeout)
                {
                    LOG_GENERAL(INFO,
                                "Woken up from the sleep of "
                                    << POW1_BACKUP_WINDOW_IN_SECONDS
                                    << " seconds");
                }
                else
                {
                    LOG_GENERAL(INFO,
                                "Received announcement message. Time to "
                                "run consensus.");
                }

                RunConsensusOnDSBlock();
                cv_DSBlockConsensusObject.notify_all();
            }
        }
        else
        {
            m_consensusID++;
            SetState(MICROBLOCK_SUBMISSION);
            LOG_EPOCH(INFO, to_string(m_mediator.m_currentEpochNum).c_str(),
                      "[No PoW needed] Waiting for Microblock.");

            std::unique_lock<std::mutex> cv_lk(
                m_MutexScheduleFinalBlockConsensus);
            if (cv_scheduleFinalBlockConsensus.wait_for(
                    cv_lk, std::chrono::seconds(MICROBLOCK_TIMEOUT))
                == std::cv_status::timeout)
            {
                LOG_GENERAL(WARNING,
                            "Timeout: Didn't receive all Microblock. Proceeds "
                            "without it");

                RunConsensusOnFinalBlock();
            }
        }
    };

    DetachedFunction(1, func);
}
#endif // IS_LOOKUP_NODE

bool DirectoryService::ProcessFinalBlockConsensus(
    const vector<unsigned char>& message, unsigned int offset, const Peer& from)
{
#ifndef IS_LOOKUP_NODE
    LOG_MARKER();

    // Consensus messages must be processed in correct sequence as they come in
    // It is possible for ANNOUNCE to arrive before correct DS state
    // In that case, ANNOUNCE will sleep for a second below
    // If COLLECTIVESIG also comes in, it's then possible COLLECTIVESIG will be processed before ANNOUNCE!
    // So, ANNOUNCE should acquire a lock here

    lock_guard<mutex> g(m_mutexConsensus);

    // Wait until in the case that primary sent announcement pretty early
    if ((m_state == MICROBLOCK_SUBMISSION)
        || (m_state == FINALBLOCK_CONSENSUS_PREP))
    {
        std::unique_lock<std::mutex> cv_lkObject(
            m_MutexCVFinalBlockConsensusObject);

        if (cv_finalBlockConsensusObject.wait_for(
                cv_lkObject,
                std::chrono::seconds(FINALBLOCK_CONSENSUS_OBJECT_TIMEOUT))
            == std::cv_status::timeout)
        {
            LOG_EPOCH(WARNING, to_string(m_mediator.m_currentEpochNum).c_str(),
                      "Time out while waiting for state transition and "
                      "consensus object creation ");
        }

        LOG_EPOCH(INFO, to_string(m_mediator.m_currentEpochNum).c_str(),
                  "State transition is completed and consensus object "
                  "creation. (check for timeout)");
    }

    if (!CheckState(PROCESS_FINALBLOCKCONSENSUS))
    {
        LOG_EPOCH(INFO, to_string(m_mediator.m_currentEpochNum).c_str(),
                  "Ignoring consensus message. I am at state " << m_state);
        return false;
    }

    bool result = m_consensusObject->ProcessMessage(message, offset, from);

    ConsensusCommon::State state = m_consensusObject->GetState();

    if (state == ConsensusCommon::State::DONE)
    {
        cv_viewChangeFinalBlock.notify_all();
        m_viewChangeCounter = 0;
        ProcessFinalBlockConsensusWhenDone();
    }
    else if (state == ConsensusCommon::State::ERROR)
    {
        LOG_EPOCH(WARNING, to_string(m_mediator.m_currentEpochNum).c_str(),
                  "Oops, no consensus reached - what to do now???");
        // throw exception();
        // TODO: no consensus reached
        if (m_mode != PRIMARY_DS)
        {
            RejoinAsDS();
        }
        return false;
    }
    else
    {
        LOG_EPOCH(INFO, to_string(m_mediator.m_currentEpochNum).c_str(),
                  "Consensus state = " << state);
    }

    return result;
#else // IS_LOOKUP_NODE
    return true;
#endif // IS_LOOKUP_NODE
}<|MERGE_RESOLUTION|>--- conflicted
+++ resolved
@@ -335,13 +335,7 @@
             LOG_EPOCH(INFO, to_string(m_mediator.m_currentEpochNum).c_str(),
                       "[PoW needed]");
 
-<<<<<<< HEAD
             POW::GetInstance().EthashConfigureLightClient(m_mediator.m_dsBlockChain.GetBlockCount());
-=======
-            POW::GetInstance().EthashConfigureLightClient(
-                (uint64_t)m_mediator.m_dsBlockChain
-                    .GetBlockCount()); // FIXME -- typecasting
->>>>>>> 9f2aef61
             m_consensusID = 0;
             m_mediator.m_node->m_consensusID = 0;
             m_mediator.m_node->m_consensusLeaderID = 0;
