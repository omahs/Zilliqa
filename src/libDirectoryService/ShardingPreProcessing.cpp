--- conflicted
+++ resolved
@@ -242,9 +242,9 @@
         m_mediator.m_selfKey.first, m_mediator.m_DSCommittee,
         static_cast<unsigned char>(DIRECTORY),
         static_cast<unsigned char>(SHARDINGCONSENSUS),
-        function<bool(const vector<unsigned char>&, unsigned int,
-                      const Peer&)>(),
-        function<bool(map<unsigned int, vector<unsigned char>>)>()));
+        std::function<bool(const vector<unsigned char>&, unsigned int,
+                           const Peer&)>(),
+        std::function<bool(map<unsigned int, std::vector<unsigned char>>)>()));
 
     if (m_consensusObject == nullptr)
     {
@@ -264,13 +264,8 @@
 
     LOG_STATE(
         "[SHCON]["
-<<<<<<< HEAD
-        << setw(15) << left << m_mediator.m_selfPeer.GetPrintableIPAddress()
-        << "]["
-=======
         << std::setw(15) << std::left
         << m_mediator.m_selfPeer.GetPrintableIPAddress() << "]["
->>>>>>> 5ca2dc3e
         << m_mediator.m_txBlockChain.GetLastBlock().GetHeader().GetBlockNum()
             + 1
         << "] BGIN");
@@ -324,21 +319,21 @@
     LOG_EPOCH(INFO, to_string(m_mediator.m_currentEpochNum).c_str(),
               "Forwarders inside the DS committee (" << num_ds_nodes << "):");
 
-    vector<Peer> m_DSReceivers;
+    vector<Peer> ds_receivers;
 
     bool i_am_forwarder = false;
     for (uint32_t i = 0; i < num_ds_nodes; i++)
     {
         // TODO: Handle exceptions
-        m_DSReceivers.emplace_back(sharding_structure, curr_offset);
+        ds_receivers.emplace_back(sharding_structure, curr_offset);
         curr_offset += IP_SIZE + PORT_SIZE;
 
         LOG_EPOCH(INFO, to_string(m_mediator.m_currentEpochNum).c_str(),
-                  "  IP: " << m_DSReceivers.back().GetPrintableIPAddress()
+                  "  IP: " << ds_receivers.back().GetPrintableIPAddress()
                            << " Port: "
-                           << m_DSReceivers.back().m_listenPortHost);
-
-        if (m_DSReceivers.back() == m_mediator.m_selfPeer)
+                           << ds_receivers.back().m_listenPortHost);
+
+        if (ds_receivers.back() == m_mediator.m_selfPeer)
         {
             i_am_forwarder = true;
         }
@@ -355,10 +350,10 @@
 
             if (num_ds_nodes > 0)
             {
-                for (unsigned int j = 0; j < m_DSReceivers.size(); j++)
+                for (unsigned int j = 0; j < ds_receivers.size(); j++)
                 {
                     if (m_mediator.m_DSCommittee.at(i).second
-                        == m_DSReceivers.at(j))
+                        == ds_receivers.at(j))
                     {
                         is_a_receiver = true;
                         break;
@@ -378,7 +373,7 @@
 
 bool DirectoryService::ShardingValidator(
     const vector<unsigned char>& sharding_structure,
-    [[gnu::unused]] vector<unsigned char>& errorMsg)
+    [[gnu::unused]] std::vector<unsigned char>& errorMsg)
 {
     LOG_MARKER();
 
@@ -521,7 +516,7 @@
     lock_guard<mutex> g(m_mutexAllPOW2);
     LOG_EPOCH(INFO, to_string(m_mediator.m_currentEpochNum).c_str(),
               "Num of PoW2 sub rec: " << m_allPoW2s.size());
-    LOG_STATE("[POW2R][" << setw(15) << left
+    LOG_STATE("[POW2R][" << std::setw(15) << std::left
                          << m_mediator.m_selfPeer.GetPrintableIPAddress()
                          << "][" << m_allPoW2s.size() << "] ");
 
@@ -565,9 +560,10 @@
 
     // View change will wait for timeout. If conditional variable is notified before timeout, the thread will return
     // without triggering view change.
-    unique_lock<mutex> cv_lk(m_MutexCVViewChangeSharding);
-    if (cv_viewChangeSharding.wait_for(cv_lk, chrono::seconds(VIEWCHANGE_TIME))
-        == cv_status::timeout)
+    std::unique_lock<std::mutex> cv_lk(m_MutexCVViewChangeSharding);
+    if (cv_viewChangeSharding.wait_for(cv_lk,
+                                       std::chrono::seconds(VIEWCHANGE_TIME))
+        == std::cv_status::timeout)
     {
         LOG_EPOCH(INFO, to_string(m_mediator.m_currentEpochNum).c_str(),
                   "Initiated sharding structure consensus view change. ");
