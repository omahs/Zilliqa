/**
* Copyright (c) 2018 Zilliqa 
* This source code is being disclosed to you solely for the purpose of your participation in 
* testing Zilliqa. You may view, compile and run the code for that purpose and pursuant to 
* the protocols and algorithms that are programmed into, and intended by, the code. You may 
* not do anything else with the code without express permission from Zilliqa Research Pte. Ltd., 
* including modifying or publishing the code (or any part of it), and developing or forming 
* another public or private blockchain network. This source code is provided ‘as is’ and no 
* warranties are given as to title or non-infringement, merchantability or fitness for purpose 
* and, to the extent permitted by law, all liability for your use of the code is disclaimed. 
* Some programs in this code are governed by the GNU General Public License v3.0 (available at 
* https://www.gnu.org/licenses/gpl-3.0.en.html) (‘GPLv3’). The programs that are governed by 
* GPLv3.0 are those programs that are located in the folders src/depends and tests/depends 
* and which include a reference to GPLv3 in their program files.
**/

#include <algorithm>
#include <chrono>
#include <thread>

#include "DirectoryService.h"
#include "common/Constants.h"
#include "common/Messages.h"
#include "common/Serializable.h"
#include "depends/common/RLP.h"
#include "depends/libDatabase/MemoryDB.h"
#include "depends/libTrie/TrieDB.h"
#include "depends/libTrie/TrieHash.h"
#include "libCrypto/Sha2.h"
#include "libMediator/Mediator.h"
#include "libNetwork/P2PComm.h"
#include "libUtils/DataConversion.h"
#include "libUtils/DetachedFunction.h"
#include "libUtils/Logger.h"
#include "libUtils/SanityChecks.h"

using namespace std;
using namespace boost::multiprecision;

#ifndef IS_LOOKUP_NODE
void DirectoryService::ComputeSharding()
{
    LOG_MARKER();

    m_shards.clear();
    m_publicKeyToShardIdMap.clear();

    uint32_t numOfComms = m_allPoW2s.size() / COMM_SIZE;
<<<<<<< HEAD
    
=======
    if (numOfComms == 0)
    {
        LOG_MESSAGE("Zero Pow2 collected, numOfComms is temporarlly set to 1");
        numOfComms = 1;
    }

>>>>>>> 97154987
    for (unsigned int i = 0; i < numOfComms; i++)
    {
        m_shards.push_back(map<PubKey, Peer>());
    }

    for (auto& kv : m_allPoW2s)
    {
        PubKey key = kv.first;
        uint256_t nonce = kv.second;
        // sort all PoW2 submissions according to H(nonce, pubkey)
        SHA2<HASH_TYPE::HASH_VARIANT_256> sha2;
        vector<unsigned char> hashVec;
        hashVec.resize(POW_SIZE + PUB_KEY_SIZE);
        Serializable::SetNumber<uint256_t>(hashVec, 0, nonce, UINT256_SIZE);
        key.Serialize(hashVec, POW_SIZE);
        sha2.Update(hashVec);
        const vector<unsigned char>& sortHashVec = sha2.Finalize();
        array<unsigned char, BLOCK_HASH_SIZE> sortHash;
        copy(sortHashVec.begin(), sortHashVec.end(), sortHash.begin());
        m_sortedPoW2s.insert(make_pair(sortHash, key));
    }

    lock_guard<mutex> g(m_mutexAllPoWConns, adopt_lock);
    unsigned int i = 0;
    for (auto& kv : m_sortedPoW2s)
    {
        PubKey key = kv.second;
        map<PubKey, Peer>& shard = m_shards.at(i % numOfComms);
        shard.insert(make_pair(key, m_allPoWConns.at(key)));
        m_publicKeyToShardIdMap.insert(make_pair(key, i % numOfComms));
        i++;
    }
}

void DirectoryService::SerializeShardingStructure(
    vector<unsigned char>& sharding_structure) const
{
    // Sharding structure message format:
    // [4-byte num of committees]
    // [4-byte committee size]
    //   [33-byte public key]
    //   [33-byte public key]
    //   ...
    // [4-byte committee size]
    //   [33-byte public key]
    //   [33-byte public key]
    //   ...

    uint32_t numOfComms = m_shards.size();

    unsigned int curr_offset = 0;

    Serializable::SetNumber<unsigned int>(sharding_structure, curr_offset, m_viewChangeCounter, sizeof(unsigned int));
    curr_offset += sizeof(unsigned int);

    // 4-byte num of committees
    Serializable::SetNumber<uint32_t>(sharding_structure, curr_offset,
                                      numOfComms, sizeof(uint32_t));
    curr_offset += sizeof(uint32_t);

    LOG_MESSAGE2(to_string(m_mediator.m_currentEpochNum).c_str(),
                 "Number of committees = " << numOfComms);

    for (unsigned int i = 0; i < numOfComms; i++)
    {
        const map<PubKey, Peer>& shard = m_shards.at(i);

        // 4-byte committee size
        Serializable::SetNumber<uint32_t>(sharding_structure, curr_offset,
                                          shard.size(), sizeof(uint32_t));
        curr_offset += sizeof(uint32_t);

        LOG_MESSAGE2(to_string(m_mediator.m_currentEpochNum).c_str(),
                     "Committee size = " << shard.size());
        LOG_MESSAGE2(to_string(m_mediator.m_currentEpochNum).c_str(),
                     "Members:");

        for (auto& kv : shard)
        {
            kv.first.Serialize(sharding_structure, curr_offset);
            curr_offset += PUB_KEY_SIZE;

            LOG_MESSAGE2(to_string(m_mediator.m_currentEpochNum).c_str(),
                         " PubKey = "
                             << DataConversion::SerializableToHexStr(kv.first)
                             << " at " << kv.second.GetPrintableIPAddress()
                             << " Port: " << kv.second.m_listenPortHost);
        }
    }
}

bool DirectoryService::RunConsensusOnShardingWhenDSPrimary()
{
    LOG_MARKER();

    LOG_MESSAGE2(to_string(m_mediator.m_currentEpochNum).c_str(),
                 "I am the leader DS node. Creating sharding structure.");

    // Aggregate validated PoW2 submissions into m_allPoWs and m_allPoWConns
    // I guess only the leader has to do this

    vector<unsigned char> sharding_structure;

    ComputeSharding();
    SerializeShardingStructure(sharding_structure);

    // kill first ds leader 
    // if (m_consensusMyID == 0 && temp_todie)
    //{
    //    LOG_MESSAGE("I am killing myself to test view change"); 
    //    throw exception(); 
    // }

    // Create new consensus object

    // Dummy values for now
    uint32_t consensusID = 0x0;
    m_consensusBlockHash.resize(BLOCK_HASH_SIZE);
    fill(m_consensusBlockHash.begin(), m_consensusBlockHash.end(), 0x77);

    m_consensusObject.reset(new ConsensusLeader(
        consensusID, m_consensusBlockHash, m_consensusMyID,
        m_mediator.m_selfKey.first, m_mediator.m_DSCommitteePubKeys,
        m_mediator.m_DSCommitteeNetworkInfo,
        static_cast<unsigned char>(DIRECTORY),
        static_cast<unsigned char>(SHARDINGCONSENSUS),
        std::function<bool(const vector<unsigned char>&, unsigned int,
                           const Peer&)>(),
        std::function<bool(map<unsigned int, std::vector<unsigned char>>)>()));

    if (m_consensusObject == nullptr)
    {
        LOG_MESSAGE2(to_string(m_mediator.m_currentEpochNum).c_str(),
                     "Error: Unable to create consensus object");
        return false;
    }

    ConsensusLeader* cl
        = dynamic_cast<ConsensusLeader*>(m_consensusObject.get());

    LOG_MESSAGE2(to_string(m_mediator.m_currentEpochNum).c_str(),
                 "Waiting " << LEADER_SHARDING_PREPARATION_IN_SECONDS
                            << " seconds before announcing...");
    this_thread::sleep_for(
        chrono::seconds(LEADER_SHARDING_PREPARATION_IN_SECONDS));

#ifdef STAT_TEST
    LOG_STATE("[SHCON][" << std::setw(15) << std::left
                         << m_mediator.m_selfPeer.GetPrintableIPAddress()
                         << "][" << m_mediator.m_txBlockChain.GetBlockCount()
                         << "] BGIN");
#endif // STAT_TEST

    cl->StartConsensus(sharding_structure);

    return true;
}

bool DirectoryService::ShardingValidator(
    const vector<unsigned char>& sharding_structure,
    std::vector<unsigned char>& errorMsg)
{
    LOG_MARKER();

    // To-do: Put in the logic here for checking the proposed sharding structure
    // We have some below but might not be enough

    m_shards.clear();
    m_publicKeyToShardIdMap.clear();

    // Sharding structure message format:

    // [4-byte num of committees]
    // [4-byte committee size]
    //   [33-byte public key]
    //   [33-byte public key]
    //   ...
    // [4-byte committee size]
    //   [33-byte public key]
    //   [33-byte public key]
    //   ...
    // ...
    lock_guard<mutex> g(m_mutexAllPoWConns);

    unsigned int curr_offset = 0;
    unsigned int viewChangecounter = Serializable::GetNumber<uint32_t>(sharding_structure, curr_offset, sizeof(unsigned int));
    curr_offset += sizeof(unsigned int);

    // 4-byte num of committees
    uint32_t numOfComms = Serializable::GetNumber<uint32_t>(
        sharding_structure, curr_offset, sizeof(uint32_t));
    curr_offset += sizeof(uint32_t);

    LOG_MESSAGE2(to_string(m_mediator.m_currentEpochNum).c_str(),
                 "Number of committees = " << numOfComms);

    for (unsigned int i = 0; i < numOfComms; i++)
    {
        m_shards.push_back(map<PubKey, Peer>());

        // 4-byte committee size
        uint32_t shard_size = Serializable::GetNumber<uint32_t>(
            sharding_structure, curr_offset, sizeof(uint32_t));
        curr_offset += sizeof(uint32_t);

        LOG_MESSAGE2(to_string(m_mediator.m_currentEpochNum).c_str(),
                     "Committee size = " << shard_size);
        LOG_MESSAGE2(to_string(m_mediator.m_currentEpochNum).c_str(),
                     "Members:");

        for (unsigned int j = 0; j < shard_size; j++)
        {
            PubKey memberPubkey(sharding_structure, curr_offset);
            curr_offset += PUB_KEY_SIZE;

            auto memberPeer = m_allPoWConns.find(memberPubkey);
            if (memberPeer == m_allPoWConns.end())
            {
                LOG_MESSAGE2(to_string(m_mediator.m_currentEpochNum).c_str(),
                             "Shard node not inside m_allPoWConns. "
                                 << memberPeer->second.GetPrintableIPAddress()
                                 << " Port: "
                                 << memberPeer->second.m_listenPortHost);

                m_hasAllPoWconns = false;
                std::unique_lock<std::mutex> lk(m_MutexCVAllPowConn);

                RequestAllPoWConn();
                while (!m_hasAllPoWconns)
                {
                    cv_allPowConns.wait(lk);
                }
                memberPeer = m_allPoWConns.find(memberPubkey);

                if (memberPeer == m_allPoWConns.end())
                {
                    LOG_MESSAGE2(
                        to_string(m_mediator.m_currentEpochNum).c_str(),
                        "Sharding validator error");
                    throw exception();
                }
            }

            // To-do: Should we check for a public key that's been assigned to more than 1 shard?
            m_shards.back().insert(make_pair(memberPubkey, memberPeer->second));
            m_publicKeyToShardIdMap.insert(make_pair(memberPubkey, i));

            LOG_MESSAGE2(
                to_string(m_mediator.m_currentEpochNum).c_str(),
                " PubKey = "
                    << DataConversion::SerializableToHexStr(memberPubkey)
                    << " at " << memberPeer->second.GetPrintableIPAddress()
                    << " Port: " << memberPeer->second.m_listenPortHost);
        }
    }

    return true;
}

bool DirectoryService::RunConsensusOnShardingWhenDSBackup()
{
    LOG_MARKER();

    LOG_MESSAGE2(
        to_string(m_mediator.m_currentEpochNum).c_str(),
        "I am a backup DS node. Waiting for sharding structure announcement.");

    // Create new consensus object

    // Dummy values for now
    uint32_t consensusID = 0x0;
    m_consensusBlockHash.resize(BLOCK_HASH_SIZE);
    fill(m_consensusBlockHash.begin(), m_consensusBlockHash.end(), 0x77);

    auto func = [this](const vector<unsigned char>& message,
                       vector<unsigned char>& errorMsg) mutable -> bool {
        return ShardingValidator(message, errorMsg);
    };

    m_consensusObject.reset(new ConsensusBackup(
        consensusID, m_consensusBlockHash, m_consensusMyID, m_consensusLeaderID,
        m_mediator.m_selfKey.first, m_mediator.m_DSCommitteePubKeys,
        m_mediator.m_DSCommitteeNetworkInfo,
        static_cast<unsigned char>(DIRECTORY),
        static_cast<unsigned char>(SHARDINGCONSENSUS), func));

    if (m_consensusObject == nullptr)
    {
        LOG_MESSAGE2(to_string(m_mediator.m_currentEpochNum).c_str(),
                     "Error: Unable to create consensus object");
        return false;
    }

    return true;
}

void DirectoryService::RunConsensusOnSharding()
{
    LOG_MARKER();
    SetState(SHARDING_CONSENSUS_PREP);
    unique_lock<shared_timed_mutex> lock(m_mutexProducerConsumer);

    lock_guard<mutex> g(m_mutexAllPOW2);
    LOG_MESSAGE2(to_string(m_mediator.m_currentEpochNum).c_str(),
                 "Num of PoW2 sub rec: " << m_allPoW2s.size());
    LOG_STATE("[POW2R][" << std::setw(15) << std::left
                         << m_mediator.m_selfPeer.GetPrintableIPAddress()
                         << "][" << m_allPoW2s.size() << "] ");

    LOG_MESSAGE2(to_string(m_mediator.m_currentEpochNum).c_str(),
                 "My consensus id is " << m_consensusMyID);

    if (m_allPoW2s.size() == 0)
    {
        LOG_MESSAGE2(to_string(m_mediator.m_currentEpochNum).c_str(),
                     "To-do: Code up the logic for if we didn't get any "
                     "submissions at all");
        throw exception();
    }

    if (m_mode == PRIMARY_DS)
    {
        if (!RunConsensusOnShardingWhenDSPrimary())
        {
            LOG_MESSAGE2(
                to_string(m_mediator.m_currentEpochNum).c_str(),
                "Exception encountered with running sharding on ds leader");
            throw exception();
        }
    }
    else
    {
        if (!RunConsensusOnShardingWhenDSBackup())
        {
            LOG_MESSAGE2(
                to_string(m_mediator.m_currentEpochNum).c_str(),
                "Exception encountered with running sharding on ds backup")
            throw exception();
        }
    }

    SetState(SHARDING_CONSENSUS);

    if (m_mode != PRIMARY_DS)
    {
        std::unique_lock<std::mutex> cv_lk(m_MutexCVViewChangeSharding);
        if(cv_viewChangeSharding.wait_for(cv_lk, std::chrono::seconds(VIEWCHANGE_TIME)) == std::cv_status::timeout )
        {
            //View change. 
            //TODO: This is a simplified version and will be review again. 
            LOG_MESSAGE2(to_string(m_mediator.m_currentEpochNum).c_str(), 
                "Initiated sharding structure consensus view change. ");
            InitViewChange(); 
        }
    }
}
#endif // IS_LOOKUP_NODE<|MERGE_RESOLUTION|>--- conflicted
+++ resolved
@@ -46,16 +46,13 @@
     m_publicKeyToShardIdMap.clear();
 
     uint32_t numOfComms = m_allPoW2s.size() / COMM_SIZE;
-<<<<<<< HEAD
-    
-=======
+
     if (numOfComms == 0)
     {
         LOG_MESSAGE("Zero Pow2 collected, numOfComms is temporarlly set to 1");
         numOfComms = 1;
     }
 
->>>>>>> 97154987
     for (unsigned int i = 0; i < numOfComms; i++)
     {
         m_shards.push_back(map<PubKey, Peer>());
