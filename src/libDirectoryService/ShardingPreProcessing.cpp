/**
* Copyright (c) 2018 Zilliqa 
* This source code is being disclosed to you solely for the purpose of your participation in 
* testing Zilliqa. You may view, compile and run the code for that purpose and pursuant to 
* the protocols and algorithms that are programmed into, and intended by, the code. You may 
* not do anything else with the code without express permission from Zilliqa Research Pte. Ltd., 
* including modifying or publishing the code (or any part of it), and developing or forming 
* another public or private blockchain network. This source code is provided ‘as is’ and no 
* warranties are given as to title or non-infringement, merchantability or fitness for purpose 
* and, to the extent permitted by law, all liability for your use of the code is disclaimed. 
* Some programs in this code are governed by the GNU General Public License v3.0 (available at 
* https://www.gnu.org/licenses/gpl-3.0.en.html) (‘GPLv3’). The programs that are governed by 
* GPLv3.0 are those programs that are located in the folders src/depends and tests/depends 
* and which include a reference to GPLv3 in their program files.
**/

#include <algorithm>
#include <chrono>
#include <thread>

#include "DirectoryService.h"
#include "common/Constants.h"
#include "common/Messages.h"
#include "common/Serializable.h"
#include "depends/common/RLP.h"
#include "depends/libDatabase/MemoryDB.h"
#include "depends/libTrie/TrieDB.h"
#include "depends/libTrie/TrieHash.h"
#include "libCrypto/Sha2.h"
#include "libMediator/Mediator.h"
#include "libNetwork/P2PComm.h"
#include "libUtils/DataConversion.h"
#include "libUtils/DetachedFunction.h"
#include "libUtils/Logger.h"
#include "libUtils/SanityChecks.h"

using namespace std;
using namespace boost::multiprecision;

#ifndef IS_LOOKUP_NODE
void DirectoryService::ComputeSharding()
{
    LOG_MARKER();

    m_shards.clear();
    m_publicKeyToShardIdMap.clear();

    uint32_t numOfComms = m_allPoW2s.size() / COMM_SIZE;

    if (numOfComms == 0)
    {
        LOG_GENERAL(WARNING,
                    "Zero Pow2 collected, numOfComms is temporarlly set to 1");
        numOfComms = 1;
    }

    for (unsigned int i = 0; i < numOfComms; i++)
    {
        m_shards.emplace_back();
    }

    for (auto& kv : m_allPoW2s)
    {
        PubKey key = kv.first;
        uint256_t nonce = kv.second;
        // sort all PoW2 submissions according to H(nonce, pubkey)
        SHA2<HASH_TYPE::HASH_VARIANT_256> sha2;
        vector<unsigned char> hashVec;
        hashVec.resize(POW_SIZE + PUB_KEY_SIZE);
        Serializable::SetNumber<uint256_t>(hashVec, 0, nonce, UINT256_SIZE);
        key.Serialize(hashVec, POW_SIZE);
        sha2.Update(hashVec);
        const vector<unsigned char>& sortHashVec = sha2.Finalize();
        array<unsigned char, BLOCK_HASH_SIZE> sortHash;
        copy(sortHashVec.begin(), sortHashVec.end(), sortHash.begin());
        m_sortedPoW2s.emplace(sortHash, key);
    }

    lock_guard<mutex> g(m_mutexAllPoWConns, adopt_lock);
    unsigned int i = 0;
    for (auto& kv : m_sortedPoW2s)
    {
        PubKey key = kv.second;
        map<PubKey, Peer>& shard = m_shards.at(i % numOfComms);
        shard.emplace(key, m_allPoWConns.at(key));
        m_publicKeyToShardIdMap.emplace(key, i % numOfComms);
        i++;
    }
}

void DirectoryService::SerializeShardingStructure(
    vector<unsigned char>& sharding_structure) const
{
    // Sharding structure message format:
    // [4-byte num of committees]
    // [4-byte committee size]
    //   [33-byte public key]
    //   [33-byte public key]
    //   ...
    // [4-byte committee size]
    //   [33-byte public key]
    //   [33-byte public key]
    //   ...

    uint32_t numOfComms = m_shards.size();

    unsigned int curr_offset = 0;

    Serializable::SetNumber<unsigned int>(sharding_structure, curr_offset,
                                          m_viewChangeCounter,
                                          sizeof(unsigned int));
    curr_offset += sizeof(unsigned int);

    // 4-byte num of committees
    Serializable::SetNumber<uint32_t>(sharding_structure, curr_offset,
                                      numOfComms, sizeof(uint32_t));
    curr_offset += sizeof(uint32_t);

    LOG_EPOCH(INFO, to_string(m_mediator.m_currentEpochNum).c_str(),
              "Number of committees = " << numOfComms);

    for (unsigned int i = 0; i < numOfComms; i++)
    {
        const map<PubKey, Peer>& shard = m_shards.at(i);

        // 4-byte committee size
        Serializable::SetNumber<uint32_t>(sharding_structure, curr_offset,
                                          shard.size(), sizeof(uint32_t));
        curr_offset += sizeof(uint32_t);

        LOG_EPOCH(INFO, to_string(m_mediator.m_currentEpochNum).c_str(),
                  "Committee size = " << shard.size() << "\n"
                                      << "Members:");

        for (auto& kv : shard)
        {
            kv.first.Serialize(sharding_structure, curr_offset);
            curr_offset += PUB_KEY_SIZE;

            LOG_EPOCH(INFO, to_string(m_mediator.m_currentEpochNum).c_str(),
                      " PubKey = "
                          << DataConversion::SerializableToHexStr(kv.first)
                          << " at " << kv.second.GetPrintableIPAddress()
                          << " Port: " << kv.second.m_listenPortHost);
        }
    }
}

void DirectoryService::AppendSharingSetupToShardingStructure(
    vector<unsigned char>& sharding_structure, unsigned int curr_offset)
{
    // Transaction body sharing setup
    // Everyone (DS and non-DS) needs to remember their sharing assignments for this particular block

    // Transaction body sharing assignments:
    // PART 1. Select X random nodes from DS committee for receiving Tx bodies and broadcasting to other DS nodes
    // PART 2. Select X random nodes per shard for receiving Tx bodies and broadcasting to other nodes in the shard
    // PART 3. Select X random nodes per shard for sending Tx bodies to the receiving nodes in other committees (DS and shards)

    // Message format:
    // [4-byte num of DS nodes]
    //   [16-byte IP] [4-byte port]
    //   [16-byte IP] [4-byte port]
    //   ...
    // [4-byte num of committees]
    // [4-byte num of committee receiving nodes]
    //   [16-byte IP] [4-byte port]
    //   [16-byte IP] [4-byte port]
    //   ...
    // [4-byte num of committee sending nodes]
    //   [16-byte IP] [4-byte port]
    //   [16-byte IP] [4-byte port]
    //   ...
    // [4-byte num of committee receiving nodes]
    //   [16-byte IP] [4-byte port]
    //   [16-byte IP] [4-byte port]
    //   ...
    // [4-byte num of committee sending nodes]
    //   [16-byte IP] [4-byte port]
    //   [16-byte IP] [4-byte port]
    //   ...
    // ...

    // PART 1
    // First version: We just take the first X nodes in DS committee
    LOG_MARKER();

    LOG_EPOCH(INFO, to_string(m_mediator.m_currentEpochNum).c_str(),
              "debug " << m_mediator.m_DSCommittee.size() << " "
                       << TX_SHARING_CLUSTER_SIZE);

    uint32_t num_ds_nodes
        = (m_mediator.m_DSCommittee.size() < TX_SHARING_CLUSTER_SIZE)
        ? m_mediator.m_DSCommittee.size()
        : TX_SHARING_CLUSTER_SIZE;
    Serializable::SetNumber<uint32_t>(sharding_structure, curr_offset,
                                      num_ds_nodes, sizeof(uint32_t));
    curr_offset += sizeof(uint32_t);
    LOG_EPOCH(INFO, to_string(m_mediator.m_currentEpochNum).c_str(),
              "Forwarders inside the DS committee (" << num_ds_nodes << "):");

    for (unsigned int i = 0; i < m_consensusMyID; i++)
    {
        m_mediator.m_DSCommittee.at(i).second.Serialize(sharding_structure,
                                                        curr_offset);
        LOG_EPOCH(INFO, to_string(m_mediator.m_currentEpochNum).c_str(),
                  m_mediator.m_DSCommittee.at(i).second);
        curr_offset += IP_SIZE + PORT_SIZE;
    }

    // when i == m_consensusMyID use m_mediator.m_selfPeer since IP/ port in
    // m_mediator.m_DSCommitteeNetworkInfo.at(m_consensusMyID) is zeroed out
    m_mediator.m_selfPeer.Serialize(sharding_structure, curr_offset);
    LOG_EPOCH(INFO, to_string(m_mediator.m_currentEpochNum).c_str(),
              m_mediator.m_selfPeer);
    curr_offset += IP_SIZE + PORT_SIZE;

    for (unsigned int i = m_consensusMyID + 1; i < num_ds_nodes; i++)
    {
        m_mediator.m_DSCommittee.at(i).second.Serialize(sharding_structure,
                                                        curr_offset);
        LOG_EPOCH(INFO, to_string(m_mediator.m_currentEpochNum).c_str(),
                  m_mediator.m_DSCommittee.at(i).second);
        curr_offset += IP_SIZE + PORT_SIZE;
    }

    LOG_EPOCH(INFO, to_string(m_mediator.m_currentEpochNum).c_str(),
              "Number of shards: " << m_shards.size());

    Serializable::SetNumber<uint32_t>(sharding_structure, curr_offset,
                                      (uint32_t)m_shards.size(),
                                      sizeof(uint32_t));
    curr_offset += sizeof(uint32_t);

    // PART 2 and 3
    // First version: We just take the first X nodes for receiving and next X nodes for sending
    for (unsigned int i = 0; i < m_shards.size(); i++)
    {
        const map<PubKey, Peer>& shard = m_shards.at(i);

        LOG_EPOCH(INFO, to_string(m_mediator.m_currentEpochNum).c_str(),
                  "Shard " << i << " forwarders:");

        // PART 2
        uint32_t nodes_recv_lo = 0;
        uint32_t nodes_recv_hi = nodes_recv_lo + TX_SHARING_CLUSTER_SIZE - 1;
        if (nodes_recv_hi >= shard.size())
        {
            nodes_recv_hi = shard.size() - 1;
        }

        unsigned int num_nodes = nodes_recv_hi - nodes_recv_lo + 1;

        Serializable::SetNumber<uint32_t>(sharding_structure, curr_offset,
                                          num_nodes, sizeof(uint32_t));
        curr_offset += sizeof(uint32_t);

        map<PubKey, Peer>::const_iterator node_peer = shard.begin();
        for (unsigned int j = 0; j < num_nodes; j++)
        {
            node_peer->second.Serialize(sharding_structure, curr_offset);
            curr_offset += IP_SIZE + PORT_SIZE;

            LOG_EPOCH(INFO, to_string(m_mediator.m_currentEpochNum).c_str(),
                      node_peer->second);

            node_peer++;
        }

        LOG_EPOCH(INFO, to_string(m_mediator.m_currentEpochNum).c_str(),
                  "Shard " << i << " senders:");

        // PART 3
        uint32_t nodes_send_lo = 0;
        uint32_t nodes_send_hi = 0;

        if (shard.size() <= TX_SHARING_CLUSTER_SIZE)
        {
            nodes_send_lo = nodes_recv_lo;
            nodes_send_hi = nodes_recv_hi;
        }
        else if (shard.size() < (2 * TX_SHARING_CLUSTER_SIZE))
        {
            nodes_send_lo = shard.size() - TX_SHARING_CLUSTER_SIZE;
            nodes_send_hi = nodes_send_lo + TX_SHARING_CLUSTER_SIZE - 1;
        }
        else
        {
            nodes_send_lo = TX_SHARING_CLUSTER_SIZE;
            nodes_send_hi = nodes_send_lo + TX_SHARING_CLUSTER_SIZE - 1;
        }

        num_nodes = nodes_send_hi - nodes_send_lo + 1;

        LOG_EPOCH(INFO, to_string(m_mediator.m_currentEpochNum).c_str(),
                  "DEBUG lo " << nodes_send_lo);
        LOG_EPOCH(INFO, to_string(m_mediator.m_currentEpochNum).c_str(),
                  "DEBUG hi " << nodes_send_hi);
        LOG_EPOCH(INFO, to_string(m_mediator.m_currentEpochNum).c_str(),
                  "DEBUG num_nodes " << num_nodes);

        Serializable::SetNumber<uint32_t>(sharding_structure, curr_offset,
                                          num_nodes, sizeof(uint32_t));
        curr_offset += sizeof(uint32_t);

        node_peer = shard.begin();
        advance(node_peer, nodes_send_lo);

        for (unsigned int j = 0; j < num_nodes; j++)
        {
            node_peer->second.Serialize(sharding_structure, curr_offset);
            curr_offset += IP_SIZE + PORT_SIZE;

            LOG_EPOCH(INFO, to_string(m_mediator.m_currentEpochNum).c_str(),
                      node_peer->second);

            node_peer++;
        }
    }

    // For this version, DS leader is part of the X nodes to receive and share Tx bodies
    if (true)
    {
        m_sharingAssignment.clear();

        for (unsigned int i = num_ds_nodes; i < m_mediator.m_DSCommittee.size();
             i++)
        {
<<<<<<< HEAD
            m_sharingAssignment.emplace_back(
                m_mediator.m_DSCommitteeNetworkInfo.at(i));
=======
            m_sharingAssignment.push_back(
                m_mediator.m_DSCommittee.at(i).second);
>>>>>>> df8b4cd9
        }
    }
}

bool DirectoryService::RunConsensusOnShardingWhenDSPrimary()
{
    LOG_MARKER();

    LOG_EPOCH(INFO, to_string(m_mediator.m_currentEpochNum).c_str(),
              "I am the leader DS node. Creating sharding structure.");

    // Aggregate validated PoW2 submissions into m_allPoWs and m_allPoWConns
    // I guess only the leader has to do this

    vector<unsigned char> sharding_structure;

    ComputeSharding();
    SerializeShardingStructure(sharding_structure);

    unsigned int txn_sharing_offset = sharding_structure.size();
    AppendSharingSetupToShardingStructure(sharding_structure,
                                          txn_sharing_offset);

    // Save the raw transaction body sharing assignment message for propagating later to shard nodes
    m_txnSharingMessage.resize(sharding_structure.size() - txn_sharing_offset);
    copy(sharding_structure.begin() + txn_sharing_offset,
         sharding_structure.end(), m_txnSharingMessage.begin());

    // kill first ds leader (used for view change testing)
    /**
    if (m_consensusMyID == 0 && m_viewChangeCounter < 1)
    {
        LOG_GENERAL(INFO, "I am killing myself to test view change");
        throw exception();
    }
    **/
    // Create new consensus object

    // Dummy values for now
    uint32_t consensusID = 0x0;
    m_consensusBlockHash.resize(BLOCK_HASH_SIZE);
    fill(m_consensusBlockHash.begin(), m_consensusBlockHash.end(), 0x77);

    m_consensusObject.reset(new ConsensusLeader(
        consensusID, m_consensusBlockHash, m_consensusMyID,
        m_mediator.m_selfKey.first, m_mediator.m_DSCommittee,
        static_cast<unsigned char>(DIRECTORY),
        static_cast<unsigned char>(SHARDINGCONSENSUS),
        std::function<bool(const vector<unsigned char>&, unsigned int,
                           const Peer&)>(),
        std::function<bool(map<unsigned int, std::vector<unsigned char>>)>()));

    if (m_consensusObject == nullptr)
    {
        LOG_EPOCH(WARNING, to_string(m_mediator.m_currentEpochNum).c_str(),
                  "Unable to create consensus object");
        return false;
    }

    ConsensusLeader* cl
        = dynamic_cast<ConsensusLeader*>(m_consensusObject.get());

    LOG_EPOCH(INFO, to_string(m_mediator.m_currentEpochNum).c_str(),
              "Waiting " << LEADER_SHARDING_PREPARATION_IN_SECONDS
                         << " seconds before announcing...");
    this_thread::sleep_for(
        chrono::seconds(LEADER_SHARDING_PREPARATION_IN_SECONDS));

    LOG_STATE("[SHCON][" << std::setw(15) << std::left
                         << m_mediator.m_selfPeer.GetPrintableIPAddress()
                         << "][" << m_mediator.m_txBlockChain.GetBlockCount()
                         << "] BGIN");

    cl->StartConsensus(sharding_structure, sharding_structure.size());

    return true;
}

void DirectoryService::SaveTxnBodySharingAssignment(
    const vector<unsigned char>& sharding_structure, unsigned int curr_offset)
{
    // Transaction body sharing setup
    // Everyone (DS and non-DS) needs to remember their sharing assignments for this particular block

    // Transaction body sharing assignments:
    // PART 1. Select X random nodes from DS committee for receiving Tx bodies and broadcasting to other DS nodes
    // PART 2. Select X random nodes per shard for receiving Tx bodies and broadcasting to other nodes in the shard
    // PART 3. Select X random nodes per shard for sending Tx bodies to the receiving nodes in other committees (DS and shards)

    // Message format:
    // [4-byte num of DS nodes]
    //   [16-byte IP] [4-byte port]
    //   [16-byte IP] [4-byte port]
    //   ...
    // [4-byte num of committees]
    // [4-byte num of committee receiving nodes]
    //   [16-byte IP] [4-byte port]
    //   [16-byte IP] [4-byte port]
    //   ...
    // [4-byte num of committee sending nodes]
    //   [16-byte IP] [4-byte port]
    //   [16-byte IP] [4-byte port]
    //   ...
    // [4-byte num of committee receiving nodes]
    //   [16-byte IP] [4-byte port]
    //   [16-byte IP] [4-byte port]
    //   ...
    // [4-byte num of committee sending nodes]
    //   [16-byte IP] [4-byte port]
    //   [16-byte IP] [4-byte port]
    //   ...
    // ...

    // To-do: Put in the logic here for checking the sharing configuration

    uint32_t num_ds_nodes = Serializable::GetNumber<uint32_t>(
        sharding_structure, curr_offset, sizeof(uint32_t));
    curr_offset += sizeof(uint32_t);

    LOG_EPOCH(INFO, to_string(m_mediator.m_currentEpochNum).c_str(),
              "Forwarders inside the DS committee (" << num_ds_nodes << "):");

    vector<Peer> ds_receivers;

    bool i_am_forwarder = false;
    for (uint32_t i = 0; i < num_ds_nodes; i++)
    {
        // TODO: Handle exceptions
        ds_receivers.emplace_back(sharding_structure, curr_offset);
        curr_offset += IP_SIZE + PORT_SIZE;

        LOG_EPOCH(INFO, to_string(m_mediator.m_currentEpochNum).c_str(),
                  "  IP: " << ds_receivers.back().GetPrintableIPAddress()
                           << " Port: "
                           << ds_receivers.back().m_listenPortHost);

        if (ds_receivers.back() == m_mediator.m_selfPeer)
        {
            i_am_forwarder = true;
        }
    }

    m_sharingAssignment.clear();

    if ((i_am_forwarder == true)
        && (m_mediator.m_DSCommittee.size() > num_ds_nodes))
    {
        for (unsigned int i = 0; i < m_mediator.m_DSCommittee.size(); i++)
        {
            bool is_a_receiver = false;

            if (num_ds_nodes > 0)
            {
                for (unsigned int j = 0; j < ds_receivers.size(); j++)
                {
                    if (m_mediator.m_DSCommittee.at(i).second
                        == ds_receivers.at(j))
                    {
                        is_a_receiver = true;
                        break;
                    }
                }
                num_ds_nodes--;
            }

            if (is_a_receiver == false)
            {
<<<<<<< HEAD
                m_sharingAssignment.emplace_back(
                    m_mediator.m_DSCommitteeNetworkInfo.at(i));
=======
                m_sharingAssignment.push_back(
                    m_mediator.m_DSCommittee.at(i).second);
>>>>>>> df8b4cd9
            }
        }
    }
}

bool DirectoryService::ShardingValidator(
    const vector<unsigned char>& sharding_structure,
    std::vector<unsigned char>& errorMsg)
{
    LOG_MARKER();

    // To-do: Put in the logic here for checking the proposed sharding structure
    // We have some below but might not be enough

    m_shards.clear();
    m_publicKeyToShardIdMap.clear();

    // Sharding structure message format:

    // [4-byte num of committees]
    // [4-byte committee size]
    //   [33-byte public key]
    //   [33-byte public key]
    //   ...
    // [4-byte committee size]
    //   [33-byte public key]
    //   [33-byte public key]
    //   ...
    // ...
    lock_guard<mutex> g(m_mutexAllPoWConns);

    unsigned int curr_offset = 0;
    // unsigned int viewChangecounter = Serializable::GetNumber<uint32_t>(sharding_structure, curr_offset, sizeof(unsigned int));
    curr_offset += sizeof(unsigned int);

    // 4-byte num of committees
    uint32_t numOfComms = Serializable::GetNumber<uint32_t>(
        sharding_structure, curr_offset, sizeof(uint32_t));
    curr_offset += sizeof(uint32_t);

    LOG_EPOCH(INFO, to_string(m_mediator.m_currentEpochNum).c_str(),
              "Number of committees = " << numOfComms);

    for (unsigned int i = 0; i < numOfComms; i++)
    {
        m_shards.emplace_back();

        // 4-byte committee size
        uint32_t shard_size = Serializable::GetNumber<uint32_t>(
            sharding_structure, curr_offset, sizeof(uint32_t));
        curr_offset += sizeof(uint32_t);

        LOG_EPOCH(INFO, to_string(m_mediator.m_currentEpochNum).c_str(),
                  "Committee size = " << shard_size);
        LOG_EPOCH(INFO, to_string(m_mediator.m_currentEpochNum).c_str(),
                  "Members:");

        for (unsigned int j = 0; j < shard_size; j++)
        {
            PubKey memberPubkey(sharding_structure, curr_offset);
            curr_offset += PUB_KEY_SIZE;

            auto memberPeer = m_allPoWConns.find(memberPubkey);
            if (memberPeer == m_allPoWConns.end())
            {
                LOG_EPOCH(INFO, to_string(m_mediator.m_currentEpochNum).c_str(),
                          "Shard node not inside m_allPoWConns. "
                              << memberPeer->second.GetPrintableIPAddress()
                              << " Port: "
                              << memberPeer->second.m_listenPortHost);

                m_hasAllPoWconns = false;
                std::unique_lock<std::mutex> lk(m_MutexCVAllPowConn);

                RequestAllPoWConn();
                while (!m_hasAllPoWconns)
                {
                    cv_allPowConns.wait(lk);
                }
                memberPeer = m_allPoWConns.find(memberPubkey);

                if (memberPeer == m_allPoWConns.end())
                {
                    LOG_EPOCH(INFO,
                              to_string(m_mediator.m_currentEpochNum).c_str(),
                              "Sharding validator error");
                    // throw exception();
                    return false;
                }
            }

            // To-do: Should we check for a public key that's been assigned to more than 1 shard?
            m_shards.back().emplace(memberPubkey, memberPeer->second);
            m_publicKeyToShardIdMap.emplace(memberPubkey, i);

            LOG_EPOCH(INFO, to_string(m_mediator.m_currentEpochNum).c_str(),
                      " PubKey = "
                          << DataConversion::SerializableToHexStr(memberPubkey)
                          << " at "
                          << memberPeer->second.GetPrintableIPAddress()
                          << " Port: " << memberPeer->second.m_listenPortHost);
        }
    }

    SaveTxnBodySharingAssignment(sharding_structure, curr_offset);

    // Save the raw transaction body sharing assignment message for propagating later to shard nodes
    m_txnSharingMessage.resize(sharding_structure.size() - curr_offset);
    copy(sharding_structure.begin() + curr_offset, sharding_structure.end(),
         m_txnSharingMessage.begin());

    return true;
}

bool DirectoryService::RunConsensusOnShardingWhenDSBackup()
{
    LOG_MARKER();

    LOG_EPOCH(
        INFO, to_string(m_mediator.m_currentEpochNum).c_str(),
        "I am a backup DS node. Waiting for sharding structure announcement.");

    // Create new consensus object

    // Dummy values for now
    uint32_t consensusID = 0x0;
    m_consensusBlockHash.resize(BLOCK_HASH_SIZE);
    fill(m_consensusBlockHash.begin(), m_consensusBlockHash.end(), 0x77);

    auto func = [this](const vector<unsigned char>& message,
                       vector<unsigned char>& errorMsg) mutable -> bool {
        return ShardingValidator(message, errorMsg);
    };

    m_consensusObject.reset(new ConsensusBackup(
        consensusID, m_consensusBlockHash, m_consensusMyID, m_consensusLeaderID,
        m_mediator.m_selfKey.first, m_mediator.m_DSCommittee,
        static_cast<unsigned char>(DIRECTORY),
        static_cast<unsigned char>(SHARDINGCONSENSUS), func));

    if (m_consensusObject == nullptr)
    {
        LOG_EPOCH(WARNING, to_string(m_mediator.m_currentEpochNum).c_str(),
                  "Unable to create consensus object");
        return false;
    }

    return true;
}

void DirectoryService::RunConsensusOnSharding()
{
    LOG_MARKER();
    SetState(SHARDING_CONSENSUS_PREP);

    lock_guard<mutex> g(m_mutexAllPOW2);
    LOG_EPOCH(INFO, to_string(m_mediator.m_currentEpochNum).c_str(),
              "Num of PoW2 sub rec: " << m_allPoW2s.size());
    LOG_STATE("[POW2R][" << std::setw(15) << std::left
                         << m_mediator.m_selfPeer.GetPrintableIPAddress()
                         << "][" << m_allPoW2s.size() << "] ");

    LOG_EPOCH(INFO, to_string(m_mediator.m_currentEpochNum).c_str(),
              "My consensus id is " << m_consensusMyID);

    if (m_allPoW2s.size() == 0)
    {
        LOG_EPOCH(WARNING, to_string(m_mediator.m_currentEpochNum).c_str(),
                  "To-do: Code up the logic for if we didn't get any "
                  "submissions at all");
        // throw exception();
        return;
    }

    if (m_mode == PRIMARY_DS)
    {
        if (!RunConsensusOnShardingWhenDSPrimary())
        {
            LOG_EPOCH(WARNING, to_string(m_mediator.m_currentEpochNum).c_str(),
                      "Error encountered with running sharding consensus "
                      "as ds leader");
            // throw exception();
            return;
        }
    }
    else
    {
        if (!RunConsensusOnShardingWhenDSBackup())
        {
            LOG_EPOCH(INFO, to_string(m_mediator.m_currentEpochNum).c_str(),
                      "Error encountered with running sharding consensus "
                      "as ds backup")
            // throw exception();
            return;
        }
    }

    SetState(SHARDING_CONSENSUS);

    std::unique_lock<std::mutex> cv_lk(m_MutexCVViewChangeSharding);

    if (cv_viewChangeSharding.wait_for(cv_lk,
                                       std::chrono::seconds(VIEWCHANGE_TIME))
        == std::cv_status::timeout)
    {
        LOG_EPOCH(INFO, to_string(m_mediator.m_currentEpochNum).c_str(),
                  "Initiated sharding structure consensus view change. ");
        auto func = [this]() -> void { RunConsensusOnViewChange(); };
        DetachedFunction(1, func);
    }
}
#endif // IS_LOOKUP_NODE<|MERGE_RESOLUTION|>--- conflicted
+++ resolved
@@ -326,13 +326,8 @@
         for (unsigned int i = num_ds_nodes; i < m_mediator.m_DSCommittee.size();
              i++)
         {
-<<<<<<< HEAD
             m_sharingAssignment.emplace_back(
-                m_mediator.m_DSCommitteeNetworkInfo.at(i));
-=======
-            m_sharingAssignment.push_back(
                 m_mediator.m_DSCommittee.at(i).second);
->>>>>>> df8b4cd9
         }
     }
 }
@@ -500,13 +495,8 @@
 
             if (is_a_receiver == false)
             {
-<<<<<<< HEAD
                 m_sharingAssignment.emplace_back(
-                    m_mediator.m_DSCommitteeNetworkInfo.at(i));
-=======
-                m_sharingAssignment.push_back(
                     m_mediator.m_DSCommittee.at(i).second);
->>>>>>> df8b4cd9
             }
         }
     }
