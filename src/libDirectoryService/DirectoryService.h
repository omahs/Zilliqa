--- conflicted
+++ resolved
@@ -270,16 +270,9 @@
     vector<unsigned char> ComposeFinalBlockMessage();
     bool ParseMessageAndVerifyPOW1(const vector<unsigned char>& message,
                                    unsigned int offset, const Peer& from);
-<<<<<<< HEAD
-    void AppendSharingSetupToFinalBlockMessage(
+    void AppendSharingSetupToShardingStructure(
         vector<unsigned char>& finalBlockMessage, unsigned int curr_offset);
     bool CheckWhetherDSBlockIsFresh(const uint64_t dsblock_num);
-=======
-    void AppendSharingSetupToShardingStructure(
-        vector<unsigned char>& sharding_structure, unsigned int curr_offset);
-    bool CheckWhetherDSBlockIsFresh(
-        const boost::multiprecision::uint256_t dsblock_num);
->>>>>>> 34e92eb3
     bool CheckWhetherMaxSubmissionsReceived(Peer peer, PubKey key);
     bool VerifyPoW1Submission(const vector<unsigned char>& message,
                               const Peer& from, PubKey& key,
