# Copyright (C) 2019 Zilliqa
#
# This program is free software: you can redistribute it and/or modify
# it under the terms of the GNU General Public License as published by
# the Free Software Foundation, either version 3 of the License, or
# (at your option) any later version.
#
# This program is distributed in the hope that it will be useful,
# but WITHOUT ANY WARRANTY; without even the implied warranty of
# MERCHANTABILITY or FITNESS FOR A PARTICULAR PURPOSE.  See the
# GNU General Public License for more details.
#
# You should have received a copy of the GNU General Public License
# along with this program.  If not, see <https://www.gnu.org/licenses/>.
#

ARG BASE=zilliqa/scilla:v0.11.0
FROM ${BASE} AS scilla
# run a copy -L to unfold the symlinkes, and strip all exes
RUN mkdir -p /scilla/0/bin2/ && cp -L /scilla/0/bin/* /scilla/0/bin2/ && strip /scilla/0/bin2/*

FROM ubuntu:18.04 as rust_builder
RUN apt-get update && apt-get install -y protobuf-compiler && \
apt-get install -y git && \
apt-get install -y curl && \
apt-get install -y build-essential && \
apt-get install -y pkg-config && \
apt-get install -y libssl-dev && \
curl --proto '=https' --tlsv1.2 -sSf https://sh.rustup.rs -o install_script.sh && \
sh install_script.sh -y 
ENV PATH="/root/.cargo/bin:${PATH}"
RUN git clone https://github.com/Zilliqa/evm-ds /evm-ds && \
    cd /evm-ds && \
<<<<<<< HEAD
=======
    git checkout 70dfb1488e39b7c1e5fab6f040916c32ee714838 && \
>>>>>>> 02048869
    cargo build --release --package evm-ds && \
    cargo test --verbose --release --package evm-ds


# start from a new ubuntu environment as builder for zilliqa, make sure the deps is consistent with those in the runner image
FROM ubuntu:18.04 AS builder
# Format guideline: one package per line and keep them alphabetically sorted
RUN apt-get update \
    && apt-get install -y software-properties-common \
    && apt-get update && apt-get install -y --no-install-recommends \
    autoconf \
    build-essential \
    ca-certificates \
    cmake \
    wget \
    # curl is not a build dependency
    curl \
    git \
    golang \
    # rysnc bydefault gets installed with opam package of scilla.Better to explicitly
    # mention again as installation candidate
    rsync \
    libboost-filesystem-dev \
    libboost-program-options-dev \
    libboost-system-dev \
    libboost-test-dev \
    libboost-python-dev \
    libcurl4-openssl-dev \
    libevent-dev \
    libjsoncpp-dev \
    libjsonrpccpp-dev \
    libleveldb-dev \
    libmicrohttpd-dev \
    libminiupnpc-dev \
    libsnappy-dev \
    libssl-dev \
    libtool \
    ocl-icd-opencl-dev \
    pkg-config \
    python3-dev \
    python3-pip \
    python3-setuptools \
    libsecp256k1-dev \
    && rm -rf /var/lib/apt/lists/*

# Install cmake 3.19
RUN wget https://github.com/Kitware/CMake/releases/download/v3.19.3/cmake-3.19.3-Linux-x86_64.sh \
    && mkdir -p "${HOME}"/.local \
    && bash ./cmake-3.19.3-Linux-x86_64.sh --skip-license --prefix="${HOME}"/.local/

# Include path to refer to latest version of cmake
ENV PATH="/root/.local/bin:${PATH}"

RUN cmake --version \
    && rm cmake-3.19.3-Linux-x86_64.sh

# Manually input tag or commit, can be overwritten by docker build-args
ARG COMMIT_OR_TAG=v8.2.0-alpha.0
ARG REPO=https://github.com/Zilliqa/Zilliqa.git
ARG SOURCE_DIR=/zilliqa
ARG BUILD_DIR=/build
ARG INSTALL_DIR=/usr/local
ARG BUILD_TYPE=RelWithDebInfo
ARG EXTRA_CMAKE_ARGS=
ARG MONGO_INSTALL_DIR=${BUILD_DIR}/mongo

RUN git clone ${REPO} ${SOURCE_DIR}
RUN git -C ${SOURCE_DIR} checkout ${COMMIT_OR_TAG}
RUN cmake -H${SOURCE_DIR} -B${BUILD_DIR} -DCMAKE_BUILD_TYPE=${BUILD_TYPE} -DCMAKE_INSTALL_PREFIX=${INSTALL_DIR} ${EXTRA_CMAKE_ARGS}
RUN cmake --build ${BUILD_DIR} -- -j$(nproc)
RUN cmake --build ${BUILD_DIR} --target install
RUN echo "built files:" && ls -lh ${BUILD_DIR} && echo "installed libs:" && ls -lh ${INSTALL_DIR}/lib
RUN echo "mongo files:" && ls -lh ${MONGO_INSTALL_DIR}/lib

# strip all exes
RUN strip /usr/local/bin/grepperf \
   /usr/local/bin/zilliqad \
   /usr/local/bin/genkeypair \
   /usr/local/bin/signmultisig \
   /usr/local/bin/verifymultisig \
   /usr/local/bin/getpub \
   /usr/local/bin/getaddr \
   /usr/local/bin/genaccounts \
   /usr/local/bin/sendcmd \
   /usr/local/bin/gentxn \
   /usr/local/bin/restore \
   /usr/local/bin/gensigninitialds \
   /usr/local/bin/validateDB \
   /usr/local/bin/genTxnBodiesFromS3 \
   /usr/local/bin/getnetworkhistory \
   /usr/local/bin/isolatedServer \
   /usr/local/bin/getrewardhistory \
#    /usr/local/bin/zilliqa \
   /usr/local/bin/data_migrate \
   /usr/local/lib/libSchnorr.so \
   /usr/local/lib/libCryptoUtils.so \
   /usr/local/lib/libNAT.so \
   /usr/local/lib/libCommon.so \
   /usr/local/lib/libTrie.so

# start from a new ubuntu as the runner image
FROM ubuntu:18.04

# install all necessary libraries
RUN apt-get update \
    && apt-get install -y software-properties-common \
    && apt-get update && apt-get install -y --no-install-recommends \
    # libs
    ca-certificates \
    libboost-filesystem-dev \
    libboost-program-options-dev \
    libboost-system-dev \
    libboost-test-dev \
    libboost-python-dev \
    libcurl4-openssl-dev \
    libevent-dev \
    libjsoncpp-dev \
    libjsonrpccpp-dev \
    libleveldb-dev \
    libmicrohttpd-dev \
    libminiupnpc-dev \
    libsnappy-dev \
    libssl-dev \
    libtool \
    ocl-icd-opencl-dev \
    pkg-config \
    python3-dev \
    python3-pip \
    python3-setuptools \
    libsecp256k1-dev \
    # tools
    curl \
    dnsutils \
    gdb \
    git \
    less \
    logrotate \
    net-tools \
    rsync \
    rsyslog \
    trickle \
    vim \
    && rm -rf /var/lib/apt/lists/*

# install all necessary libraries for python
COPY requirements3.txt ./
RUN pip3 install wheel \
    && pip3 install --no-cache-dir -r requirements3.txt \
    && update-alternatives --install /usr/bin/python python /usr/bin/python3 10 # set python3 as default instead python2

# make dirs for scilla and zilliqa
RUN mkdir -p \
    /scilla/0/bin /scilla/0/src/stdlib \
    /zilliqa/scripts

ARG INSTALL_DIR=/usr/local
ARG MONGO_INSTALL_DIR=/build/mongo

# pour in scilla binaries
COPY --from=scilla  /scilla/0/bin2            /scilla/0/bin
# pour in scilla conntract stdlibs
COPY --from=scilla  /scilla/0/src/stdlib     /scilla/0/src/stdlib
# pour in zilliqa scripts
COPY --from=builder /zilliqa/scripts         /zilliqa/scripts
# pour in zilliqa binaries and dynnamic libs
COPY --from=builder ${INSTALL_DIR}/bin/*     ${INSTALL_DIR}/bin/
COPY --from=builder ${INSTALL_DIR}/lib/*.so* ${INSTALL_DIR}/lib/
COPY --from=builder ${MONGO_INSTALL_DIR}/lib/*.so* ${INSTALL_DIR}/lib/
COPY --from=rust_builder /evm-ds/target/release/evm-ds ${INSTALL_DIR}/bin/
COPY --from=rust_builder /evm-ds/log4rs.yml ${INSTALL_DIR}/etc/

ADD https://github.com/krallin/tini/releases/latest/download/tini /tini

ENV LD_LIBRARY_PATH=${INSTALL_DIR}/lib:${MONGO_INSTALL_DIR}/lib

ENTRYPOINT ["/bin/bash"]<|MERGE_RESOLUTION|>--- conflicted
+++ resolved
@@ -31,10 +31,7 @@
 ENV PATH="/root/.cargo/bin:${PATH}"
 RUN git clone https://github.com/Zilliqa/evm-ds /evm-ds && \
     cd /evm-ds && \
-<<<<<<< HEAD
-=======
     git checkout 70dfb1488e39b7c1e5fab6f040916c32ee714838 && \
->>>>>>> 02048869
     cargo build --release --package evm-ds && \
     cargo test --verbose --release --package evm-ds
 
