--- conflicted
+++ resolved
@@ -1,10 +1,7 @@
 <!-- format guideline: non-tab four-space indentation -->
 <node>
     <constants>
-<<<<<<< HEAD
-=======
         <MSG_VERSION>1</MSG_VERSION>
->>>>>>> 7d6e6105
         <DS_MULTICAST_CLUSTER_SIZE>10</DS_MULTICAST_CLUSTER_SIZE>
         <TX_SHARING_CLUSTER_SIZE>10</TX_SHARING_CLUSTER_SIZE>
         <COMM_SIZE>5</COMM_SIZE>
