<<<<<<< HEAD
/**
* Copyright (c) 2018 Zilliqa
* This source code is being disclosed to you solely for the purpose of your participation in
* testing Zilliqa. You may view, compile and run the code for that purpose and pursuant to
* the protocols and algorithms that are programmed into, and intended by, the code. You may
* not do anything else with the code without express permission from Zilliqa Research Pte. Ltd.,
* including modifying or publishing the code (or any part of it), and developing or forming
* another public or private blockchain network. This source code is provided ‘as is’ and no
* warranties are given as to title or non-infringement, merchantability or fitness for purpose
* and, to the extent permitted by law, all liability for your use of the code is disclaimed.
* Some programs in this code are governed by the GNU General Public License v3.0 (available at
* https://www.gnu.org/licenses/gpl-3.0.en.html) (‘GPLv3’). The programs that are governed by
* GPLv3.0 are those programs that are located in the folders src/depends and tests/depends
* and which include a reference to GPLv3 in their program files.
**/
=======
/*
 * Copyright (c) 2018 Zilliqa
 * This source code is being disclosed to you solely for the purpose of your
 * participation in testing Zilliqa. You may view, compile and run the code for
 * that purpose and pursuant to the protocols and algorithms that are programmed
 * into, and intended by, the code. You may not do anything else with the code
 * without express permission from Zilliqa Research Pte. Ltd., including
 * modifying or publishing the code (or any part of it), and developing or
 * forming another public or private blockchain network. This source code is
 * provided 'as is' and no warranties are given as to title or non-infringement,
 * merchantability or fitness for purpose and, to the extent permitted by law,
 * all liability for your use of the code is disclaimed. Some programs in this
 * code are governed by the GNU General Public License v3.0 (available at
 * https://www.gnu.org/licenses/gpl-3.0.en.html) ('GPLv3'). The programs that
 * are governed by GPLv3.0 are those programs that are located in the folders
 * src/depends and tests/depends and which include a reference to GPLv3 in their
 * program files.
 */
>>>>>>> f49ee618

#include "libCrypto/MultiSig.h"
#include "libUtils/Logger.h"

#define BOOST_TEST_MODULE multisigtest
#define BOOST_TEST_DYN_LINK
#include <boost/test/unit_test.hpp>

using namespace std;

BOOST_AUTO_TEST_SUITE(multisigtest)

<<<<<<< HEAD
BOOST_AUTO_TEST_CASE(test_multisig)
{
    INIT_STDOUT_LOGGER();

    Schnorr& schnorr = Schnorr::GetInstance();

    /// Generate key pairs
    const unsigned int nbsigners = 2000;
    vector<PrivKey> privkeys;
    vector<PubKey> pubkeys;
    for (unsigned int i = 0; i < nbsigners; i++)
    {
        pair<PrivKey, PubKey> keypair = schnorr.GenKeyPair();
        privkeys.emplace_back(keypair.first);
        pubkeys.emplace_back(keypair.second);
    }

    /// 1 MB message
    const unsigned int message_size = 1048576;
    vector<unsigned char> message_rand(message_size);
    vector<unsigned char> message_1(message_size, 0x01);
    generate(message_rand.begin(), message_rand.end(), std::rand);

    /// Aggregate public keys
    shared_ptr<PubKey> aggregatedPubkey = MultiSig::AggregatePubKeys(pubkeys);
    BOOST_CHECK_MESSAGE(aggregatedPubkey != nullptr, "AggregatePubKeys failed");

    /// Generate individual commitments
    vector<CommitSecret> secrets(nbsigners);
    vector<CommitPoint> points;
    for (unsigned int i = 0; i < nbsigners; i++)
    {
        points.emplace_back(secrets.at(i));
    }

    /// Aggregate commits
    shared_ptr<CommitPoint> aggregatedCommit
        = MultiSig::AggregateCommits(points);
    BOOST_CHECK_MESSAGE(aggregatedCommit != nullptr, "AggregateCommits failed");

    /// Generate challenge
    Challenge challenge(*aggregatedCommit, *aggregatedPubkey, message_rand);
    BOOST_CHECK_MESSAGE(challenge.Initialized() == true,
                        "Challenge generation failed");

    /// Check Challenge copy constructor
    Challenge challengeCopy(challenge);
    BOOST_CHECK_MESSAGE(challenge == challengeCopy,
                        "Challenge copy constructor failed");

    /// Generate responses
    vector<Response> responses;
    for (unsigned int i = 0; i < nbsigners; i++)
    {
        responses.emplace_back(secrets.at(i), challenge, privkeys.at(i));
        BOOST_CHECK_MESSAGE(responses.back().Initialized() == true,
                            "Response generation failed");
    }

    /// Aggregate responses
    shared_ptr<Response> aggregatedResponse
        = MultiSig::AggregateResponses(responses);
    BOOST_CHECK_MESSAGE(aggregatedResponse != nullptr,
                        "AggregateResponses failed");

    /// Generate the aggregated signature
    shared_ptr<Signature> signature
        = MultiSig::AggregateSign(challenge, *aggregatedResponse);
    BOOST_CHECK_MESSAGE(signature != nullptr, "AggregateSign failed");

    /// Verify the signature
    BOOST_CHECK_MESSAGE(
        schnorr.Verify(message_rand, *signature, *aggregatedPubkey) == true,
        "Signature verification (correct message) failed");
    BOOST_CHECK_MESSAGE(schnorr.Verify(message_1, *signature, *aggregatedPubkey)
                            == false,
                        "Signature verification (wrong message) failed");

    ///Check CommitPoint operator =
    CommitPoint cp_copy;
    cp_copy = *aggregatedCommit;
    BOOST_CHECK_MESSAGE(cp_copy == *aggregatedCommit,
                        "CommitPoint operator= failed");

    ///Check Challenge operator =
    Challenge challenge_copy;
    challenge_copy = challenge;
    BOOST_CHECK_MESSAGE(challenge_copy == challenge,
                        "Challenge operator= failed");

    ///Check Response operator =
    Response response_copy;
    response_copy = *aggregatedResponse;
    BOOST_CHECK_MESSAGE(response_copy == *aggregatedResponse,
                        "Response operator= failed");
}

BOOST_AUTO_TEST_CASE(test_serialization)
{
    Schnorr& schnorr = Schnorr::GetInstance();

    // Generate key pairs
    const unsigned int nbsigners = 80;
    vector<PrivKey> privkeys;
    vector<PubKey> pubkeys;
    for (unsigned int i = 0; i < nbsigners; i++)
    {
        pair<PrivKey, PubKey> keypair = schnorr.GenKeyPair();
        privkeys.emplace_back(keypair.first);
        pubkeys.emplace_back(keypair.second);
    }

    // 1 MB message
    const unsigned int message_size = 1048576;
    vector<unsigned char> message_rand(message_size);
    vector<unsigned char> message_1(message_size, 0x01);
    generate(message_rand.begin(), message_rand.end(), std::rand);

    // Aggregate public keys
    shared_ptr<PubKey> aggregatedPubkey = MultiSig::AggregatePubKeys(pubkeys);
    BOOST_CHECK_MESSAGE(aggregatedPubkey != nullptr, "AggregatePubKeys failed");

    // Generate individual commitments
    vector<CommitSecret> secrets(nbsigners);
    vector<CommitPoint> points;
    vector<CommitSecret> secrets1;
    vector<CommitPoint> points1;
    for (unsigned int i = 0; i < nbsigners; i++)
    {
        vector<unsigned char> tmp1, tmp2;
        secrets.at(i).Serialize(tmp1, 0);
        secrets1.emplace_back(tmp1, 0);
        points.emplace_back(secrets.at(i));
        points.back().Serialize(tmp2, 0);
        points1.emplace_back(tmp2, 0);
    }

    //Check CommitSecret operator =
    CommitSecret dummy_secret;
    dummy_secret = secrets.at(0);
    BOOST_CHECK_MESSAGE(dummy_secret == secrets.at(0),
                        "The operator = failed for CommitSecret");

    // Aggregate commits
    shared_ptr<CommitPoint> aggregatedCommit
        = MultiSig::AggregateCommits(points);
    BOOST_CHECK_MESSAGE(aggregatedCommit != nullptr, "AggregateCommits failed");
    shared_ptr<CommitPoint> aggregatedCommit1
        = MultiSig::AggregateCommits(points1);
    BOOST_CHECK_MESSAGE(*aggregatedCommit == *aggregatedCommit1,
                        "Commit serialization failed");

    // Generate challenge
    Challenge challenge(*aggregatedCommit, *aggregatedPubkey, message_rand);
    BOOST_CHECK_MESSAGE(challenge.Initialized() == true,
                        "Challenge generation failed");
=======
BOOST_AUTO_TEST_CASE(test_multisig) {
  INIT_STDOUT_LOGGER();

  Schnorr& schnorr = Schnorr::GetInstance();

  // Generate key pairs
  const unsigned int nbsigners = 2000;
  vector<PrivKey> privkeys;
  vector<PubKey> pubkeys;
  for (unsigned int i = 0; i < nbsigners; i++) {
    pair<PrivKey, PubKey> keypair = schnorr.GenKeyPair();
    privkeys.emplace_back(keypair.first);
    pubkeys.emplace_back(keypair.second);
  }

  // 1 MB message
  const unsigned int message_size = 1048576;
  vector<unsigned char> message_rand(message_size);
  vector<unsigned char> message_1(message_size, 0x01);
  generate(message_rand.begin(), message_rand.end(), std::rand);

  // Aggregate public keys
  shared_ptr<PubKey> aggregatedPubkey = MultiSig::AggregatePubKeys(pubkeys);
  BOOST_CHECK_MESSAGE(aggregatedPubkey != nullptr, "AggregatePubKeys failed");

  // Generate individual commitments
  vector<CommitSecret> secrets(nbsigners);
  vector<CommitPoint> points;
  for (unsigned int i = 0; i < nbsigners; i++) {
    points.emplace_back(secrets.at(i));
  }

  // Aggregate commits
  shared_ptr<CommitPoint> aggregatedCommit = MultiSig::AggregateCommits(points);
  BOOST_CHECK_MESSAGE(aggregatedCommit != nullptr, "AggregateCommits failed");

  // Generate challenge
  Challenge challenge(*aggregatedCommit, *aggregatedPubkey, message_rand);
  BOOST_CHECK_MESSAGE(challenge.Initialized() == true,
                      "Challenge generation failed");

  // Generate responses
  vector<Response> responses;
  for (unsigned int i = 0; i < nbsigners; i++) {
    responses.emplace_back(secrets.at(i), challenge, privkeys.at(i));
    BOOST_CHECK_MESSAGE(responses.back().Initialized() == true,
                        "Response generation failed");
  }

  // Aggregate responses
  shared_ptr<Response> aggregatedResponse =
      MultiSig::AggregateResponses(responses);
  BOOST_CHECK_MESSAGE(aggregatedResponse != nullptr,
                      "AggregateResponses failed");

  // Generate the aggregated signature
  shared_ptr<Signature> signature =
      MultiSig::AggregateSign(challenge, *aggregatedResponse);
  BOOST_CHECK_MESSAGE(signature != nullptr, "AggregateSign failed");

  // Verify the signature
  BOOST_CHECK_MESSAGE(
      schnorr.Verify(message_rand, *signature, *aggregatedPubkey) == true,
      "Signature verification (correct message) failed");
  BOOST_CHECK_MESSAGE(
      schnorr.Verify(message_1, *signature, *aggregatedPubkey) == false,
      "Signature verification (wrong message) failed");

  CommitPoint cp_copy;
  cp_copy = *aggregatedCommit;
  BOOST_CHECK_MESSAGE(cp_copy == *aggregatedCommit,
                      "CommitPoint operator= failed");

  Challenge challenge_copy;
  challenge_copy = challenge;
  BOOST_CHECK_MESSAGE(challenge_copy == challenge,
                      "Challenge operator= failed");

  Response response_copy;
  response_copy = *aggregatedResponse;
  BOOST_CHECK_MESSAGE(response_copy == *aggregatedResponse,
                      "Response operator= failed");
}

BOOST_AUTO_TEST_CASE(test_serialization) {
  Schnorr& schnorr = Schnorr::GetInstance();

  // Generate key pairs
  const unsigned int nbsigners = 80;
  vector<PrivKey> privkeys;
  vector<PubKey> pubkeys;
  for (unsigned int i = 0; i < nbsigners; i++) {
    pair<PrivKey, PubKey> keypair = schnorr.GenKeyPair();
    privkeys.emplace_back(keypair.first);
    pubkeys.emplace_back(keypair.second);
  }

  // 1 MB message
  const unsigned int message_size = 1048576;
  vector<unsigned char> message_rand(message_size);
  vector<unsigned char> message_1(message_size, 0x01);
  generate(message_rand.begin(), message_rand.end(), std::rand);

  // Aggregate public keys
  shared_ptr<PubKey> aggregatedPubkey = MultiSig::AggregatePubKeys(pubkeys);
  BOOST_CHECK_MESSAGE(aggregatedPubkey != nullptr, "AggregatePubKeys failed");

  // Generate individual commitments
  vector<CommitSecret> secrets(nbsigners);
  vector<CommitPoint> points;
  vector<CommitSecret> secrets1;
  vector<CommitPoint> points1;
  for (unsigned int i = 0; i < nbsigners; i++) {
    vector<unsigned char> tmp1, tmp2;
    secrets.at(i).Serialize(tmp1, 0);
    secrets1.emplace_back(tmp1, 0);
    points.emplace_back(secrets.at(i));
    points.back().Serialize(tmp2, 0);
    points1.emplace_back(tmp2, 0);
  }

  // Aggregate commits
  shared_ptr<CommitPoint> aggregatedCommit = MultiSig::AggregateCommits(points);
  BOOST_CHECK_MESSAGE(aggregatedCommit != nullptr, "AggregateCommits failed");
  shared_ptr<CommitPoint> aggregatedCommit1 =
      MultiSig::AggregateCommits(points1);
  BOOST_CHECK_MESSAGE(*aggregatedCommit == *aggregatedCommit1,
                      "Commit serialization failed");

  // Generate challenge
  Challenge challenge(*aggregatedCommit, *aggregatedPubkey, message_rand);
  BOOST_CHECK_MESSAGE(challenge.Initialized() == true,
                      "Challenge generation failed");
  vector<unsigned char> tmp;
  challenge.Serialize(tmp, 0);
  Challenge challenge2(tmp, 0);
  BOOST_CHECK_MESSAGE(challenge == challenge2,
                      "Challenge serialization failed");
  tmp.clear();

  // Generate responses
  vector<Response> responses;
  vector<Response> responses1;
  for (unsigned int i = 0; i < nbsigners; i++) {
    responses.emplace_back(secrets.at(i), challenge, privkeys.at(i));
    BOOST_CHECK_MESSAGE(responses.back().Initialized() == true,
                        "Response generation failed");
>>>>>>> f49ee618
    vector<unsigned char> tmp;
    responses.back().Serialize(tmp, 0);
    responses1.emplace_back(tmp, 0);
    // Verify response
    BOOST_CHECK_MESSAGE(
        MultiSig::VerifyResponse(responses.at(i), challenge, pubkeys.at(i),
                                 points.at(i)) == true,
        "Verify response failed");
  }

  // Aggregate responses
  shared_ptr<Response> aggregatedResponse =
      MultiSig::AggregateResponses(responses);
  BOOST_CHECK_MESSAGE(aggregatedResponse != nullptr,
                      "AggregateResponses failed");
  shared_ptr<Response> aggregatedResponse1 =
      MultiSig::AggregateResponses(responses1);
  BOOST_CHECK_MESSAGE(*aggregatedResponse == *aggregatedResponse1,
                      "Response serialization failed");

  // Generate the aggregated signature
  shared_ptr<Signature> signature =
      MultiSig::AggregateSign(challenge, *aggregatedResponse);
  BOOST_CHECK_MESSAGE(signature != nullptr, "AggregateSign failed");

  // Verify the signature
  BOOST_CHECK_MESSAGE(
      schnorr.Verify(message_rand, *signature, *aggregatedPubkey) == true,
      "Signature verification (correct message) failed");
  BOOST_CHECK_MESSAGE(
      schnorr.Verify(message_1, *signature, *aggregatedPubkey) == false,
      "Signature verification (wrong message) failed");
}

BOOST_AUTO_TEST_SUITE_END()<|MERGE_RESOLUTION|>--- conflicted
+++ resolved
@@ -1,4 +1,3 @@
-<<<<<<< HEAD
 /**
 * Copyright (c) 2018 Zilliqa
 * This source code is being disclosed to you solely for the purpose of your participation in
@@ -14,26 +13,6 @@
 * GPLv3.0 are those programs that are located in the folders src/depends and tests/depends
 * and which include a reference to GPLv3 in their program files.
 **/
-=======
-/*
- * Copyright (c) 2018 Zilliqa
- * This source code is being disclosed to you solely for the purpose of your
- * participation in testing Zilliqa. You may view, compile and run the code for
- * that purpose and pursuant to the protocols and algorithms that are programmed
- * into, and intended by, the code. You may not do anything else with the code
- * without express permission from Zilliqa Research Pte. Ltd., including
- * modifying or publishing the code (or any part of it), and developing or
- * forming another public or private blockchain network. This source code is
- * provided 'as is' and no warranties are given as to title or non-infringement,
- * merchantability or fitness for purpose and, to the extent permitted by law,
- * all liability for your use of the code is disclaimed. Some programs in this
- * code are governed by the GNU General Public License v3.0 (available at
- * https://www.gnu.org/licenses/gpl-3.0.en.html) ('GPLv3'). The programs that
- * are governed by GPLv3.0 are those programs that are located in the folders
- * src/depends and tests/depends and which include a reference to GPLv3 in their
- * program files.
- */
->>>>>>> f49ee618
 
 #include "libCrypto/MultiSig.h"
 #include "libUtils/Logger.h"
@@ -46,7 +25,6 @@
 
 BOOST_AUTO_TEST_SUITE(multisigtest)
 
-<<<<<<< HEAD
 BOOST_AUTO_TEST_CASE(test_multisig)
 {
     INIT_STDOUT_LOGGER();
@@ -203,155 +181,6 @@
     Challenge challenge(*aggregatedCommit, *aggregatedPubkey, message_rand);
     BOOST_CHECK_MESSAGE(challenge.Initialized() == true,
                         "Challenge generation failed");
-=======
-BOOST_AUTO_TEST_CASE(test_multisig) {
-  INIT_STDOUT_LOGGER();
-
-  Schnorr& schnorr = Schnorr::GetInstance();
-
-  // Generate key pairs
-  const unsigned int nbsigners = 2000;
-  vector<PrivKey> privkeys;
-  vector<PubKey> pubkeys;
-  for (unsigned int i = 0; i < nbsigners; i++) {
-    pair<PrivKey, PubKey> keypair = schnorr.GenKeyPair();
-    privkeys.emplace_back(keypair.first);
-    pubkeys.emplace_back(keypair.second);
-  }
-
-  // 1 MB message
-  const unsigned int message_size = 1048576;
-  vector<unsigned char> message_rand(message_size);
-  vector<unsigned char> message_1(message_size, 0x01);
-  generate(message_rand.begin(), message_rand.end(), std::rand);
-
-  // Aggregate public keys
-  shared_ptr<PubKey> aggregatedPubkey = MultiSig::AggregatePubKeys(pubkeys);
-  BOOST_CHECK_MESSAGE(aggregatedPubkey != nullptr, "AggregatePubKeys failed");
-
-  // Generate individual commitments
-  vector<CommitSecret> secrets(nbsigners);
-  vector<CommitPoint> points;
-  for (unsigned int i = 0; i < nbsigners; i++) {
-    points.emplace_back(secrets.at(i));
-  }
-
-  // Aggregate commits
-  shared_ptr<CommitPoint> aggregatedCommit = MultiSig::AggregateCommits(points);
-  BOOST_CHECK_MESSAGE(aggregatedCommit != nullptr, "AggregateCommits failed");
-
-  // Generate challenge
-  Challenge challenge(*aggregatedCommit, *aggregatedPubkey, message_rand);
-  BOOST_CHECK_MESSAGE(challenge.Initialized() == true,
-                      "Challenge generation failed");
-
-  // Generate responses
-  vector<Response> responses;
-  for (unsigned int i = 0; i < nbsigners; i++) {
-    responses.emplace_back(secrets.at(i), challenge, privkeys.at(i));
-    BOOST_CHECK_MESSAGE(responses.back().Initialized() == true,
-                        "Response generation failed");
-  }
-
-  // Aggregate responses
-  shared_ptr<Response> aggregatedResponse =
-      MultiSig::AggregateResponses(responses);
-  BOOST_CHECK_MESSAGE(aggregatedResponse != nullptr,
-                      "AggregateResponses failed");
-
-  // Generate the aggregated signature
-  shared_ptr<Signature> signature =
-      MultiSig::AggregateSign(challenge, *aggregatedResponse);
-  BOOST_CHECK_MESSAGE(signature != nullptr, "AggregateSign failed");
-
-  // Verify the signature
-  BOOST_CHECK_MESSAGE(
-      schnorr.Verify(message_rand, *signature, *aggregatedPubkey) == true,
-      "Signature verification (correct message) failed");
-  BOOST_CHECK_MESSAGE(
-      schnorr.Verify(message_1, *signature, *aggregatedPubkey) == false,
-      "Signature verification (wrong message) failed");
-
-  CommitPoint cp_copy;
-  cp_copy = *aggregatedCommit;
-  BOOST_CHECK_MESSAGE(cp_copy == *aggregatedCommit,
-                      "CommitPoint operator= failed");
-
-  Challenge challenge_copy;
-  challenge_copy = challenge;
-  BOOST_CHECK_MESSAGE(challenge_copy == challenge,
-                      "Challenge operator= failed");
-
-  Response response_copy;
-  response_copy = *aggregatedResponse;
-  BOOST_CHECK_MESSAGE(response_copy == *aggregatedResponse,
-                      "Response operator= failed");
-}
-
-BOOST_AUTO_TEST_CASE(test_serialization) {
-  Schnorr& schnorr = Schnorr::GetInstance();
-
-  // Generate key pairs
-  const unsigned int nbsigners = 80;
-  vector<PrivKey> privkeys;
-  vector<PubKey> pubkeys;
-  for (unsigned int i = 0; i < nbsigners; i++) {
-    pair<PrivKey, PubKey> keypair = schnorr.GenKeyPair();
-    privkeys.emplace_back(keypair.first);
-    pubkeys.emplace_back(keypair.second);
-  }
-
-  // 1 MB message
-  const unsigned int message_size = 1048576;
-  vector<unsigned char> message_rand(message_size);
-  vector<unsigned char> message_1(message_size, 0x01);
-  generate(message_rand.begin(), message_rand.end(), std::rand);
-
-  // Aggregate public keys
-  shared_ptr<PubKey> aggregatedPubkey = MultiSig::AggregatePubKeys(pubkeys);
-  BOOST_CHECK_MESSAGE(aggregatedPubkey != nullptr, "AggregatePubKeys failed");
-
-  // Generate individual commitments
-  vector<CommitSecret> secrets(nbsigners);
-  vector<CommitPoint> points;
-  vector<CommitSecret> secrets1;
-  vector<CommitPoint> points1;
-  for (unsigned int i = 0; i < nbsigners; i++) {
-    vector<unsigned char> tmp1, tmp2;
-    secrets.at(i).Serialize(tmp1, 0);
-    secrets1.emplace_back(tmp1, 0);
-    points.emplace_back(secrets.at(i));
-    points.back().Serialize(tmp2, 0);
-    points1.emplace_back(tmp2, 0);
-  }
-
-  // Aggregate commits
-  shared_ptr<CommitPoint> aggregatedCommit = MultiSig::AggregateCommits(points);
-  BOOST_CHECK_MESSAGE(aggregatedCommit != nullptr, "AggregateCommits failed");
-  shared_ptr<CommitPoint> aggregatedCommit1 =
-      MultiSig::AggregateCommits(points1);
-  BOOST_CHECK_MESSAGE(*aggregatedCommit == *aggregatedCommit1,
-                      "Commit serialization failed");
-
-  // Generate challenge
-  Challenge challenge(*aggregatedCommit, *aggregatedPubkey, message_rand);
-  BOOST_CHECK_MESSAGE(challenge.Initialized() == true,
-                      "Challenge generation failed");
-  vector<unsigned char> tmp;
-  challenge.Serialize(tmp, 0);
-  Challenge challenge2(tmp, 0);
-  BOOST_CHECK_MESSAGE(challenge == challenge2,
-                      "Challenge serialization failed");
-  tmp.clear();
-
-  // Generate responses
-  vector<Response> responses;
-  vector<Response> responses1;
-  for (unsigned int i = 0; i < nbsigners; i++) {
-    responses.emplace_back(secrets.at(i), challenge, privkeys.at(i));
-    BOOST_CHECK_MESSAGE(responses.back().Initialized() == true,
-                        "Response generation failed");
->>>>>>> f49ee618
     vector<unsigned char> tmp;
     responses.back().Serialize(tmp, 0);
     responses1.emplace_back(tmp, 0);
