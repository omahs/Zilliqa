import {assert, expect} from "chai";
<<<<<<< HEAD
import {Contract} from "ethers";
import hre, {ethers} from "hardhat";
import logDebug from "../helper/DebugHelper";
import sendJsonRpcRequest from "../helper/JsonRpcHelper";
import parallelizer from "../helper/Parallelizer";
=======
import {parallelizer} from "../helpers";
import {ethers} from "hardhat";
import hre from "hardhat";
import {Contract} from "ethers";
import sendJsonRpcRequest from "../helpers/JsonRpcHelper";
import logDebug from "../helpers/DebugHelper";
>>>>>>> 25c505af

describe("Parent Child Contract Functionality", function () {
  const INITIAL_FUND = 10_000_000;
  let parentContract: Contract;

  before(async function () {
    parentContract = await parallelizer.deployContract("ParentContract", {value: INITIAL_FUND});
  });

  describe("General", function () {
    it(`Should return ${INITIAL_FUND} when getPaidValue is called`, async function () {
      expect(await parentContract.getPaidValue()).to.be.equal(INITIAL_FUND);
    });

    it(`Should return ${INITIAL_FUND} as the balance of the parent contract`, async function () {
      expect(await ethers.provider.getBalance(parentContract.address)).to.be.eq(INITIAL_FUND);
    });
  });

  describe("Install Child", function () {
    const CHILD_CONTRACT_VALUE = 12345;
    before(async function () {
      // Because childContractAddress is used in almost all of the following tests, it should be done in `before` block.
      this.installedChild = await parentContract.installChild(CHILD_CONTRACT_VALUE, {gasLimit: 25000000});
      this.childContractAddress = await parentContract.childAddress();
    });

    it("Should instantiate a new child if installChild is called", async function () {
      expect(this.childContractAddress).to.be.properAddress;
    });

    it(`Should return ${INITIAL_FUND} as the balance of the child contract`, async function () {
      expect(await ethers.provider.getBalance(this.childContractAddress)).to.be.eq(INITIAL_FUND);
    });

    it(`Should return ${CHILD_CONTRACT_VALUE} when read function of the child is called`, async function () {
      this.childContract = await hre.ethers.getContractAt("ChildContract", this.childContractAddress);
      this.childContract = this.childContract.connect(parentContract.signer);
      expect(await this.childContract.read()).to.be.eq(CHILD_CONTRACT_VALUE);
    });

    xit("Should create a transaction trace after child creation", async function () {
      const METHOD = "debug_traceTransaction";

      await sendJsonRpcRequest(METHOD, 1, [this.installedChild.hash], (result, status) => {
        logDebug(result);

        assert.equal(status, 200, "has status code");
        assert.isString(result.result, "Expected to be populated");
      });
    });

    it("Should return parent address if sender function of child is called", async function () {
      expect(await this.childContract.sender()).to.be.eq(parentContract.address);
    });

    it("Should return all funds from the child to its sender contract if returnToSender is called", async function () {
      await this.childContract.returnToSender();
      expect(await ethers.provider.getBalance(parentContract.address)).to.be.eq(INITIAL_FUND);
      expect(await ethers.provider.getBalance(this.childContract.address)).to.be.eq(0);
    });
  });
});<|MERGE_RESOLUTION|>--- conflicted
+++ resolved
@@ -1,18 +1,9 @@
-import {assert, expect} from "chai";
-<<<<<<< HEAD
-import {Contract} from "ethers";
-import hre, {ethers} from "hardhat";
-import logDebug from "../helper/DebugHelper";
-import sendJsonRpcRequest from "../helper/JsonRpcHelper";
-import parallelizer from "../helper/Parallelizer";
-=======
-import {parallelizer} from "../helpers";
-import {ethers} from "hardhat";
-import hre from "hardhat";
-import {Contract} from "ethers";
+import { assert, expect } from "chai";
+import { Contract } from "ethers";
+import hre, { ethers } from "hardhat";
+import { parallelizer } from "../helpers";
+import logDebug from "../helpers/DebugHelper";
 import sendJsonRpcRequest from "../helpers/JsonRpcHelper";
-import logDebug from "../helpers/DebugHelper";
->>>>>>> 25c505af
 
 describe("Parent Child Contract Functionality", function () {
   const INITIAL_FUND = 10_000_000;
