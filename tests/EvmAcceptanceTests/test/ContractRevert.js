--- conflicted
+++ resolved
@@ -12,23 +12,11 @@
     await expect(contract.revertCall()).to.be.reverted;
   });
 
-<<<<<<< HEAD
-  it("Will revert the contract when revert is called", async function () {
-
-    function onCallViewFinished(receipt) {
-      assert.fail("Failure: Should not be successful");
-    }
-
-    function onCallViewError(error) {
-      assert.notEqual(error.data.stack.search("Reverted"), -1);
-    }
-=======
   // FIXME: In ZIL-4899
   xit("Should return revert error message if the called function reverts with custom message", async function () {
     const REVERT_MESSAGE = "reverted!!";
     await expect(contract.revertCallWithMessage(REVERT_MESSAGE)).to.be.revertedWith(REVERT_MESSAGE);
   });
->>>>>>> b266a63c
 
   // FIXME: In ZIL-4899
   xit("Should return revert error object if the called function reverts with custom error", async function () {
