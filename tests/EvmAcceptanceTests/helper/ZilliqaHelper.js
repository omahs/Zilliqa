--- conflicted
+++ resolved
@@ -1,26 +1,8 @@
 const { ethers, web3 } = require("hardhat")
 
-<<<<<<< HEAD
 var zilliqa = {
     primaryAccount: web3.eth.accounts.privateKeyToAccount(hre.getPrivateAddressAt(0)),
     getState: async function(address, index) {
-=======
-class ZilliqaHelper {
-    constructor() {
-        this.primaryAccount = web3.eth.accounts.privateKeyToAccount(general_helper.getPrivateAddressAt(0))
-        this.auxiliaryAccount = web3.eth.accounts.privateKeyToAccount(general_helper.getPrivateAddressAt(1))
-    }
-
-    getPrimaryAccount() {
-        return this.primaryAccount;
-    }
-
-    getSecondaryAccount() {
-        return this.primaryAccount;
-    }
-
-    async getState(address, index) {
->>>>>>> ed74b9a0
         return web3.eth.getStorageAt(address, index)
     },
  
