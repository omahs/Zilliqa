/**
* Copyright (c) 2018 Zilliqa 
* This source code is being disclosed to you solely for the purpose of your participation in 
* testing Zilliqa. You may view, compile and run the code for that purpose and pursuant to 
* the protocols and algorithms that are programmed into, and intended by, the code. You may 
* not do anything else with the code without express permission from Zilliqa Research Pte. Ltd., 
* including modifying or publishing the code (or any part of it), and developing or forming 
* another public or private blockchain network. This source code is provided ‘as is’ and no 
* warranties are given as to title or non-infringement, merchantability or fitness for purpose 
* and, to the extent permitted by law, all liability for your use of the code is disclaimed. 
* Some programs in this code are governed by the GNU General Public License v3.0 (available at 
* https://www.gnu.org/licenses/gpl-3.0.en.html) (‘GPLv3’). The programs that are governed by 
* GPLv3.0 are those programs that are located in the folders src/depends and tests/depends 
* and which include a reference to GPLv3 in their program files.
**/

#include <execinfo.h> // for backtrace
#include <signal.h>

#include <iostream>
#include <arpa/inet.h>
#include <algorithm>
#include "libUtils/Logger.h"

#include "libNetwork/PeerStore.h"
#include "libNetwork/P2PComm.h"
#include "libUtils/Logger.h"
#include "libUtils/DataConversion.h"
#include "libZilliqa/Zilliqa.h"

using namespace std;
using namespace boost::multiprecision;

int main(int argc, const char * argv[])
{
    const int num_args_required = 1 + 7; // first 1 = program name
    if (argc != num_args_required)
    {
<<<<<<< HEAD
        cout << "[USAGE] " << argv[0] << " <32-byte private_key> <33-byte public_key> <listen_ip_address> <listen_port> <1 if loadConfig, 0 otherwise> <1 if sync, 0 otherwise> <1 if retrieve, 0 otherwise>" << endl;
=======
        cout << "Copyright (C) Zilliqa. Version 1.0 (Durian). <https://www.zilliqa.com/> " << endl;
        cout << "For bug reporting, please create an issue at <https://github.com/Zilliqa/Zilliqa> \n" << endl;
        cout << "[USAGE] " << argv[0] << " <32-byte private_key> <33-byte public_key> <listen_ip_address> <listen_port> <1 if loadConfig, 0 otherwise> <1 if sync, 0 otherwise>" << endl;
>>>>>>> 1e39b692
    }
    else
    {
        INIT_FILE_LOGGER("zilliqa");
        INIT_STATE_LOGGER("state");

        vector<unsigned char> tmpprivkey = DataConversion::HexStrToUint8Vec(argv[1]);
        vector<unsigned char> tmppubkey = DataConversion::HexStrToUint8Vec(argv[2]);
        PrivKey privkey(tmpprivkey, 0);
        PubKey pubkey(tmppubkey, 0);

        struct in_addr ip_addr;
        inet_aton(argv[3], &ip_addr);
        Peer my_port((uint128_t)ip_addr.s_addr, static_cast<unsigned int>(atoi(argv[4])));

        Zilliqa zilliqa(make_pair(privkey, pubkey), my_port, atoi(argv[5]) == 1, atoi(argv[6]) == 1, atoi(argv[7]) == 1);

        auto dispatcher = [&zilliqa](const vector<unsigned char> & message, const Peer & from) mutable -> void { zilliqa.Dispatch(message, from); };
        auto broadcast_list_retriever = [&zilliqa](unsigned char msg_type, unsigned char ins_type, const Peer & from) mutable -> vector<Peer> { return zilliqa.RetrieveBroadcastList(msg_type, ins_type, from); };

        P2PComm::GetInstance().StartMessagePump(my_port.m_listenPortHost, dispatcher, broadcast_list_retriever);
    }

    return 0;
}<|MERGE_RESOLUTION|>--- conflicted
+++ resolved
@@ -36,13 +36,9 @@
     const int num_args_required = 1 + 7; // first 1 = program name
     if (argc != num_args_required)
     {
-<<<<<<< HEAD
-        cout << "[USAGE] " << argv[0] << " <32-byte private_key> <33-byte public_key> <listen_ip_address> <listen_port> <1 if loadConfig, 0 otherwise> <1 if sync, 0 otherwise> <1 if retrieve, 0 otherwise>" << endl;
-=======
         cout << "Copyright (C) Zilliqa. Version 1.0 (Durian). <https://www.zilliqa.com/> " << endl;
         cout << "For bug reporting, please create an issue at <https://github.com/Zilliqa/Zilliqa> \n" << endl;
         cout << "[USAGE] " << argv[0] << " <32-byte private_key> <33-byte public_key> <listen_ip_address> <listen_port> <1 if loadConfig, 0 otherwise> <1 if sync, 0 otherwise>" << endl;
->>>>>>> 1e39b692
     }
     else
     {
