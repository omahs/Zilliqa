--- conflicted
+++ resolved
@@ -55,17 +55,8 @@
 
     std::pair<PrivKey, PubKey> pubKey1 = Schnorr::GetInstance().GenKeyPair();
 
-<<<<<<< HEAD
     TxBlockHeader header(TXBLOCKTYPE::FINAL, BLOCKVERSION::VERSION1, 1, 1, BlockHash(), instanceNum, 
                          get_time_as_int(), TxnHash(), StateHash(), 5, 6, pubKey1.second, instanceNum, BlockHash(), 0);
-    
-=======
-    TxBlockHeader header(TXBLOCKTYPE::FINAL, BLOCKVERSION::VERSION1, 1, 1,
-                         BlockHash(), instanceNum, get_time_as_int(), TxnHash(),
-                         StateHash(), 5, 6, pubKey1.second, instanceNum,
-                         BlockHash());
-
->>>>>>> 97154987
     array<unsigned char, BLOCK_SIG_SIZE> emptySig{};
 
     std::vector<TxnHash> tranHashes;
