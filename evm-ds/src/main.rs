--- conflicted
+++ resolved
@@ -24,12 +24,6 @@
 };
 use futures::FutureExt;
 
-<<<<<<< HEAD
-=======
-use serde::ser::{Serialize, SerializeStructVariant, Serializer};
-
-use core::str::FromStr;
->>>>>>> 25b95d7e
 use log::{error, info};
 use std::fmt::Debug;
 
