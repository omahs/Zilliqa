--- conflicted
+++ resolved
@@ -93,11 +93,7 @@
     }
 }
 
-<<<<<<< HEAD
-#[derive(Debug,Serialize,Deserialize)]
-=======
 #[derive(Debug,Serialize,Deserialize,Default)]
->>>>>>> 202034e4
 struct StructLog {
     pub depth: usize,
     pub error: String,
@@ -109,24 +105,6 @@
     pub stack: Vec<String>,
     pub storage: Vec<String>, // not populated
 }
-<<<<<<< HEAD
-
-impl StructLog {
-    fn new() -> Self{
-        StructLog{
-            depth: Default::default(),
-            error: Default::default(),
-            gas: Default::default(),
-            gas_cost: Default::default(),
-            op: Default::default(),
-            pc: Default::default(),
-            stack: Default::default(),
-            storage: Default::default(),
-        }
-    }
-}
-=======
->>>>>>> 202034e4
 
 // This implementation has a stack of call contexts each with reference to their calls - so a tree is
 // Created in this way.
@@ -153,11 +131,7 @@
         LoggingEventListener {
             call_tracer: Default::default(),
             raw_tracer: Default::default(),
-<<<<<<< HEAD
-            enabled: enabled,
-=======
             enabled,
->>>>>>> 202034e4
         }
     }
 }
@@ -169,23 +143,6 @@
             return;
         }
 
-<<<<<<< HEAD
-        let mut struct_log = StructLog::new();
-
-        struct_log.depth = self.call_tracer.len() - 1;
-        struct_log.error = Default::default();
-        struct_log.gas = Default::default();
-        struct_log.gas_cost = Default::default();
-        struct_log.storage = Default::default();
-
-        match event {
-            evm::runtime::tracing::Event::Step{context: _, opcode, position, stack, memory: _} => {
-                struct_log.op = format!("{}", opcode);
-                struct_log.pc = position.clone().unwrap_or(0);
-
-                for sta in stack.data() {
-                    struct_log.stack.push(format!("{:?}", sta));
-=======
         let mut struct_log = StructLog { depth: self.call_tracer.len() - 1, ..Default::default() };
 
         match event {
@@ -195,7 +152,6 @@
 
                 for sta in stack.data() {
                     struct_log.stack.push(format!("{sta:?}"));
->>>>>>> 202034e4
                 }
             }
             evm::runtime::tracing::Event::StepResult{result, return_value: _} => {
