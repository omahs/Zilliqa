//! Implementation of EVM for Zilliqa

// #![deny(warnings)]
#![forbid(unsafe_code)]

mod continuation;
mod convert;
mod cps_executor;
mod ipc_connect;
mod precompiles;
mod protos;
mod scillabackend;

use futures::future::FutureExt;
use std::collections::{BTreeMap, HashMap};
use std::net::{IpAddr, Ipv4Addr, SocketAddr};
use std::panic::{self, AssertUnwindSafe};
use std::path::PathBuf;
use std::rc::Rc;
use std::sync::{Arc, Mutex};

use anyhow::Context;
use bytes::Bytes;
use clap::Parser;
use evm::{
    backend::Apply,
    executor::stack::{MemoryStackState, StackSubstateMetadata},
    tracing,
};

use core::str::FromStr;
use log::{debug, error, info};
use std::fmt::Debug;

use continuation::Continuation;
use jsonrpc_core::{BoxFuture, Error, IoHandler, Result};
use jsonrpc_server_utils::codecs;
use primitive_types::*;
use scillabackend::{ScillaBackend, ScillaBackendConfig};

type ContinuationId = usize;
type ContinuationSerialized = Bytes;

use crate::precompiles::get_precompiles;
use crate::protos::Evm as EvmProto;
use protobuf::Message;

/// EVM JSON-RPC server
#[derive(Parser, Debug)]
#[clap(version, about, long_about = None)]
struct Args {
    /// Path of the EVM server Unix domain socket.
    #[clap(short, long, default_value = "/tmp/evm-server.sock")]
    socket: String,

    /// Path of the Node Unix domain socket.
    #[clap(short, long, default_value = "/tmp/zilliqa.sock")]
    node_socket: String,

    /// Path of the EVM server HTTP socket. Duplicates the `socket` above for convenience.
    #[clap(short = 'p', long, default_value = "3333")]
    http_port: u16,

    /// Trace the execution with debug logging.
    #[clap(short, long)]
    tracing: bool,

    /// Log file (if not set, stderr is used).
    #[clap(short, long)]
    log4rs: Option<String>,

    /// How much EVM gas is one Scilla gas worth.
    #[clap(long, default_value = "1")]
    gas_scaling_factor: u64,

    /// Zil scaling factor.  How many Zils in one EVM visible Eth.
    #[clap(long, default_value = "1")]
    zil_scaling_factor: u64,
}

struct EvmServer {
    // Whether tracing is enabled for this instance of EVM server.
    tracing: bool,
    // Config for the backend that drives the interaction with the blockchain.
    backend_config: ScillaBackendConfig,
    // By how much to scale gas price.
    gas_scaling_factor: u64,
    // A cache of known continuations.
    continuations: Arc<Mutex<HashMap<ContinuationId, Continuation>>>,
}

impl EvmServer {
    fn run_json(&self, params: jsonrpc_core::Params) -> BoxFuture<Result<jsonrpc_core::Value>> {
        let args = jsonrpc_core::Value::from(params);
        if let Some(arg) = args.get(0) {
            if let Some(arg_str) = arg.as_str() {
                self.run(arg_str.to_string())
                    .map(|result| result.map(jsonrpc_core::Value::from))
                    .boxed()
            } else {
                futures::future::err(jsonrpc_core::Error::invalid_params("Invalid parameter"))
                    .boxed()
            }
        } else {
            futures::future::err(jsonrpc_core::Error::invalid_params("No parameter")).boxed()
        }
    }

    fn run(&self, args_str: String) -> BoxFuture<Result<String>> {
        let args_parsed = base64::decode(args_str)
            .map_err(|_| Error::invalid_params("cannot decode base64"))
            .and_then(|buffer| {
                EvmProto::EvmArgs::parse_from_bytes(&buffer)
                    .map_err(|e| Error::invalid_params(format!("{}", e)))
            });

        match args_parsed {
            Ok(mut args) => {
                let origin = H160::from(args.get_origin());
                let address = H160::from(args.get_address());
                let code = Vec::from(args.get_code());
                let data = Vec::from(args.get_data());
                let apparent_value = U256::from(args.get_apparent_value());
                let gas_limit = args.get_gas_limit();
                let estimate = args.get_estimate();
                let backend =
                    ScillaBackend::new(self.backend_config.clone(), origin, args.take_extras());
                let tracing = self.tracing;
                let gas_scaling_factor = self.gas_scaling_factor;
<<<<<<< HEAD
                let continuation = args.take_continuation();
                if !args.cps_mode {
                    run_evm_impl(
                        address,
                        code,
                        data,
                        apparent_value,
                        gas_limit,
                        backend,
                        tracing,
                        gas_scaling_factor,
                        estimate,
                    )
                    .boxed()
                } else {
                    run_evm_cps_impl(
                        address,
                        code,
                        data,
                        apparent_value,
                        gas_limit,
                        backend,
                        tracing,
                        gas_scaling_factor,
                        estimate,
                        continuation,
                    )
                    .boxed()
                }
=======

                run_evm_impl(
                    address,
                    code,
                    data,
                    apparent_value,
                    gas_limit,
                    backend,
                    tracing,
                    gas_scaling_factor,
                    estimate,
                    args.get_context().to_string(),
                )
                .boxed()
>>>>>>> c505be78
            }
            Err(e) => futures::future::err(e).boxed(),
        }
    }

    fn take_continuation_by_id(&self, continuation_id: ContinuationId) -> Option<Continuation> {
        if continuation_id > 0 {
            let mut continuations = self.continuations.lock().unwrap();
            continuations.remove(&continuation_id)
        } else {
            None
        }
    }

    fn export_continuation(
        &self,
        _continuation_id: ContinuationId,
    ) -> Option<ContinuationSerialized> {
        // TODO: implement serializing and importing
        None
    }

    fn import_continuation(
        &mut self,
        _continuation_blob: ContinuationSerialized,
    ) -> Result<ContinuationId> {
        Err(Error::invalid_params(
            "continuation deserializaion not implemented",
        ))
    }
}

#[allow(clippy::too_many_arguments)]
async fn run_evm_impl(
    address: H160,
    code: Vec<u8>,
    data: Vec<u8>,
    apparent_value: U256,
    gas_limit: u64,
    backend: ScillaBackend,
    tracing: bool,
    gas_scaling_factor: u64,
    estimate: bool,
    evm_context: String,
) -> Result<String> {
    // We must spawn a separate blocking task (on a blocking thread), because by default a JSONRPC
    // method runs as a non-blocking thread under a tokio runtime, and creating a new runtime
    // cannot be done. And we'll need a new runtime that we can safely drop on a handled
    // panic. (Using the parent runtime and dropping on stack unwind will mess up the parent runtime).
    tokio::task::spawn_blocking(move || {
        debug!(
            "Running EVM: origin: {:?} address: {:?} gas: {:?} value: {:?} code: {:?} data: {:?}, extras: {:?}, estimate: {:?}",
            backend.origin, address, gas_limit, apparent_value, hex::encode(&code), hex::encode(&data),
            backend.extras, estimate);
        let code = Rc::new(code);
        let data = Rc::new(data);
        // TODO: handle call_l64_after_gas problem: https://zilliqa-jira.atlassian.net/browse/ZIL-5012
        let config = evm::Config { estimate, call_l64_after_gas: false, ..evm::Config::london()};
        let context = evm::Context {
            address,
            caller: backend.origin,
            apparent_value,
        };
        let mut runtime = evm::Runtime::new(code.clone(), data.clone(), context, &config);
        // Scale the gas limit.
        let gas_limit = gas_limit * gas_scaling_factor;
        let metadata = StackSubstateMetadata::new(gas_limit, &config);
        let state = MemoryStackState::new(metadata, &backend);

        let precompiles = get_precompiles();

        let mut executor =
            evm::executor::stack::StackExecutor::new_with_precompiles(state, &config, &precompiles);

        let mut listener = LoggingEventListener{traces : Default::default()};

        // We have to catch panics, as error handling in the Backend interface of
        // do not have Result, assuming all operations are successful.
        //
        // We are asserting it is safe to unwind, as objects will be dropped after
        // the unwind.
        let result = panic::catch_unwind(AssertUnwindSafe(|| {
            if tracing {
                evm::tracing::using(&mut listener, || executor.execute(&mut runtime))
            } else {
                executor.execute(&mut runtime)
            }
        }));
        // Scale back remaining gas to Scilla units (no rounding!).
        let remaining_gas = executor.gas() / gas_scaling_factor;
        let result = match result {
            Ok(exit_reason) => {
                match exit_reason {
                    evm::ExitReason::Succeed(_) => {}
                    _ => {
                        debug!("Machine: position: {:?}, memory: {:?}, stack: {:?}",
                               runtime.machine().position(),
                               &runtime.machine().memory().data().iter().take(128).collect::<Vec<_>>(),
                               &runtime.machine().stack().data().iter().take(128).collect::<Vec<_>>());
                    }
                }
                let mut result = EvmProto::EvmResult::new();
                result.set_exit_reason(exit_reason.into());
                result.set_return_value(runtime.machine().return_value().into());
                let (state_apply, logs) = executor.into_state().deconstruct();
                result.set_apply(state_apply
                        .into_iter()
                                 .map(|apply| {
                                     let mut result = EvmProto::Apply::new();
                                     match apply {
                                         Apply::Delete { address } => {
                                             let mut delete = EvmProto::Apply_Delete::new();
                                             delete.set_address(address.into());
                                             result.set_delete(delete);
                                         }
                                         Apply::Modify {
                                             address,
                                             basic,
                                             code,
                                             storage,
                                             reset_storage,
                                         } => {
                                             debug!("Modify: {:?} {:?}", address, basic);
                                             let mut modify = EvmProto::Apply_Modify::new();
                                             modify.set_address(address.into());
                                             modify.set_balance(backend.scale_eth_to_zil(basic.balance).into());
                                             modify.set_nonce(basic.nonce.into());
                                             if let Some(code) = code {
                                                 modify.set_code(code.into());
                                             }
                                             modify.set_reset_storage(reset_storage);
                                             let storage_proto = storage.into_iter().map(
                                                 |(k, v)| backend.encode_storage(k, v).into()).collect();
                                             modify.set_storage(storage_proto);
                                             result.set_modify(modify);
                                         }
                                     };
                                   result
                                 })
                                 .collect());
                result.set_trace(listener.traces.into_iter().map(Into::into).collect());
                result.set_logs(logs.into_iter().map(Into::into).collect());
                result.set_remaining_gas(remaining_gas);
                info!(
                    "EVM execution summary: context: {:?}, origin: {:?} address: {:?} gas: {:?} value: {:?} code: {:?} data: {:?}, extras: {:?}, estimate: {:?}, result: {:?}", evm_context,
                    backend.origin, address, gas_limit, apparent_value, hex::encode(code.as_ref()), hex::encode(data.as_ref()),
                    backend.extras, estimate, result);
                result
            },
            Err(panic) => {
                let panic_message = panic
                    .downcast::<String>()
                    .unwrap_or_else(|_| Box::new("unknown panic".to_string()));
                error!("EVM panicked: '{:?}'", panic_message);
                let mut result = EvmProto::EvmResult::new();
                let mut fatal = EvmProto::ExitReason_Fatal::new();
                fatal.set_kind(EvmProto::ExitReason_Fatal_Kind::OTHER);
                let mut exit_reason = EvmProto::ExitReason::new();
                exit_reason.set_fatal(fatal);
                result.set_exit_reason(exit_reason);
                result.set_trace(listener.traces.into_iter().map(Into::into).collect());
                result.set_remaining_gas(remaining_gas);
                result
            }
        };
        Ok(base64::encode(result.write_to_bytes().unwrap()))
    })
    .await
    .unwrap()
}

// TODO: implement continuation support!
#[allow(clippy::too_many_arguments)]
async fn run_evm_cps_impl(
    address: H160,
    code: Vec<u8>,
    data: Vec<u8>,
    apparent_value: U256,
    gas_limit: u64,
    backend: ScillaBackend,
    tracing: bool,
    gas_scaling_factor: u64,
    estimate: bool,
    continuation: EvmProto::Continuation,
) -> Result<String> {
    // We must spawn a separate blocking task (on a blocking thread), because by default a JSONRPC
    // method runs as a non-blocking thread under a tokio runtime, and creating a new runtime
    // cannot be done. And we'll need a new runtime that we can safely drop on a handled
    // panic. (Using the parent runtime and dropping on stack unwind will mess up the parent runtime).
    tokio::task::spawn_blocking(move || {
        info!(
            "Executing EVM runtime: origin: {:?} address: {:?} gas: {:?} value: {:?} code: {:?} data: {:?}, extras: {:?}, estimate: {:?}",
            backend.origin, address, gas_limit, apparent_value, hex::encode(&code), hex::encode(&data),
            backend.extras, estimate);
        let code = Rc::new(code);
        let data = Rc::new(data);
        // TODO: handle call_l64_after_gas problem: https://zilliqa-jira.atlassian.net/browse/ZIL-5012
        let config = evm::Config { estimate, call_l64_after_gas: false, ..evm::Config::london()};
        let context = evm::Context {
            address,
            caller: backend.origin,
            apparent_value,
        };
        let mut runtime = evm::Runtime::new(code, data, context, &config);
        // Scale the gas limit.
        let gas_limit = gas_limit * gas_scaling_factor;
        let metadata = StackSubstateMetadata::new(gas_limit, &config);
        let state = MemoryStackState::new(metadata, &backend);

        let precompiles = get_precompiles();

        let mut executor =
            evm::executor::stack::StackExecutor::new_with_precompiles(state, &config, &precompiles);

        let mut listener = LoggingEventListener{traces : Default::default()};

        // We have to catch panics, as error handling in the Backend interface of
        // do not have Result, assuming all operations are successful.
        //
        // We are asserting it is safe to unwind, as objects will be dropped after
        // the unwind.
        let result = panic::catch_unwind(AssertUnwindSafe(|| {
            if tracing {
                evm::tracing::using(&mut listener, || executor.execute(&mut runtime))
            } else {
                executor.execute(&mut runtime)
            }
        }));
        // Scale back remaining gas to Scilla units (no rounding!).
        let remaining_gas = executor.gas() / gas_scaling_factor;
        let result = match result {
            Ok(exit_reason) => {
                match exit_reason {
                    evm::ExitReason::Succeed(_) => {}
                    _ => {
                        debug!("Machine: position: {:?}, memory: {:?}, stack: {:?}",
                               runtime.machine().position(),
                               &runtime.machine().memory().data().iter().take(128).collect::<Vec<_>>(),
                               &runtime.machine().stack().data().iter().take(128).collect::<Vec<_>>());
                    }
                }
                let mut result = EvmProto::EvmResult::new();
                result.set_exit_reason(exit_reason.into());
                result.set_return_value(runtime.machine().return_value().into());
                let (state_apply, logs) = executor.into_state().deconstruct();
                result.set_apply(state_apply
                        .into_iter()
                                 .map(|apply| {
                                     let mut result = EvmProto::Apply::new();
                                     match apply {
                                         Apply::Delete { address } => {
                                             let mut delete = EvmProto::Apply_Delete::new();
                                             delete.set_address(address.into());
                                             result.set_delete(delete);
                                         }
                                         Apply::Modify {
                                             address,
                                             basic,
                                             code,
                                             storage,
                                             reset_storage,
                                         } => {
                                             debug!("Modify: {:?} {:?}", address, basic);
                                             let mut modify = EvmProto::Apply_Modify::new();
                                             modify.set_address(address.into());
                                             modify.set_balance(backend.scale_eth_to_zil(basic.balance).into());
                                             modify.set_nonce(basic.nonce.into());
                                             if let Some(code) = code {
                                                 modify.set_code(code.into());
                                             }
                                             modify.set_reset_storage(reset_storage);
                                             let storage_proto = storage.into_iter().map(
                                                 |(k, v)| backend.encode_storage(k, v).into()).collect();
                                             modify.set_storage(storage_proto);
                                             result.set_modify(modify);
                                         }
                                     };
                                   result
                                 })
                                 .collect());
                result.set_trace(listener.traces.into_iter().map(Into::into).collect());
                result.set_logs(logs.into_iter().map(Into::into).collect());
                result.set_remaining_gas(remaining_gas);
                debug!("Result: {:?}", result);
                result
            },
            Err(panic) => {
                let panic_message = panic
                    .downcast::<String>()
                    .unwrap_or_else(|_| Box::new("unknown panic".to_string()));
                error!("EVM panicked: '{:?}'", panic_message);
                let mut result = EvmProto::EvmResult::new();
                let mut fatal = EvmProto::ExitReason_Fatal::new();
                fatal.set_kind(EvmProto::ExitReason_Fatal_Kind::OTHER);
                let mut exit_reason = EvmProto::ExitReason::new();
                exit_reason.set_fatal(fatal);
                result.set_exit_reason(exit_reason);
                result.set_trace(listener.traces.into_iter().map(Into::into).collect());
                result.set_remaining_gas(remaining_gas);
                result
            }
        };
        Ok(base64::encode(result.write_to_bytes().unwrap()))
    })
    .await
    .unwrap()
}

struct LoggingEventListener {
    pub traces: Vec<String>,
}

impl tracing::EventListener for LoggingEventListener {
    fn event(&mut self, event: tracing::Event) {
        self.traces.push(format!("{:?}", event));
    }
}

fn main() -> std::result::Result<(), Box<dyn std::error::Error>> {
    let args = Args::parse();

    match args.log4rs {
        Some(log_config) if !log_config.is_empty() => {
            log4rs::init_file(&log_config, Default::default())
                .with_context(|| format!("cannot open file {}", log_config))?;
        }
        _ => {
            let config_str = include_str!("../log4rs-local.yml");
            let config = serde_yaml::from_str(config_str).unwrap();
            log4rs::init_raw_config(config).unwrap();
        }
    }

    info!("Starting evm-ds");

    let evm_server = EvmServer {
        tracing: args.tracing,
        backend_config: ScillaBackendConfig {
            path: PathBuf::from(args.node_socket),
            zil_scaling_factor: args.zil_scaling_factor,
        },
        gas_scaling_factor: args.gas_scaling_factor,
        continuations: Arc::new(Mutex::new(HashMap::new())),
    };

    // Setup a channel to signal a shutdown.
    let (shutdown_sender, shutdown_receiver) = std::sync::mpsc::channel();

    let mut io = IoHandler::new();
    io.add_method("run", move |params| evm_server.run_json(params));

    let shutdown_sender = std::sync::Mutex::new(shutdown_sender);
    // Have the "die" method send a signal to shut it down.
    // Mutex because the methods require all captured values to be Sync.
    // Set up a channel to shut down the servers
    io.add_method("die", move |_param| {
        shutdown_sender.lock().unwrap().send(()).unwrap();
        futures::future::ready(Ok(jsonrpc_core::Value::Null))
    });

    let ipc_server_handle: Arc<Mutex<Option<jsonrpc_ipc_server::CloseHandle>>> =
        Arc::new(Mutex::new(None));
    let ipc_server_handle_clone = ipc_server_handle.clone();
    let http_server_handle: Arc<Mutex<Option<jsonrpc_http_server::CloseHandle>>> =
        Arc::new(Mutex::new(None));
    let http_server_handle_clone = http_server_handle.clone();

    // Build and start the IPC server (Unix domain socket).
    let builder = jsonrpc_ipc_server::ServerBuilder::new(io.clone()).request_separators(
        codecs::Separator::Byte(b'\n'),
        codecs::Separator::Byte(b'\n'),
    );
    let ipc_server = builder.start(&args.socket).expect("Couldn't open socket");
    // Save the handle so that we can shut it down gracefully.
    *ipc_server_handle.lock().unwrap() = Some(ipc_server.close_handle());

    // Build and start the HTTP server.
    let builder = jsonrpc_http_server::ServerBuilder::new(io);
    let http_server = builder
        .start_http(&SocketAddr::new(
            IpAddr::V4(Ipv4Addr::new(127, 0, 0, 1)),
            args.http_port,
        ))
        .expect("Couldn't open socket");
    // Save the handle so that we can shut it down gracefully.
    *http_server_handle.lock().unwrap() = Some(http_server.close_handle());

    // At this point, both servers are running on separate threads with own tokio runtimes.
    // Here we only wait until a shutdown signal comes.
    let _ = shutdown_receiver.recv();

    // Send signals to each of the servers to shut down.
    if let Some(handle) = ipc_server_handle_clone.lock().unwrap().take() {
        handle.close()
    }
    if let Some(handle) = http_server_handle_clone.lock().unwrap().take() {
        handle.close()
    }

    // Wait until both servers shutdown cleanly.
    ipc_server.wait();
    http_server.wait();

    Ok(())
}<|MERGE_RESOLUTION|>--- conflicted
+++ resolved
@@ -127,7 +127,6 @@
                     ScillaBackend::new(self.backend_config.clone(), origin, args.take_extras());
                 let tracing = self.tracing;
                 let gas_scaling_factor = self.gas_scaling_factor;
-<<<<<<< HEAD
                 let continuation = args.take_continuation();
                 if !args.cps_mode {
                     run_evm_impl(
@@ -157,22 +156,6 @@
                     )
                     .boxed()
                 }
-=======
-
-                run_evm_impl(
-                    address,
-                    code,
-                    data,
-                    apparent_value,
-                    gas_limit,
-                    backend,
-                    tracing,
-                    gas_scaling_factor,
-                    estimate,
-                    args.get_context().to_string(),
-                )
-                .boxed()
->>>>>>> c505be78
             }
             Err(e) => futures::future::err(e).boxed(),
         }
@@ -216,7 +199,6 @@
     tracing: bool,
     gas_scaling_factor: u64,
     estimate: bool,
-    evm_context: String,
 ) -> Result<String> {
     // We must spawn a separate blocking task (on a blocking thread), because by default a JSONRPC
     // method runs as a non-blocking thread under a tokio runtime, and creating a new runtime
